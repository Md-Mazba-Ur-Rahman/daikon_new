package daikon.chicory;

import daikon.Chicory;
import daikon.PptTopLevel.PptType;
import daikon.util.SimpleLog;
import java.io.*;
import java.lang.reflect.*;
import java.util.*;
import java.util.regex.Pattern;

/*>>>
import org.checkerframework.checker.lock.qual.*;
import org.checkerframework.checker.nullness.qual.*;
import org.checkerframework.dataflow.qual.*;
*/

/**
 *
 * DeclWriter writes the .decls file to a stream.  It
 * uses traversal pattern trees (see {@link DaikonVariableInfo})  for each
 * program point.  These are also used by the {@link DTraceWriter}.
 *
 */
@SuppressWarnings("nullness") // to do
public class DeclWriter extends DaikonWriter {
  // Notes:
  //
  //  Class.getName() returns JVM names (eg, [Ljava.lang.String;)

  /** Header string before each new method entry or exit point **/
  public static final String declareHeader = "DECLARE";

  public static boolean debug = false;

  // If the --comparability-file option is active, there might be
  // variables for which DynComp saw no interactions and did not
  // generate a comparability value. In order to reduce the number
  // of useless invariants (when running Daikon on the output of
  // Chicory), we generate a unique, dummy comparability value in
  // these cases.  We start at the maximum integer and decrement
  // for each use.  At the start of each method, object or class
  // we reset the value back - though it's hard to imagine a case
  // where there would be a collision with DynComp's values which
  // increment up from an initial value of 1.
  private static int initial_compare_value = Integer.MAX_VALUE;
  private static int unique_compare_value;

  /** Stream to write to **/
  private PrintStream outFile;

  /**
   * Enable parent relations other than methods to their class objects.
   * Turned off for now to match previous behavior
   */
  private static boolean enable_object_user = false;

  /**
   * Constructs a DeclWriter, preparing it to receive messages.
   *
   * @param writer
   *            Stream to write to
   */
  public DeclWriter(PrintStream writer) {
    super();
    outFile = writer;
    debug = Chicory.debug;
  }

  /**
   * Prints header information to the decls file.  Should be called once
   * before emitting any other declarations.
   *
   * @param className
   *        Name of the top-level class (used only for printing comments)
   *
   */
  public void printHeaderInfo(String className) {
    outFile.println("// Declarations for " + className);
    outFile.println("// Declarations written " + (new Date()));
    outFile.println();

    // Determine comparability string
    String comparability = "none";
    if (Runtime.comp_info != null) comparability = "implicit";

    if (Chicory.new_decl_format) {
      outFile.printf("decl-version 2.0%n");
      outFile.printf("var-comparability %s%n%n", comparability);
    } else {
      outFile.println("VarComparability");
      if (Runtime.comp_info != null) {
        outFile.println("implicit");
      } else {
        outFile.println("none" + DaikonWriter.lineSep);
      }

      outFile.println("ListImplementors");
      outFile.println("java.util.List" + DaikonWriter.lineSep + DaikonWriter.lineSep);
    }
  }

  /**
   * Returns the correctly formulated ":::OBJECT" name of the class
   * (i.e., the program point name)
   *
   * @param type the ClassType type
   * @return the correctly formulated String
   */
  public static String classObjectName(Class<?> type) {
    return (type.getName() + ":::OBJECT");
  }

  /**
   * Prints declarations for all the methods in the indicated class.
   * This method is called in Runtime to print decls info for a class.
   *
   * @param cinfo
   *        Class whose declarations should be printed.
   *
   */
  public void printDeclClass(ClassInfo cinfo, /*@Nullable*/ DeclReader comp_info) {
    if (Chicory.new_decl_format) {
      print_decl_class(cinfo, comp_info);
      return;
    }

    // Print all methods and constructors
    for (MethodInfo mi : cinfo.get_method_infos()) {
      Member member = mi.member;

      // Don't want to instrument these types of methods
      if (!shouldInstrumentMethod(member)) continue;

      // Gset the root of the method's traversal pattern
      RootInfo enterRoot = mi.traversalEnter;
      assert enterRoot != null
          : "Traversal pattern not initialized " + "at method " + mi.method_name;

      printMethod(enterRoot, methodEntryName(member), comp_info);

      // Print exit program point for EACH exit location in the method
      // (that was encountered during this execution of the program)
      Set<Integer> theExits = new HashSet<Integer>(mi.exit_locations);
      assert theExits.size() > 0 : mi;
      for (Integer exitLoc : theExits) {
        // Get the root of the method's traversal pattern
        RootInfo exitRoot = mi.traversalExit;
        assert enterRoot != null : "Traversal pattern not initialized at method " + mi.method_name;

        printMethod(exitRoot, methodExitName(member, exitLoc.intValue()), comp_info);
      }
    }

    printClassPpt(cinfo, cinfo.class_name + ":::CLASS", comp_info);
    printObjectPpt(cinfo, classObjectName(cinfo.clazz), comp_info);
  }

  /**
   * Prints a method's program point.  This includes the declare header ("DECLARE"),
   * the program point name, and the variable information.
   *
   * This method uses variable information from the traversal tree.
   *
   * @param root the root of the traversal tree
   * @param name the program point name
   * @param comp_info comparability information
   */
  private void printMethod(RootInfo root, String name, DeclReader comp_info) {
    outFile.println(declareHeader);
    outFile.println(name);

    if (debug) System.out.println("printMethod " + name);

    for (DaikonVariableInfo childOfRoot : root) {
      traverseDecl(childOfRoot, ((comp_info == null) ? null : comp_info.find_ppt(name)));
    }

    outFile.println();
  }

  /**
   * Prints the .decls information for a single DaikonVariableInfo
   * object, and recurses on its children.  If the current variable has
   * comparability defined in decl_ppt, that comparability is used.
   * Otherwise -1 is used if there is comparability information available
   * and the information in the variable is used if it is not.
   */
  private void traverseDecl(DaikonVariableInfo curInfo, DeclReader. /*@Nullable*/DeclPpt decl_ppt) {
    if (curInfo.declShouldPrint()) {

      if (!(curInfo instanceof StaticObjInfo)) {
        outFile.println(curInfo.getName());
        outFile.println(curInfo.getTypeName());
        outFile.println(curInfo.getRepTypeName());
        String comp_str = curInfo.getCompareString();
        if (decl_ppt != null) {
          comp_str = "-1";
          DeclReader.DeclVarInfo varinfo = decl_ppt.find_var(curInfo.getName());
          if (varinfo != null) comp_str = varinfo.get_comparability();
        }
        outFile.println(comp_str);
      }
    }

    // Go through all of the current node's children
    // and recurse
    for (DaikonVariableInfo child : curInfo) {
      traverseDecl(child, decl_ppt);
    }
  }

  /**
   * Prints the object program point.  This contains the "this" object and the class' fields.
   */
  private void printObjectPpt(ClassInfo cinfo, String name, DeclReader comp_info) {
    outFile.println(declareHeader);
    outFile.println(name);

    RootInfo root = RootInfo.getObjectPpt(cinfo, Runtime.nesting_depth);
    for (DaikonVariableInfo childOfRoot : root) {
      traverseDecl(childOfRoot, ((comp_info == null) ? null : comp_info.find_ppt(name)));
    }

    outFile.println();
  }

  /**
   * Prints the class program point. This contains only
   * the static variables.  If there are no static variables to print,
   * this method does nothing.
   */
  private void printClassPpt(ClassInfo cinfo, String name, DeclReader comp_info) {
    if (num_class_vars(cinfo) == 0) return;

    boolean printedHeader = false;
    RootInfo root = RootInfo.getClassPpt(cinfo, Runtime.nesting_depth);

    for (DaikonVariableInfo childOfRoot : root) {
      // If we are here, there is at least 1 child
      if (!printedHeader) {
        outFile.println(declareHeader);
        outFile.println(name);
        printedHeader = true;
      }

      // Should just print out static fields
      traverseDecl(childOfRoot, ((comp_info == null) ? null : comp_info.find_ppt(name)));
    }

    if (printedHeader) outFile.println();
  }

  /**
   * Prints declarations for all the methods in the indicated class.
   * This method is called in Runtime to print decls info for a class.
   *
   * @param cinfo
   *        Class whose declarations should be printed.
   *
   */
  public void print_decl_class(ClassInfo cinfo, /*@Nullable*/ DeclReader comp_info) {

    if (debug) System.out.println("Enter print_decl_class: " + cinfo);

    // Print all methods and constructors
    for (MethodInfo mi : cinfo.get_method_infos()) {

      Member member = mi.member;

      // Don't want to instrument these types of methods
      if (!shouldInstrumentMethod(member)) continue;

      // Gset the root of the method's traversal pattern
      RootInfo enterRoot = mi.traversalEnter;
      assert enterRoot != null
          : "Traversal pattern not initialized " + "at method " + mi.method_name;

      print_method(mi, enterRoot, methodEntryName(member), PptType.ENTER, comp_info);

      // Print exit program point for EACH exit location in the method
      // Note that there may not be any exits.  They may get filtered out,
      // or some methods don't have an exit (only a throw)
      Set<Integer> theExits = new HashSet<Integer>(mi.exit_locations);
      for (Integer exitLoc : theExits) {
        // Get the root of the method's traversal pattern
        RootInfo exitRoot = mi.traversalExit;
        assert enterRoot != null
            : "Traversal pattern not initialized at " + "method " + mi.method_name;

        print_method(
            mi, exitRoot, methodExitName(member, exitLoc.intValue()), PptType.SUBEXIT, comp_info);
      }
    }

    print_class_ppt(cinfo, cinfo.class_name + ":::CLASS", comp_info);
    print_object_ppt(cinfo, classObjectName(cinfo.clazz), comp_info);

    if (debug) System.out.println("Exit print_decl_class");
  }

  /**
   * Prints a method's program point.  This includes the ppt declaration,
   * all of the ppt records and records for each variable.
   *
   * This method uses variable information from the traversal tree.
   *
   * @param mi the method information for the method
   * @param root the root of the traversal tree
   * @param name the program point name
   * @param ppt_type the type of the program point (enter, exit, etc)
   * @param comp_info comparability information
   */
  private void print_method(
      MethodInfo mi,
      RootInfo root,
      String name,
      PptType ppt_type,
      /*@Nullable*/ DeclReader comp_info) {

    if (debug) System.out.println("Enter print_method: " + name);

    // reset dummy comparability value
    unique_compare_value = initial_compare_value;

    outFile.println("ppt " + escape(name));

    outFile.println("ppt-type " + ppt_type.name().toLowerCase());

    // Look for and print any hierarchy relations
    List<VarRelation> relations = new ArrayList<VarRelation>();
    for (DaikonVariableInfo child : root) {
      find_relations(null, mi.is_static(), null, child, relations);
    }
    for (VarRelation relation : relations) {
      outFile.println("parent parent " + relation.parent_ppt_name + " " + relation.id);
    }

    // Print each variable
    for (DaikonVariableInfo childOfRoot : root) {
      if (debug) System.out.println("method var: " + childOfRoot.getName());
      traverse_decl(
          null,
          mi.is_static(),
          null,
          childOfRoot,
          null,
          relations,
          ((comp_info == null) ? null : comp_info.find_ppt(name)));
    }

    outFile.println();

    if (debug) System.out.println("Exit print_method ");
  }

  /**
   * Prints the class program point. This contains only
   * the static variables.  If there are no static variables to print,
   * this method does nothing.
   */
  private void print_class_ppt(ClassInfo cinfo, String name, DeclReader comp_info) {

    if (debug) System.out.println("Enter print_class_ppt: " + cinfo);

    // reset dummy comparability value
    unique_compare_value = initial_compare_value;

    if (num_class_vars(cinfo) > 0) {

      outFile.println("ppt " + escape(name));
      outFile.println("ppt-type class");

      // Print out the static fields
      for (DaikonVariableInfo childOfRoot : RootInfo.getClassPpt(cinfo, Runtime.nesting_depth)) {
        if (debug) System.out.println("class var: " + childOfRoot.getName());
        traverse_decl(
            null,
            false,
            null,
            childOfRoot,
            null,
            null,
            ((comp_info == null) ? null : comp_info.find_ppt(name)));
      }

      outFile.println();
    }

    if (debug) System.out.println("Exit print_class_ppt");
  }

  /**
   * Prints the object program point.  This contains the "this"
   * object and the class' fields.
   */
  private void print_object_ppt(ClassInfo cinfo, String name, DeclReader comp_info) {

    if (debug) System.out.println("Enter print_object_ppt: " + cinfo);

    // reset dummy comparability value
    unique_compare_value = initial_compare_value;

    outFile.println("ppt " + escape(name));
    outFile.println("ppt-type object");
    RootInfo root = RootInfo.getObjectPpt(cinfo, Runtime.nesting_depth);

    // If there are any static variables, add the relation to
    // the class ppt
    List<VarRelation> relations = new ArrayList<VarRelation>();
    if (num_class_vars(cinfo) > 0) {
      VarRelation relation = new VarRelation(cinfo.class_name + ":::CLASS", "parent");
      relation.id = 1;
      relations.add(relation);
    }

    // Look for and print any object-user relations
    for (DaikonVariableInfo child : root) {
      find_relations(cinfo, false, null, child, relations);
    }
    for (VarRelation relation : relations) {
      outFile.println(
          "parent " + relation.type + " " + relation.parent_ppt_name + " " + relation.id);
    }

    // Write out the variables
    for (DaikonVariableInfo childOfRoot : root) {
      if (debug) System.out.println("object var: " + childOfRoot.getName());
      traverse_decl(
          cinfo,
          false,
          null,
          childOfRoot,
          null,
          relations,
          ((comp_info == null) ? null : comp_info.find_ppt(name)));
    }

    outFile.println();

    if (debug) System.out.println("Exit print_object_ppt");
  }

  /**
   * Object program points are constructed for invariants about an
   * object.  We define an object invariant as one that is true at the
   * entrance and exit of each public method and also each time an
   * instance of the object is available to another method (eg, when it
   * is passed as a parameter or available as a static).  Daikon implements
   * object invariants by merging the invariants from each public method
   * and each user of the object.  We refer to the relationship between
   * variables at these program points as a Program point / variable
   * hierarchy.  This relationship must be defined in the declaration
   * record.  The VarRelation class tracks one relation.
   */
  private static class VarRelation {
    /** Name of the program point for the parent **/
    String parent_ppt_name;
    /** Prefix of the variable name that is not part of the parent name **/
    String local_prefix;
    /** Prefix of the parent that replaces the local prefix.  Normally 'this'*/
    String parent_prefix;
    /** Top level variable for the relation **/
    String local_variable;
    /** Type of the relation (parent, user, etc) **/
    String type;
    /** Number that identifies this relation within this ppt **/
    int id;

    static SimpleLog debug = new SimpleLog(false);

    /** Create a VarRelation **/
    public VarRelation(
        String parent_ppt_name,
        String type,
        String local_prefix,
        String parent_prefix,
        String local_variable) {
      this.parent_ppt_name = parent_ppt_name;
      this.type = type;
      this.local_prefix = local_prefix;
      this.parent_prefix = parent_prefix;
      this.local_variable = local_variable;
      debug.log("Created %s", this);
    }

    /** Create a var relation with the matching names **/
    public VarRelation(String parent_ppt_name, String type) {
      this(parent_ppt_name, type, null, null, null);
    }

    /*@SideEffectFree*/ public String toString(/*>>>@GuardSatisfied VarRelation this*/) {
      return String.format(
          "VarRelation %s (%s->%s) %s [%s]",
          parent_ppt_name,
          local_prefix,
          parent_prefix,
          local_variable,
          type);
    }

    /**
     * Returns whether or not this relation is from a static variable in
     * an object ppt to its matching variable at the class level.
     */
    /*@Pure*/ public boolean is_class_relation() {
      return (parent_ppt_name.endsWith(":::CLASS"));
    }

    /**
     * Returns the string defining the relation for the specified variable
     * The format is parent-ppt-name id parent-variable-name.  If the
     * variable is static, it always has the same name in the parent (since
     * fully specified names are used for static variables)
     **/
    public String relation_str(DaikonVariableInfo var) {
      String out = parent_ppt_name + " " + id;
      if (!var.isStatic() && (local_prefix != null) && !local_prefix.equals(parent_prefix)) {
        out += " " + var.getName().replaceFirst(Pattern.quote(local_prefix), parent_prefix);
      }
      return out;
    }

    /**
     * Two VarRelations are equal if the refer to the same program point and
     * local variable
     */
    @Override
    /*@EnsuresNonNullIf(result=true, expression="#1")*/
<<<<<<< HEAD
    /*@Pure*/ public boolean equals(
        /*>>>@GuardSatisfied VarRelation this,*/
        /*@GuardSatisfied*/ /*@Nullable*/ Object o) {
      if (!(o instanceof VarRelation) || (o == null)) return false;
=======
    /*@Pure*/ public boolean equals(/*@Nullable*/ Object o) {
      if (!(o instanceof VarRelation) || (o == null)) {
        return false;
      }
>>>>>>> f1d98f58
      VarRelation vr = (VarRelation) o;
      return (vr.parent_ppt_name.equals(parent_ppt_name)
          && (((vr.local_variable == null) && local_variable == null)
              || ((vr.local_variable != null) && vr.local_variable.equals(local_variable))));
    }

    @Override
    /*@Pure*/ public int hashCode(/*>>>@GuardSatisfied VarRelation this*/) {
      return (parent_ppt_name.hashCode()
          + ((local_variable == null) ? 0 : local_variable.hashCode()));
    }
  }

  /**
   * Prints the .decls information for a single DaikonVariableInfo
   * object, and recurses on its children.  If the current variable has
   * comparability defined in compare_ppt, that comparability is used.
   * Otherwise -1 is used if there is comparability information available
   * and the information in the variable is used if it is not.
   */
  private void traverse_decl(
      ClassInfo cinfo,
      boolean is_static_method,
      DaikonVariableInfo parent,
      DaikonVariableInfo var,
      VarRelation relation,
      List<VarRelation> relations,
      DeclReader.DeclPpt compare_ppt) {

    if (debug) System.out.println("Enter traverse_decl: " + cinfo + ", " + var + ", " + parent);

    if (!var.declShouldPrint()) {
      ; // don't do anything
    } else if (!(var instanceof StaticObjInfo)) {

      // Write out the variable and its name
      outFile.println("variable " + escape(var.getName()));

      // Write out the kind of variable and its relative name
      VarKind kind = var.get_var_kind();
      String relative_name = var.get_relative_name();
      if (relative_name == null) relative_name = "";
      outFile.println("  var-kind " + out_name(kind) + " " + relative_name);

      // Write out the enclosing variable
      // If we are in an inner class, we need to special case the
      // 'hidden' field that holds the outer class 'this' pointer.
      // While 'this.Outer.this' reads well, it is not legal Java.
      // If the field name ends with ".this", it can only be this
      // special case and we need to not output the enclosing-var.
      if ((parent != null) && !var.isStatic() && !relative_name.endsWith(".this")) {
        if (debug) System.out.println("traverse var parent: " + parent.getName());
        outFile.println("  enclosing-var " + escape(parent.getName()));
      }

      // If this variable has multiple value, indicate it is an array
      if (var.isArray()) outFile.println("  array 1");

      // Write out the declared and representation types
      outFile.println("  dec-type " + escape(var.getTypeNameOnly()));
      outFile.println("  rep-type " + escape(var.getRepTypeNameOnly()));

      // Write out the constant value (if present)
      String const_val = var.get_const_val();
      if (const_val != null) outFile.println("  constant " + const_val);

      // Write out the arguments used to create (if present) the variable if it is a function
      String function_args = var.get_function_args();
      if (function_args != null) outFile.println("  function-args " + function_args);

      // Write out the variable flags if any are set
      EnumSet<VarFlags> var_flags = var.get_var_flags();
      if (var_flags.size() > 0) {
        outFile.print("  flags");
        for (Enum<?> e : var_flags) {
          outFile.print(" " + out_name(e));
        }
        outFile.println();
      }

      // Determine comparability and write it out
      // Currently, the value returned by getCompareString() is always 22.
      String comp_str = var.getCompareString();
      if (compare_ppt != null) {
        comp_str = "-1";
        DeclReader.DeclVarInfo varinfo = compare_ppt.find_var(var.getName());
        if (varinfo != null) comp_str = varinfo.get_comparability();
      } else {
        // Check to see if DynComp data is present.
        if (Runtime.comp_info != null) {
          // There is no comparability value for this variable as DynComp
          // saw no interactions. In order to reduce the number of useless
          // invariants, we will generate a unique, dummy comparability value.
          comp_str = Integer.toString(unique_compare_value--);
          if (var.isArray()) {
            // Should output n index values to match number of dimensions.
            // However, that value is hard to obtain at this point, so just
            // always do one.  May cause some multi-dimension variables to
            // be put into incorrect comparability set.  This is certainly
            // no worse than previous algorithm. (markro)
            comp_str = comp_str + "[" + Integer.toString(unique_compare_value--) + "]";
          }
        }
      }
      outFile.println("  comparability " + comp_str);

      // Determine if there is a ppt for variables of this type
      // If found this should match one of the previously found relations
      // for this ppt.
      // Once a relation has been found, we don't look for recursive
      // relationships
      if ((relation == null) && (relations != null)) {
        relation = find_relation(cinfo, is_static_method, parent, var);
        if (relation != null) {
          // System.out.printf ("Found relation %s, variable %s%n", relation,
          //                   var);
          int index = relations.indexOf(relation);
          assert (index != -1) : "Relation " + relation + " not found in " + relations;
          relation = relations.get(index);
        }
      }

      // Put out the variable relation (if one exists).
      if (relation != null) {
        outFile.println("  parent " + relation.relation_str(var));
      }

    } else { // this is the dummy root for class statics
      if ((relations != null) && (relations.size() > 0)) {
        relation = find_relation(cinfo, true, parent, var);
        if (relation != null) {
          int index = relations.indexOf(relation);
          assert (index != -1) : "Relation " + relation + " not found in " + relations;
          relation = relations.get(index);
          // System.out.printf ("Found class relation %s for cinfo %s%n",
          //                   relation, cinfo);
        } else {
          System.out.printf("No class relation found for cinfo %s%n", cinfo);
        }
      }
    }

    // Go through all of the current node's children
    // and recurse
    for (DaikonVariableInfo child : var) {
      if (debug) System.out.println("traverse var: " + child.getName());
      traverse_decl(cinfo, is_static_method, var, child, relation, relations, compare_ppt);
    }

    if (debug) System.out.println("Exit traverse_decl");
  }

  /**
   * Returns the string to write to the output file for the specified
   * enum.  Currently this is just the name of the enum in lower case
   */
  private String out_name(Enum<?> e) {
    return e.name().toLowerCase();
  }

  /**
   * Looks to see if there is a class that we are instrumenting that
   * matches the type of this variable.  If so, returns a VarRelation
   * that describes the hierarchy relationship between this variable (and
   * its field) and the variables within the object ppt for the class.
   * If this is an object ppt (ci != null), then each top level static
   * variable has a relation to the class ppt.
   *
   * @param cinfo class of the object ppt.  Null if this is not an object ppt
   * @param is_static_method true if this ppt is a static method enter
   * @param parent parent of var in the variable tree
   * @param var variable whose relation is desired
   */
  private /*@Nullable*/ VarRelation find_relation(
      /*@Nullable*/ ClassInfo cinfo,
      boolean is_static_method,
      DaikonVariableInfo parent,
      DaikonVariableInfo var) {

    // Look for object->class static relationship.  This starts on each
    // static variable under 'this' (the static variables of a class are
    // placed in the CLASS ppt)
    if (cinfo != null && var.isStatic() && (parent instanceof ThisObjInfo)) {
      return new VarRelation(cinfo.class_name + ":::CLASS", "parent");
    }

    // Only hashcodes have object ppts
    if (!var.getRepTypeNameOnly().equals("hashcode")) return null;

    // Get the type (class) of this variable
    String decl_type = var.getTypeNameOnly();
    // System.out.printf ("Looking for hierarchy type %s%n", decl_type);

    // If this ppt is the object ppt for this type, don't create a relation
    // to it
    if ((cinfo != null) && cinfo.class_name.equals(decl_type)) {
      return null;
    }

    // Look to see if we are instrumenting this class.  If we are, then
    // there should be an object ppt for this class.  If this is a static
    // method and the relation is over the dummy static variable, it
    // relates directly to the class ppt, otherwise to the object
    // ppt.  Note that a relation to the class ppt is returned only if there
    // are static variables
    for (ClassInfo ci : Runtime.all_classes) {
      if (ci.class_name.equals(decl_type)) {
        // System.out.printf ("*Found match for %s : %s%n", decl_type, ci);
        String ppt_marker = ":::OBJECT";
        if (is_static_method && (var instanceof StaticObjInfo)) {
          // System.out.printf ("num_class_vars for classinfo %s%n", ci);
          if (num_class_vars(ci) == 0) return null;
          ppt_marker = ":::CLASS";
        }
        if (!enable_object_user && !var.getName().equals("this")) {
          return null;
        }
        return new VarRelation(
            decl_type + ppt_marker, "parent", var.getName(), "this", var.getName());
      }
    }

    return null;
  }

  /**
   * Looks for all of the object-user ppt/variable hiearchy relations
   * beginning at var.  Once a relation is found, no more relations
   * are looked for under that variable.  In most cases, it would be
   * expected that only one relation will be found (either var is a class
   * with a corresponding object ppt or it is not).  However, depending
   * on what classes are being instrumented, it might be possible for
   * a class not to have an object ppt while multiple children do have
   * object ppts.
   *
   * Any relations that are found are added to the relations list
   */
  private void find_relations(
      ClassInfo ci,
      boolean is_static_method,
      DaikonVariableInfo parent,
      DaikonVariableInfo var,
      List<VarRelation> relations) {

    // If there is a new relation for this variable add it to the list and
    // return it.  Note that each static variable in an object ppt will
    // have a relation to the matching static variable in class ppt.  Only
    // one of these should go in the list of relations.
    VarRelation relation = find_relation(ci, is_static_method, parent, var);
    if (relation != null) {
      if ((relations.size() == 0)
          || (relations.get(0).is_class_relation() && relation.is_class_relation())) {
        relations.add(relation);
        relation.id = relations.size();
        return;
      }
    }

    // Look for a relation in each child.
    for (DaikonVariableInfo child : var) {
      find_relations(ci, is_static_method, parent, child, relations);
    }
  }

  /**
   * Returns the number of variables in the CLASS program point.  The
   * CLASS ppt contains all of the static variables in the class (if any)
   */
  private int num_class_vars(ClassInfo cinfo) {

    RootInfo class_root = RootInfo.getClassPpt(cinfo, Runtime.nesting_depth);
    assert class_root.children.size() == 1;
    DaikonVariableInfo static_root = class_root.children.get(0);
    return static_root.children.size();
  }
}<|MERGE_RESOLUTION|>--- conflicted
+++ resolved
@@ -526,17 +526,12 @@
      */
     @Override
     /*@EnsuresNonNullIf(result=true, expression="#1")*/
-<<<<<<< HEAD
     /*@Pure*/ public boolean equals(
         /*>>>@GuardSatisfied VarRelation this,*/
         /*@GuardSatisfied*/ /*@Nullable*/ Object o) {
-      if (!(o instanceof VarRelation) || (o == null)) return false;
-=======
-    /*@Pure*/ public boolean equals(/*@Nullable*/ Object o) {
       if (!(o instanceof VarRelation) || (o == null)) {
         return false;
       }
->>>>>>> f1d98f58
       VarRelation vr = (VarRelation) o;
       return (vr.parent_ppt_name.equals(parent_ppt_name)
           && (((vr.local_variable == null) && local_variable == null)
