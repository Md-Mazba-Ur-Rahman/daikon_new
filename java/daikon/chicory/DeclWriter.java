--- conflicted
+++ resolved
@@ -485,12 +485,7 @@
       this(parent_ppt_name, type, null, null, null);
     }
 
-<<<<<<< HEAD
     /*@SideEffectFree*/ public String toString(/*>>>@GuardSatisfied VarRelation this*/) {
-      return String.format ("VarRelation %s (%s->%s) %s [%s]", parent_ppt_name,
-                            local_prefix, parent_prefix, local_variable, type);
-=======
-    /*@SideEffectFree*/ public String toString() {
       return String.format(
           "VarRelation %s (%s->%s) %s [%s]",
           parent_ppt_name,
@@ -498,7 +493,6 @@
           parent_prefix,
           local_variable,
           type);
->>>>>>> 54e4136f
     }
 
     /**
@@ -528,14 +522,8 @@
      */
     @Override
     /*@EnsuresNonNullIf(result=true, expression="#1")*/
-<<<<<<< HEAD
-    /*@Pure*/ public boolean equals (/*>>>@GuardSatisfied VarRelation this,*/ /*@GuardSatisfied*/ /*@Nullable*/ Object o) {
-      if (!(o instanceof VarRelation) || (o == null))
-        return false;
-=======
-    /*@Pure*/ public boolean equals(/*@Nullable*/ Object o) {
+    /*@Pure*/ public boolean equals(/*>>>@GuardSatisfied VarRelation this,*/ /*@GuardSatisfied*/ /*@Nullable*/ Object o) {
       if (!(o instanceof VarRelation) || (o == null)) return false;
->>>>>>> 54e4136f
       VarRelation vr = (VarRelation) o;
       return (vr.parent_ppt_name.equals(parent_ppt_name)
           && (((vr.local_variable == null) && local_variable == null)
