package daikon.chicory;

import java.util.*;

/*>>>
import org.checkerframework.checker.lock.qual.*;
import org.checkerframework.dataflow.qual.*;
*/

/**
 * NonsensicalList is similar to NonsensicalObject but it is used for
 * arrays whose value is nonsensical.
 */
// It's problematic to make this generic:  what would "get" return?
<<<<<<< HEAD
public class NonsensicalList extends AbstractList<Object>
  implements List<Object> {

    /**
     *
     */
    private NonsensicalList()
    {
        super();
    }

    public static NonsensicalList getInstance()
    {
        return theList;
    }

    /*@Pure*/ public Object get(/*>>>@GuardSatisfied NonsensicalList this,*/ int index)
    {
        return NonsensicalObject.getInstance();
    }

    /*@Pure*/ public int size(/*>>>@GuardSatisfied NonsensicalList this*/)
    {
        return -1;
    }

    /*@SideEffectFree*/ public String toString(/*>>>@GuardSatisfied NonsensicalList this*/)
    {
        return "NonsensicalList";
    }

    public static boolean isNonsensicalList (Object obj)
    {
        return (obj instanceof NonsensicalList);
    }

    private static final NonsensicalList theList = new NonsensicalList();
=======
public class NonsensicalList extends AbstractList<Object> implements List<Object> {

  /**
   *
   */
  private NonsensicalList() {
    super();
  }

  public static NonsensicalList getInstance() {
    return theList;
  }

  /*@Pure*/ public Object get(int index) {
    return NonsensicalObject.getInstance();
  }

  /*@Pure*/ public int size() {
    return -1;
  }

  /*@SideEffectFree*/ public String toString() {
    return "NonsensicalList";
  }

  public static boolean isNonsensicalList(Object obj) {
    return (obj instanceof NonsensicalList);
  }

  private static final NonsensicalList theList = new NonsensicalList();
>>>>>>> 54e4136f
}<|MERGE_RESOLUTION|>--- conflicted
+++ resolved
@@ -12,45 +12,6 @@
  * arrays whose value is nonsensical.
  */
 // It's problematic to make this generic:  what would "get" return?
-<<<<<<< HEAD
-public class NonsensicalList extends AbstractList<Object>
-  implements List<Object> {
-
-    /**
-     *
-     */
-    private NonsensicalList()
-    {
-        super();
-    }
-
-    public static NonsensicalList getInstance()
-    {
-        return theList;
-    }
-
-    /*@Pure*/ public Object get(/*>>>@GuardSatisfied NonsensicalList this,*/ int index)
-    {
-        return NonsensicalObject.getInstance();
-    }
-
-    /*@Pure*/ public int size(/*>>>@GuardSatisfied NonsensicalList this*/)
-    {
-        return -1;
-    }
-
-    /*@SideEffectFree*/ public String toString(/*>>>@GuardSatisfied NonsensicalList this*/)
-    {
-        return "NonsensicalList";
-    }
-
-    public static boolean isNonsensicalList (Object obj)
-    {
-        return (obj instanceof NonsensicalList);
-    }
-
-    private static final NonsensicalList theList = new NonsensicalList();
-=======
 public class NonsensicalList extends AbstractList<Object> implements List<Object> {
 
   /**
@@ -64,15 +25,15 @@
     return theList;
   }
 
-  /*@Pure*/ public Object get(int index) {
+  /*@Pure*/ public Object get(/*>>>@GuardSatisfied NonsensicalList this,*/ int index) {
     return NonsensicalObject.getInstance();
   }
 
-  /*@Pure*/ public int size() {
+  /*@Pure*/ public int size(/*>>>@GuardSatisfied NonsensicalList this*/) {
     return -1;
   }
 
-  /*@SideEffectFree*/ public String toString() {
+  /*@SideEffectFree*/ public String toString(/*>>>@GuardSatisfied NonsensicalList this*/) {
     return "NonsensicalList";
   }
 
@@ -81,5 +42,4 @@
   }
 
   private static final NonsensicalList theList = new NonsensicalList();
->>>>>>> 54e4136f
 }