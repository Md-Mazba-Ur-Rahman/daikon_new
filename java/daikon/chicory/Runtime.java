--- conflicted
+++ resolved
@@ -19,117 +19,6 @@
  * Runtime support for Chicory, the Daikon front end for Java.
  * This class is a collection of methods; it should never be instantiated.
  */
-<<<<<<< HEAD
-@SuppressWarnings("initialization.fields.uninitialized") // library initialized in code added by run-time instrumentation
-public class Runtime
-{
-    /** Unique id for method entry/exit (so they can be matched up) **/
-    public static int nonce = 0;
-
-    /** debug flag **/
-    public static final boolean debug = false;
-
-    /**
-     * Flag indicating that a dtrace record is currently being written
-     * used to prevent a call to instrumented code that occurs as part
-     * of generating a dtrace record (eg, toArray when processing lists
-     * or pure functions) from generating a nested dtrace record
-     */
-    public static boolean in_dtrace = false;
-
-    /** True if ChicoryPremain was unable to load. **/
-    public static boolean chicoryLoaderInstantiationError = false;
-
-    /**
-     * List of classes recently transformed.  This list is examined in
-     * each enter/exit and the decl information for any new classes are
-     * printed out and the class is then removed from the list.
-     */
-    public static final /*@GuardedBy("itself")*/ List<ClassInfo> new_classes
-      = new LinkedList<ClassInfo>();
-
-    /** List of all instrumented classes **/
-    public static final /*@GuardedBy("itself")*/ List<ClassInfo> all_classes
-      = new ArrayList<ClassInfo>();
-
-    /** flag that indicates when the first class has been processed**/
-    static boolean first_class = true;
-
-    /** List of all instrumented methods **/
-    public static final /*@GuardedBy("Runtime.class")*/ List<MethodInfo> methods = new ArrayList<MethodInfo>();
-
-    //
-    // Control over what classes (ppts) are instrumented
-    //
-    /** Ppts to omit (regular expression) **/
-    public static List<Pattern> ppt_omit_pattern = new ArrayList<Pattern>();
-
-    /** Ppts to include (regular expression) **/
-    public static List<Pattern> ppt_select_pattern = new ArrayList<Pattern>();
-
-    /** Comparability information (if any) **/
-    static /*@Nullable*/ DeclReader comp_info = null;
-
-    //
-    // Setups that control what information is written
-    //
-    /** Render linked lists as vectors **/
-    static boolean linked_lists = true;
-
-    /** Depth to which to examine structure components **/
-    static int nesting_depth = 2;
-
-    //
-    // Dtrace file vars
-    //
-    /** Max number of records in dtrace file **/
-    static long dtraceLimit = Long.MAX_VALUE;
-
-    /** Number of records printed to date **/
-    static long printedRecords = 0;
-
-    /** Terminate the program when the dtrace limit is reached **/
-    static boolean dtraceLimitTerminate = false;
-
-    /** Dtrace output stream.  Null if no_dtrace is true. **/
-    // Not annotated *@MonotonicNonNull* because initialization and use
-    // happen in generated instrumentation code that cannot be type-checked
-    // by a source code checker.
-    static /*@GuardedBy("itself")*/ PrintStream dtrace;
-
-    /** Set to true when the dtrace stream is closed **/
-    static boolean dtrace_closed = false;
-
-    /** True if no dtrace is being generated.  **/
-    static boolean no_dtrace = false;
-
-    static String method_indent = "";
-
-    /** Decl writer setup for writing to the trace file **/
-    // Set in ChicoryPremain.premain().
-    static DeclWriter decl_writer;
-
-    /** Dtrace writer setup for writing to the trace file **/
-    // Set in ChicoryPremain.premain().
-    static /*@GuardedBy("Runtime.class")*/ DTraceWriter dtrace_writer;
-
-    /**
-     * Which static initializers have been run.
-     * Each element of the Set is a fully qualified class name.
-     **/
-    private static Set<String> initSet = new HashSet<String>();
-
-    /** Class of information about each active call **/
-    private static class CallInfo {
-        /** nonce of call **/
-        int nonce;
-        /** whether or not the call was captured on enter **/
-        boolean captured;
-        /*@Holding("Runtime.class")*/
-        public CallInfo (int nonce, boolean captured) {
-            this.nonce = nonce; this.captured = captured;
-        }
-=======
 @SuppressWarnings(
     "initialization.fields.uninitialized") // library initialized in code added by run-time instrumentation
 public class Runtime {
@@ -155,16 +44,16 @@
    * each enter/exit and the decl information for any new classes are
    * printed out and the class is then removed from the list.
    */
-  public static final List<ClassInfo> new_classes = new LinkedList<ClassInfo>();
+  public static final /*@GuardedBy("itself")*/ List<ClassInfo> new_classes = new LinkedList<ClassInfo>();
 
   /** List of all instrumented classes **/
-  public static final List<ClassInfo> all_classes = new ArrayList<ClassInfo>();
+  public static final /*@GuardedBy("itself")*/ List<ClassInfo> all_classes = new ArrayList<ClassInfo>();
 
   /** flag that indicates when the first class has been processed**/
   static boolean first_class = true;
 
   /** List of all instrumented methods **/
-  public static final List<MethodInfo> methods = new ArrayList<MethodInfo>();
+  public static final /*@GuardedBy("Runtime.class")*/ List<MethodInfo> methods = new ArrayList<MethodInfo>();
 
   //
   // Control over what classes (ppts) are instrumented
@@ -203,7 +92,7 @@
   // Not annotated *@MonotonicNonNull* because initialization and use
   // happen in generated instrumentation code that cannot be type-checked
   // by a source code checker.
-  static PrintStream dtrace;
+  static /*@GuardedBy("itself")*/ PrintStream dtrace;
 
   /** Set to true when the dtrace stream is closed **/
   static boolean dtrace_closed = false;
@@ -219,7 +108,7 @@
 
   /** Dtrace writer setup for writing to the trace file **/
   // Set in ChicoryPremain.premain().
-  static DTraceWriter dtrace_writer;
+  static /*@GuardedBy("Runtime.class")*/ DTraceWriter dtrace_writer;
 
   /**
    * Which static initializers have been run.
@@ -234,24 +123,18 @@
     /** whether or not the call was captured on enter **/
     boolean captured;
 
+    /*@Holding("Runtime.class")*/
     public CallInfo(int nonce, boolean captured) {
       this.nonce = nonce;
       this.captured = captured;
->>>>>>> 54e4136f
-    }
-  }
-
-<<<<<<< HEAD
-    /** Stack of active methods. **/
-    // /*@GuardedBy("Runtime.class")*/ Map<Thread, /*@GuardedBy("Runtime.class")*/ Stack</*@GuardedBy("Runtime.class")*/ CallInfo>> is the ideal annotated type,
-    // however this is not possible since Map is not a proper parameterized type.
-    private static /*@GuardedBy("Runtime.class")*/ Map<Thread, Stack<CallInfo>> thread_to_callstack
-        = new LinkedHashMap<Thread,Stack<CallInfo>>();
-=======
+    }
+  }
+
   /** Stack of active methods. **/
-  private static Map<Thread, Stack<CallInfo>> thread_to_callstack =
+  // /*@GuardedBy("Runtime.class")*/ Map<Thread, /*@GuardedBy("Runtime.class")*/ Stack</*@GuardedBy("Runtime.class")*/ CallInfo>> is the ideal annotated type,
+  // however this is not possible since Map is not a proper parameterized type.
+  private static /*@GuardedBy("Runtime.class")*/ Map<Thread, Stack<CallInfo>> thread_to_callstack =
       new LinkedHashMap<Thread, Stack<CallInfo>>();
->>>>>>> 54e4136f
 
   /**
    * Sample count at a call site to begin sampling.  All previous calls
@@ -261,22 +144,6 @@
    */
   public static int sample_start = 0;
 
-<<<<<<< HEAD
-    // Constructor
-    private Runtime()
-    {
-        throw new Error("Do not create instances of Runtime");
-    }
-
-    /**
-     * Thrown to indicate that main should not print a stack trace, but only
-     * print the message itself to the user.
-     * If the string is null, then this is normal termination, not an error.
-     **/
-    public static class TerminationMessage extends RuntimeException
-    {
-        static final long serialVersionUID = 20050923L;
-=======
   // Constructor
   private Runtime() {
     throw new Error("Do not create instances of Runtime");
@@ -305,10 +172,10 @@
   // the trace file, don't record it.
   private static boolean invokingPure = false;
 
+  /*@Holding("Runtime.class")*/
   public static boolean dontProcessPpts() {
     return invokingPure;
   }
->>>>>>> 54e4136f
 
   public static void startPure() {
     invokingPure = true;
@@ -330,51 +197,12 @@
   public static synchronized void enter(
       /*@Nullable*/ Object obj, int nonce, int mi_index, Object[] args) {
 
-<<<<<<< HEAD
-    // Whenever a method call occurs in the target program, output
-    // information about that call to the trace file.  However, if the
-    // method is a pure method that is being called to create a value for
-    // the trace file, don't record it.
-    private static boolean invokingPure = false;
-    /*@Holding("Runtime.class")*/
-    public static boolean dontProcessPpts()
-    {
-        return invokingPure;
-    }
-    public static void startPure()
-    {
-        invokingPure = true;
-    }
-    public static void endPure()
-    {
-        invokingPure = false;
-    }
-
-    /**
-     * Called when a method is entered.
-     *
-     * @param obj - Receiver of the method that was entered.  Null if method is
-     *              static
-     * @param nonce - Nonce identifying which enter/exit pair this is
-     * @param mi_index - Index in methods of the MethodInfo for this method
-     * @param args - Array of arguments to method
-     */
-    public static synchronized void enter(/*@Nullable*/ Object obj, int nonce, int mi_index,
-                                          Object[] args) {
-
-      if (debug) {
-          MethodInfo mi = methods.get(mi_index);
-          System.out.printf("%smethod_entry %s.%s%n", method_indent, mi.class_info.class_name, mi.method_name);
-          method_indent = method_indent.concat("  ");
-      }
-=======
     if (debug) {
       MethodInfo mi = methods.get(mi_index);
       System.out.printf(
           "%smethod_entry %s.%s%n", method_indent, mi.class_info.class_name, mi.method_name);
       method_indent = method_indent.concat("  ");
     }
->>>>>>> 54e4136f
 
     if (dontProcessPpts()) return;
 
@@ -435,27 +263,6 @@
     }
   }
 
-<<<<<<< HEAD
-    /**
-     * Called when a method is exited.
-     *
-     * @param obj        -  Receiver of the method that was entered.  Null if method is
-     *                      static
-     * @param nonce       - Nonce identifying which enter/exit pair this is
-     * @param mi_index    - Index in methods of the MethodInfo for this method
-     * @param args        - Array of arguments to method
-     * @param ret_val     - Return value of method.  null if method is void
-     * @param exitLineNum - The line number at which this method exited
-     */
-    public static synchronized void exit(/*@Nullable*/ Object obj, int nonce, int mi_index,
-                            Object[] args, Object ret_val, int exitLineNum) {
-
-      if (debug) {
-          MethodInfo mi = methods.get(mi_index);
-          method_indent = method_indent.substring(2);
-          System.out.printf("%smethod_exit  %s.%s%n", method_indent, mi.class_info.class_name, mi.method_name);
-      }
-=======
   /**
    * Called when a method is exited.
    *
@@ -474,7 +281,6 @@
       Object[] args,
       Object ret_val,
       int exitLineNum) {
->>>>>>> 54e4136f
 
     if (debug) {
       MethodInfo mi = methods.get(mi_index);
@@ -495,21 +301,9 @@
     in_dtrace = true;
     try {
 
-<<<<<<< HEAD
-        // Write out the information for this method
-        MethodInfo mi = methods.get(mi_index);
-        // long start = System.currentTimeMillis();
-        dtrace_writer.methodExit(mi, nonce, obj, args, ret_val,
-                                 exitLineNum);
-        // long duration = System.currentTimeMillis() - start;
-        // System.out.println ("Exit " + mi + " " + duration + "ms");
-      } finally {
-        in_dtrace = false;
-=======
       int num_new_classes = 0;
       synchronized (new_classes) {
         num_new_classes = new_classes.size();
->>>>>>> 54e4136f
       }
       if (num_new_classes > 0) process_new_classes();
 
@@ -562,59 +356,6 @@
     }
   }
 
-<<<<<<< HEAD
-    /**
-     * Called by classes when they have finished initialization
-     * (i.e., their static initializer has completed).
-     *
-     * This functionality must be enabled by the flag
-     * Chicory.checkStaticInit.  When enabled, this method should only
-     * be called by the hooks created in the Instrument class.
-     *
-     * @param className Fully qualified class name
-     */
-    public static void initNotify(String className)
-    {
-        assert !initSet.contains(className) : className + " already exists in initSet";
-
-        //System.out.println("initialized ---> " + name);
-        initSet.add(className);
-    }
-
-    /**
-     * Return true iff the class with fully qualified name className
-     * has been initialized.
-     *
-     * @param className Fully qualified class name
-     */
-    public static boolean isInitialized(String className)
-    {
-        return initSet.contains(className);
-    }
-
-    /**
-     * Writes out decl information for any new classes and removes
-     * them from the list.
-     */
-    /*@Holding("Runtime.class")*/
-    public static void process_new_classes() {
-
-      // Processing of the new_classes list must be
-      // very careful, as the call to get_reflection or printDeclClass
-      // may load other classes (which then get added to the list).
-      while (true) {
-
-        // Get the first class in the list (if any)
-        ClassInfo class_info = null;
-        synchronized (new_classes) {
-          if (new_classes.size() > 0) {
-            class_info = new_classes.get (0);
-            new_classes.remove (0);
-          }
-        }
-        if (class_info == null)
-          break;
-=======
   /**
    * Called by classes when they have finished initialization
    * (i.e., their static initializer has completed).
@@ -627,7 +368,6 @@
    */
   public static void initNotify(String className) {
     assert !initSet.contains(className) : className + " already exists in initSet";
->>>>>>> 54e4136f
 
     //System.out.println("initialized ---> " + name);
     initSet.add(className);
@@ -647,6 +387,7 @@
    * Writes out decl information for any new classes and removes
    * them from the list.
    */
+  /*@Holding("Runtime.class")*/
   public static void process_new_classes() {
 
     // Processing of the new_classes list must be
@@ -696,49 +437,6 @@
     }
   }
 
-<<<<<<< HEAD
-    /** Indicates that no more output should be printed to the dtrace file.
-     *  The file is closed and iff dtraceLimitTerminate is true the program
-     * is terminated.
-     */
-    public static void noMoreOutput()
-    {
-        // The incrementRecords method (which calls this) is called inside a
-        // synchronized block, but re-synchronize just to be sure, or in case
-        // this is called from elsewhere.
-
-        // Ensure that the following method calls on dtrace all occur on the same
-        // instance of dtrace:
-        final /*@GuardedBy("itself")*/ PrintStream dtrace = Runtime.dtrace;
-
-        synchronized (dtrace)
-        {
-            // The shutdown hook is synchronized on this, so close it up
-            // ourselves, lest the call to System.exit cause deadlock.
-            dtrace.println();
-            dtrace.println("# EOF (added by no_more_output)");
-            dtrace.close();
-
-            // Don't set dtrace to null, because if we continue running, there will
-            // be many attempts to synchronize on it.  (Is that a performance
-            // bottleneck, if we continue running?)
-            // Runtime.dtrace = null;
-            dtrace_closed = true;
-
-
-            if (dtraceLimitTerminate)
-            {
-                System.out.println("Printed " + printedRecords + " records to dtrace file.  Exiting.");
-                throw new TerminationMessage("Printed " + printedRecords + " records to dtrace file.  Exiting.");
-                // System.exit(1);
-            }
-            else
-            {
-                // By default, no special output if the system continues to run.
-                no_dtrace = true;
-            }
-        }
-=======
   /** Indicates that no more output should be printed to the dtrace file.
    *  The file is closed and iff dtraceLimitTerminate is true the program
    * is terminated.
@@ -747,7 +445,12 @@
     // The incrementRecords method (which calls this) is called inside a
     // synchronized block, but re-synchronize just to be sure, or in case
     // this is called from elsewhere.
-    synchronized (Runtime.dtrace) {
+
+    // Ensure that the following method calls on dtrace all occur on the same
+    // instance of dtrace:
+    final /*@GuardedBy("itself")*/ PrintStream dtrace = Runtime.dtrace;
+
+    synchronized (dtrace) {
       // The shutdown hook is synchronized on this, so close it up
       // ourselves, lest the call to System.exit cause deadlock.
       dtrace.println();
@@ -769,7 +472,6 @@
         // By default, no special output if the system continues to run.
         no_dtrace = true;
       }
->>>>>>> 54e4136f
     }
   }
 
@@ -880,38 +582,6 @@
     }
   }
 
-<<<<<<< HEAD
-    /**
-     * Add a shutdown hook to close the PrintStream when the program
-     * exits.
-     */
-    private static void addShutdownHook()
-    {
-        // Copied from daikon.Runtime, then modified
-
-        java.lang.Runtime.getRuntime().addShutdownHook(new Thread()
-        {
-            @SuppressWarnings("lock") // TODO: Fix Checker Framework issue 523 and remove this @SuppressWarnings.
-            public void run()
-            {
-                if (!dtrace_closed)
-                {
-                    // When the program being instrumented exits, the buffers
-                    // of the "dtrace" (PrintStream) object are not flushed,
-                    // so we miss the tail of the file.
-
-                    synchronized (Runtime.dtrace)
-                    {
-                        dtrace.println();
-                        // These are for debugging, I assume. -MDE
-                        for (Pattern p : ppt_omit_pattern)
-                            dtrace.println ("# ppt-omit-pattern: " + p);
-                        for (Pattern p : ppt_select_pattern)
-                            dtrace.println ("# ppt-select-pattern: " + p);
-                        // This lets us know we didn't lose any data.
-                        dtrace.println("# EOF (added by Runtime.addShutdownHook)");
-                        dtrace.close();
-=======
   /**
    * Add a shutdown hook to close the PrintStream when the program
    * exits.
@@ -922,6 +592,7 @@
     java.lang.Runtime.getRuntime()
         .addShutdownHook(
             new Thread() {
+              @SuppressWarnings("lock") // TODO: Fix Checker Framework issue 523 and remove this @SuppressWarnings.
               public void run() {
                 if (!dtrace_closed) {
                   // When the program being instrumented exits, the buffers
@@ -933,7 +604,6 @@
                     // These are for debugging, I assume. -MDE
                     for (Pattern p : ppt_omit_pattern) {
                       dtrace.println("# ppt-omit-pattern: " + p);
->>>>>>> 54e4136f
                     }
                     for (Pattern p : ppt_select_pattern) {
                       dtrace.println("# ppt-select-pattern: " + p);
@@ -1034,17 +704,11 @@
   /** wrapper used for boolean arguments **/
   public static class BooleanWrap implements PrimitiveWrapper {
     boolean val;
-<<<<<<< HEAD
-    public BooleanWrap (boolean val) { this.val = val; }
-    /*@SideEffectFree*/ public String toString(/*>>>@GuardSatisfied BooleanWrap this*/) { return Boolean.toString(val); }
-    public Boolean getJavaWrapper() { return new Boolean(val); }
-    public Class<?> primitiveClass() { return boolean.class; }
-=======
 
     public BooleanWrap(boolean val) {
       this.val = val;
     }
-    /*@SideEffectFree*/ public String toString() {
+    /*@SideEffectFree*/ public String toString(/*>>>@GuardSatisfied BooleanWrap this*/) {
       return Boolean.toString(val);
     }
 
@@ -1055,23 +719,16 @@
     public Class<?> primitiveClass() {
       return boolean.class;
     }
->>>>>>> 54e4136f
   }
 
   /** wrapper used for int arguments **/
   public static class ByteWrap implements PrimitiveWrapper {
     byte val;
-<<<<<<< HEAD
-    public ByteWrap (byte val) { this.val = val; }
-    /*@SideEffectFree*/ public String toString(/*>>>@GuardSatisfied ByteWrap this*/) { return Byte.toString(val); }
-    public Byte getJavaWrapper() { return new Byte(val); }
-    public Class<?> primitiveClass() { return byte.class; }
-=======
 
     public ByteWrap(byte val) {
       this.val = val;
     }
-    /*@SideEffectFree*/ public String toString() {
+    /*@SideEffectFree*/ public String toString(/*>>>@GuardSatisfied ByteWrap this*/) {
       return Byte.toString(val);
     }
 
@@ -1082,7 +739,6 @@
     public Class<?> primitiveClass() {
       return byte.class;
     }
->>>>>>> 54e4136f
   }
 
   /** wrapper used for int arguments **/
@@ -1093,12 +749,7 @@
       this.val = val;
     }
     // Print characters as integers.
-<<<<<<< HEAD
-    /*@SideEffectFree*/ public String toString(/*>>>@GuardSatisfied CharWrap this*/) { return Integer.toString(val); }
-    public Character getJavaWrapper() { return new Character(val); }
-    public Class<?> primitiveClass() { return char.class; }
-=======
-    /*@SideEffectFree*/ public String toString() {
+    /*@SideEffectFree*/ public String toString(/*>>>@GuardSatisfied CharWrap this*/) {
       return Integer.toString(val);
     }
 
@@ -1109,23 +760,16 @@
     public Class<?> primitiveClass() {
       return char.class;
     }
->>>>>>> 54e4136f
   }
 
   /** wrapper used for int arguments **/
   public static class FloatWrap implements PrimitiveWrapper {
     float val;
-<<<<<<< HEAD
-    public FloatWrap (float val) { this.val = val; }
-    /*@SideEffectFree*/ public String toString(/*>>>@GuardSatisfied FloatWrap this*/) { return Float.toString(val); }
-    public Float getJavaWrapper() { return new Float(val); }
-    public Class<?> primitiveClass() { return float.class; }
-=======
 
     public FloatWrap(float val) {
       this.val = val;
     }
-    /*@SideEffectFree*/ public String toString() {
+    /*@SideEffectFree*/ public String toString(/*>>>@GuardSatisfied FloatWrap this*/) {
       return Float.toString(val);
     }
 
@@ -1136,23 +780,16 @@
     public Class<?> primitiveClass() {
       return float.class;
     }
->>>>>>> 54e4136f
   }
 
   /** wrapper used for int arguments **/
   public static class IntWrap implements PrimitiveWrapper {
     int val;
-<<<<<<< HEAD
-    public IntWrap (int val) { this.val = val; }
-    /*@SideEffectFree*/ public String toString(/*>>>@GuardSatisfied IntWrap this*/) { return Integer.toString(val); }
-    public Integer getJavaWrapper() { return new Integer(val); }
-    public Class<?> primitiveClass() { return int.class; }
-=======
 
     public IntWrap(int val) {
       this.val = val;
     }
-    /*@SideEffectFree*/ public String toString() {
+    /*@SideEffectFree*/ public String toString(/*>>>@GuardSatisfied IntWrap this*/) {
       return Integer.toString(val);
     }
 
@@ -1163,23 +800,16 @@
     public Class<?> primitiveClass() {
       return int.class;
     }
->>>>>>> 54e4136f
   }
 
   /** wrapper used for int arguments **/
   public static class LongWrap implements PrimitiveWrapper {
     long val;
-<<<<<<< HEAD
-    public LongWrap (long val) { this.val = val; }
-    /*@SideEffectFree*/ public String toString(/*>>>@GuardSatisfied LongWrap this*/) { return Long.toString(val); }
-    public Long getJavaWrapper() { return new Long(val); }
-    public Class<?> primitiveClass() { return long.class; }
-=======
 
     public LongWrap(long val) {
       this.val = val;
     }
-    /*@SideEffectFree*/ public String toString() {
+    /*@SideEffectFree*/ public String toString(/*>>>@GuardSatisfied LongWrap this*/) {
       return Long.toString(val);
     }
 
@@ -1190,23 +820,16 @@
     public Class<?> primitiveClass() {
       return long.class;
     }
->>>>>>> 54e4136f
   }
 
   /** wrapper used for int arguments **/
   public static class ShortWrap implements PrimitiveWrapper {
     short val;
-<<<<<<< HEAD
-    public ShortWrap (short val) { this.val = val; }
-    /*@SideEffectFree*/ public String toString(/*>>>@GuardSatisfied ShortWrap this*/) { return Short.toString(val); }
-    public Short getJavaWrapper() { return new Short(val); }
-    public Class<?> primitiveClass() { return short.class; }
-=======
 
     public ShortWrap(short val) {
       this.val = val;
     }
-    /*@SideEffectFree*/ public String toString() {
+    /*@SideEffectFree*/ public String toString(/*>>>@GuardSatisfied ShortWrap this*/) {
       return Short.toString(val);
     }
 
@@ -1217,25 +840,16 @@
     public Class<?> primitiveClass() {
       return short.class;
     }
->>>>>>> 54e4136f
   }
 
   /** wrapper used for double arguments **/
   public static class DoubleWrap implements PrimitiveWrapper {
     double val;
-<<<<<<< HEAD
-    public DoubleWrap (double val) { this.val = val; }
-    /*@SideEffectFree*/ public String toString(/*>>>@GuardSatisfied DoubleWrap this*/) { return Double.toString(val); }
-    public Double getJavaWrapper() { return new Double(val); }
-    public Class<?> primitiveClass() { return double.class; }
-  }
-=======
->>>>>>> 54e4136f
 
     public DoubleWrap(double val) {
       this.val = val;
     }
-    /*@SideEffectFree*/ public String toString() {
+    /*@SideEffectFree*/ public String toString(/*>>>@GuardSatisfied DoubleWrap this*/) {
       return Double.toString(val);
     }
 
