--- conflicted
+++ resolved
@@ -151,14 +151,8 @@
     assert traversalClass != null : class_name;
   }
 
-<<<<<<< HEAD
   /*@SideEffectFree*/ public String toString(/*>>>@GuardSatisfied ClassInfo this*/) {
-    return (String.format ("ClassInfo %08X [%s] %s",
-                           System.identityHashCode (this), class_name, clazz));
-=======
-  /*@SideEffectFree*/ public String toString() {
     return (String.format(
         "ClassInfo %08X [%s] %s", System.identityHashCode(this), class_name, clazz));
->>>>>>> 54e4136f
   }
 }