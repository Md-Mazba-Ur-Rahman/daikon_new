package daikon.chicory;

import daikon.Chicory;
import java.io.PrintStream;
import java.lang.reflect.*;
import java.util.*;

/*>>>
import org.checkerframework.checker.lock.qual.*;
import org.checkerframework.checker.nullness.qual.*;
*/

/**
 *  DTraceWriter writes .dtrace program points to an output stream.
 *  It uses the trees created by the {@link DeclWriter}.
 */
@SuppressWarnings("nullness")
public class DTraceWriter extends DaikonWriter {
  // Notes:
  //
  //  - methodExit(): handles exits from a method
  //    - printReturnValue: prints return value and related vars
  //      - checkForRuntimeClass: prints return.class and value
  //    - traceMethod(): prints out this and arguments of method
  //      - traceMethodVars: prints out this and arguments of method
  //        - traceLocalVars: prints arguments
  //          - traceLocalVar: prints one argument
  //          - checkForVarRecursion: recursive check on on argument
  //        - traceClassVars: prints fields in a class

  /** turns off multi-dimensional array printing*/
  private static final boolean NoMultiDim = true;

  /**instance of a nonsensical value*/
  private static NonsensicalObject nonsenseValue = NonsensicalObject.getInstance();
  /**instance of a nonsensical list*/
  private static List<Object> nonsenseList = NonsensicalList.getInstance();

  //certain class names
  protected static final String classClassName = "java.lang.Class";
  protected static final String stringClassName = "java.lang.String";

  /**Where to print output*/
  private PrintStream outFile;

  /** debug information about daikon variables  **/
  private boolean debug_vars = false;

  /**
   * Initializes the DTraceWriter
   *
   * @param writer
   *            Stream to write to
   */
  public DTraceWriter(PrintStream writer) {
    super();
    outFile = writer;
  }

  /**
   * Prints the method entry program point in the dtrace file
   */
  public void methodEntry(MethodInfo mi, int nonceVal, /*@Nullable*/ Object obj, Object[] args) {
    //don't print
    if (Runtime.dtrace_closed) return;

    Member member = mi.member;

    //get the root of the method's traversal pattern
    RootInfo root = mi.traversalEnter;
    if (root == null)
      throw new RuntimeException("Traversal pattern not initialized at method " + mi.method_name);

    if (debug_vars) {
      System.out.printf("Entering %s%n%s%n", DaikonWriter.methodEntryName(member), root);
      Throwable stack = new Throwable("enter traceback");
      stack.fillInStackTrace();
      stack.printStackTrace(System.out);
    }
<<<<<<< HEAD

    /**
     * Prints the method entry program point in the dtrace file
     */
    public void methodEntry(/*>>>@GuardSatisfied DTraceWriter this,*/ MethodInfo mi, int nonceVal, /*@Nullable*/ Object obj, Object[] args)
    {
        //don't print
        if (Runtime.dtrace_closed)
            return;

        Member member = mi.member;

        //get the root of the method's traversal pattern
        RootInfo root = mi.traversalEnter;
        if (root == null)
            throw new RuntimeException("Traversal pattern not initialized at method " + mi.method_name);

        if (debug_vars) {
            System.out.printf ("Entering %s%n%s%n",
                               DaikonWriter.methodEntryName (member), root);
            Throwable stack = new Throwable("enter traceback");
            stack.fillInStackTrace();
            stack.printStackTrace(System.out);
        }
        outFile.println(DaikonWriter.methodEntryName(member));
        printNonce(nonceVal);
        traverse(mi, root, args, obj, nonsenseValue);

        outFile.println();

        Runtime.incrementRecords();
    }

    /**
     * Prints the method exit program point in the dtrace file
     */
    public void methodExit(/*>>>@GuardSatisfied DTraceWriter this,*/ MethodInfo mi, int nonceVal, /*@Nullable*/ Object obj, Object[] args, Object ret_val, int lineNum)
    {
        if (Runtime.dtrace_closed)
            return;

        Member member = mi.member;

        //gets the traversal pattern root for this method exit
        RootInfo root = mi.traversalExit;
        if (root == null)
            throw new RuntimeException("Traversal pattern not initialized for method " + mi.method_name + " at line " + lineNum);

        //make sure the line number is valid
        //i.e., it is one of the exit locations in the MethodInfo for this method
        if (mi.exit_locations == null || !mi.exit_locations.contains(lineNum))
        {
            throw new RuntimeException("The line number " + lineNum + " is not found in the MethodInfo for method " + mi.method_name + DaikonWriter.lineSep + "No exit locations found in exit_locations set!");
        }

        outFile.println(DaikonWriter.methodExitName(member, lineNum));
        printNonce(nonceVal);
        traverse(mi, root, args, obj, ret_val);

        outFile.println();

        Runtime.incrementRecords();
    }

    //prints an invocation nonce entry in the dtrace
    private void printNonce(/*>>>@GuardSatisfied DTraceWriter this,*/ int val)
    {
        outFile.println("this_invocation_nonce");
        outFile.println(val);
    }

    /**
     * Prints the method's return value and all relevant variables.
     * Uses the tree of DaikonVariableInfo objects.
     * @param mi The method whose program point we are printing
     * @param root The root of the program point's tree.
     * @param args The arguments to the method corrsponding to mi.
     *             Must be in the same order as the .decls info is in
     *             (which is the declared order in the source code).
     * @param thisObj The value of the "this" object at this point in the execution.
     * @param ret_val The value returned from this method, only used for
     *                exit program points.
     *
    */
    private void traverse(/*>>>@GuardSatisfied DTraceWriter this,*/ MethodInfo mi, RootInfo root,
            Object[] args,
            Object thisObj,
            Object ret_val)
    {
        //go through all of the node's children
        for (DaikonVariableInfo child: root)
        {

            Object val;

            if (child instanceof ReturnInfo)
            {
                val = ret_val;
            }
            else if (child instanceof ThisObjInfo)
            {
                val = thisObj;
            }
            else if (child instanceof ParameterInfo)
            {
                val = args[((ParameterInfo)child).getArgNum()];
            }
            else if (child instanceof FieldInfo)
            {
               // can only occur for static fields
               // non-static fields will appear as children of "this"

               val = child.getMyValFromParentVal(null);
            }
            else if (child instanceof StaticObjInfo) {
                val = null;
            } else
            {
                throw new Error("Unknown DaikonVariableInfo subtype " + child.getClass() +
                                " in traversePattern in DTraceWriter for info named " + child.getName() +
                                " in class " + "for method " + mi);
            }

            traverseValue(mi, child, val);
        }
    }

    //traverse from the traversal pattern data structure and recurse
    private void traverseValue(/*>>>@GuardSatisfied DTraceWriter this,*/ MethodInfo mi, DaikonVariableInfo curInfo,
                               Object val) {

        if (curInfo.dTraceShouldPrint()) {
          if (!(curInfo instanceof StaticObjInfo)) {
              outFile.println(curInfo.getName());
              outFile.println(curInfo.getDTraceValueString(val));
          }

          if (debug_vars) {
              String out = curInfo.getDTraceValueString(val);
              if (out.length() > 20)
                  out = out.substring (0, 20);
              System.out.printf ("  --variable %s [%d]= %s%n",
                             curInfo.getName(), curInfo.children.size(), out);
          }
        }

        //go through all of the current node's children
        //and recurse on their values
        if (curInfo.dTraceShouldPrintChildren()) {
          for (DaikonVariableInfo child : curInfo) {
            Object childVal = child.getMyValFromParentVal(val);
            traverseValue(mi, child, childVal);
          }
        }

=======
    outFile.println(DaikonWriter.methodEntryName(member));
    printNonce(nonceVal);
    traverse(mi, root, args, obj, nonsenseValue);

    outFile.println();

    Runtime.incrementRecords();
  }

  /**
   * Prints the method exit program point in the dtrace file
   */
  public void methodExit(
      MethodInfo mi,
      int nonceVal,
      /*@Nullable*/ Object obj,
      Object[] args,
      Object ret_val,
      int lineNum) {
    if (Runtime.dtrace_closed) return;

    Member member = mi.member;

    //gets the traversal pattern root for this method exit
    RootInfo root = mi.traversalExit;
    if (root == null)
      throw new RuntimeException(
          "Traversal pattern not initialized for method " + mi.method_name + " at line " + lineNum);

    //make sure the line number is valid
    //i.e., it is one of the exit locations in the MethodInfo for this method
    if (mi.exit_locations == null || !mi.exit_locations.contains(lineNum)) {
      throw new RuntimeException(
          "The line number "
              + lineNum
              + " is not found in the MethodInfo for method "
              + mi.method_name
              + DaikonWriter.lineSep
              + "No exit locations found in exit_locations set!");
    }

    outFile.println(DaikonWriter.methodExitName(member, lineNum));
    printNonce(nonceVal);
    traverse(mi, root, args, obj, ret_val);

    outFile.println();

    Runtime.incrementRecords();
  }

  //prints an invocation nonce entry in the dtrace
  private void printNonce(int val) {
    outFile.println("this_invocation_nonce");
    outFile.println(val);
  }

  /**
   * Prints the method's return value and all relevant variables.
   * Uses the tree of DaikonVariableInfo objects.
   * @param mi The method whose program point we are printing
   * @param root The root of the program point's tree.
   * @param args The arguments to the method corrsponding to mi.
   *             Must be in the same order as the .decls info is in
   *             (which is the declared order in the source code).
   * @param thisObj The value of the "this" object at this point in the execution.
   * @param ret_val The value returned from this method, only used for
   *                exit program points.
   *
   */
  private void traverse(
      MethodInfo mi, RootInfo root, Object[] args, Object thisObj, Object ret_val) {
    //go through all of the node's children
    for (DaikonVariableInfo child : root) {

      Object val;

      if (child instanceof ReturnInfo) {
        val = ret_val;
      } else if (child instanceof ThisObjInfo) {
        val = thisObj;
      } else if (child instanceof ParameterInfo) {
        val = args[((ParameterInfo) child).getArgNum()];
      } else if (child instanceof FieldInfo) {
        // can only occur for static fields
        // non-static fields will appear as children of "this"

        val = child.getMyValFromParentVal(null);
      } else if (child instanceof StaticObjInfo) {
        val = null;
      } else {
        throw new Error(
            "Unknown DaikonVariableInfo subtype "
                + child.getClass()
                + " in traversePattern in DTraceWriter for info named "
                + child.getName()
                + " in class "
                + "for method "
                + mi);
      }

      traverseValue(mi, child, val);
    }
  }

  //traverse from the traversal pattern data structure and recurse
  private void traverseValue(MethodInfo mi, DaikonVariableInfo curInfo, Object val) {

    if (curInfo.dTraceShouldPrint()) {
      if (!(curInfo instanceof StaticObjInfo)) {
        outFile.println(curInfo.getName());
        outFile.println(curInfo.getDTraceValueString(val));
      }

      if (debug_vars) {
        String out = curInfo.getDTraceValueString(val);
        if (out.length() > 20) out = out.substring(0, 20);
        System.out.printf(
            "  --variable %s [%d]= %s%n", curInfo.getName(), curInfo.children.size(), out);
      }
    }

    //go through all of the current node's children
    //and recurse on their values
    if (curInfo.dTraceShouldPrintChildren()) {
      for (DaikonVariableInfo child : curInfo) {
        Object childVal = child.getMyValFromParentVal(val);
        traverseValue(mi, child, childVal);
      }
    }
  }

  /**
   * Returns a list of values of the field for each Object in theObjects
   * @param theObjects List of Objects, each must have the Field field
   * @param field Which field of theObjects we are probing
   */
  public static List<Object> getFieldValues(Field field, List<Object> theObjects) {
    if (theObjects == null || theObjects instanceof NonsensicalList) return nonsenseList;

    List<Object> fieldVals = new ArrayList<Object>();

    for (Object theObj : theObjects) {
      if (theObj == null) {
        fieldVals.add(nonsenseValue);
      } else {
        fieldVals.add(getValue(field, theObj));
      }
>>>>>>> 54e4136f
    }

    return fieldVals;
  }

  /**
   * Get the value of a certain field in theObj.
   * @param classField which field we are interested in
   * @param theObj The object whose field we are examining.
   * TheoObj must be null, Nonsensical, or of a type which
   * contains the field classField
   * @return The value of the classField field in theObj
   */
  public static Object getValue(Field classField, Object theObj) {
    // if we don't have a real object, return NonsensicalValue
    if ((theObj == null) || (theObj instanceof NonsensicalObject)) return nonsenseValue;

    Class<?> fieldType = classField.getType();

    if (!classField.isAccessible()) classField.setAccessible(true);

    try {
      if (fieldType.equals(int.class)) {
        return new Runtime.IntWrap(classField.getInt(theObj));
      } else if (fieldType.equals(long.class)) {
        return new Runtime.LongWrap(classField.getLong(theObj));
      } else if (fieldType.equals(boolean.class)) {
        return new Runtime.BooleanWrap(classField.getBoolean(theObj));
      } else if (fieldType.equals(float.class)) {
        return new Runtime.FloatWrap(classField.getFloat(theObj));
      } else if (fieldType.equals(byte.class)) {
        return new Runtime.ByteWrap(classField.getByte(theObj));
      } else if (fieldType.equals(char.class)) {
        return new Runtime.CharWrap(classField.getChar(theObj));
      } else if (fieldType.equals(short.class)) {
        return new Runtime.ShortWrap(classField.getShort(theObj));
      } else if (fieldType.equals(double.class)) {
        return new Runtime.DoubleWrap(classField.getDouble(theObj));
      } else {
        return classField.get(theObj);
      }
    } catch (IllegalArgumentException e) {
      throw new Error(e);
    } catch (IllegalAccessException e) {
      throw new Error(e);
    }
  }

  /**
   * Similar to getValue, but used for static fields
   */
  public static Object getStaticValue(Field classField) {
    if (!classField.isAccessible()) classField.setAccessible(true);

    Class<?> fieldType = classField.getType();

    if (Chicory.checkStaticInit) {
      // don't force initialization!
      if (!Runtime.isInitialized(classField.getDeclaringClass().getName())) {
        return nonsenseValue;
      }
    }

    try {
      if (fieldType.equals(int.class)) {
        return new Runtime.IntWrap(classField.getInt(null));
      } else if (fieldType.equals(long.class)) {
        return new Runtime.LongWrap(classField.getLong(null));
      } else if (fieldType.equals(boolean.class)) {
        return new Runtime.BooleanWrap(classField.getBoolean(null));
      } else if (fieldType.equals(float.class)) {
        return new Runtime.FloatWrap(classField.getFloat(null));
      } else if (fieldType.equals(byte.class)) {
        return new Runtime.ByteWrap(classField.getByte(null));
      } else if (fieldType.equals(char.class)) {
        return new Runtime.CharWrap(classField.getChar(null));
      } else if (fieldType.equals(short.class)) {
        return new Runtime.ShortWrap(classField.getShort(null));
      } else if (fieldType.equals(double.class)) {
        return new Runtime.DoubleWrap(classField.getDouble(null));
      } else {
        return classField.get(null);
      }
    } catch (IllegalArgumentException e) {
      throw new Error(e);
    } catch (IllegalAccessException e) {
      throw new Error(e);
    }
  }

  /**
   * Return a List derived from an aray
   * @param arrayVal Must be an array type
   * @return a List (with correct primitive wrappers) corresponding to the array
   */
  public static List<Object> getListFromArray(Object arrayVal) {
    if (arrayVal instanceof NonsensicalObject) return nonsenseList;

    if (!arrayVal.getClass().isArray()) {
      throw new RuntimeException(
          String.format(
              "The object \"%s\" of type %s is not an array", arrayVal, arrayVal.getClass()));
    }

    int len = Array.getLength(arrayVal);
    List<Object> arrList = new ArrayList<Object>(len);

    Class<?> arrType = arrayVal.getClass().getComponentType();

    // have to wrap primitives in our wrappers
    // otherwise, couldn't distinguish from a wrapped object in the
    // target app
    if (arrType.equals(int.class)) {
      for (int i = 0; i < len; i++) {
        arrList.add(new Runtime.IntWrap(Array.getInt(arrayVal, i)));
      }
    } else if (arrType.equals(long.class)) {
      for (int i = 0; i < len; i++) {
        arrList.add(new Runtime.LongWrap(Array.getLong(arrayVal, i)));
      }
    } else if (arrType.equals(boolean.class)) {
      for (int i = 0; i < len; i++) {
        arrList.add(new Runtime.BooleanWrap(Array.getBoolean(arrayVal, i)));
      }
    } else if (arrType.equals(float.class)) {
      for (int i = 0; i < len; i++) {
        arrList.add(new Runtime.FloatWrap(Array.getFloat(arrayVal, i)));
      }
    } else if (arrType.equals(byte.class)) {
      for (int i = 0; i < len; i++) {
        arrList.add(new Runtime.ByteWrap(Array.getByte(arrayVal, i)));
      }
    } else if (arrType.equals(char.class)) {
      for (int i = 0; i < len; i++) {
        arrList.add(new Runtime.CharWrap(Array.getChar(arrayVal, i)));
      }
    } else if (arrType.equals(short.class)) {
      for (int i = 0; i < len; i++) {
        arrList.add(new Runtime.ShortWrap(Array.getShort(arrayVal, i)));
      }
    } else if (arrType.equals(double.class)) {
      for (int i = 0; i < len; i++) {
        arrList.add(new Runtime.DoubleWrap(Array.getDouble(arrayVal, i)));
      }
    } else {
      for (int i = 0; i < len; i++) {
        // non-primitives
        arrList.add(Array.get(arrayVal, i));
      }
    }

    return arrList;
  }

  //prints nonsensical and corresponding "modified" integer
  private void printNonsensical() {
    outFile.println("nonsensical");
    outFile.println("2");
  }

  /**
   * Returns a list of Strings which are the names of the runtime types in the
   * theVals param
   * @param theVals List of ObjectReferences
   * @return a list of Strings which are the names of the runtime types in the
   * theVals param
   */
  public static /*@Nullable*/ List<String> getTypeNameList(List<Object> theVals) {
    // Return null rather than NonsensicalList as NonsensicalList is
    // an array of Object and not String.
    if (theVals == null || theVals instanceof NonsensicalList) return null;

    List<String> typeNames = new ArrayList<String>(theVals.size());

    for (Object ref : theVals) {
      Class<?> type = null;

      if (ref != null) {
        type = ref.getClass();
        type = removeWrappers(ref, type, true);
        typeNames.add(type.getCanonicalName());
      } else typeNames.add(null);
    }

    return typeNames;
  }

  /**
   * Get the type of val, removing any PrimitiveWrapper if it exists
   * For example, if we execute removeWRappers(val, boolean.class, true)
   * where (val instanceof Runtime.PrimitiveWrapper), then the method returns
   * boolean.class
   *
   * @param val The object whose type we are examining
   * @param declared the declared type of the variable corresponding to val
   * @param runtime Should we use the runtime type or declared type?
   * @return The variable's type, with primitive wrappers removed, or null if the value is non-null
   */
  public static /*@Nullable*/ Class<?> removeWrappers(
      Object val, Class<?> declared, boolean runtime) {
    if (!runtime) return declared;

    if (val instanceof Runtime.PrimitiveWrapper) {
      return ((Runtime.PrimitiveWrapper) val).primitiveClass();
    }

    if (val == null) {
      return null;
    }

    return val.getClass();
  }
}<|MERGE_RESOLUTION|>--- conflicted
+++ resolved
@@ -60,7 +60,7 @@
   /**
    * Prints the method entry program point in the dtrace file
    */
-  public void methodEntry(MethodInfo mi, int nonceVal, /*@Nullable*/ Object obj, Object[] args) {
+  public void methodEntry(/*>>>@GuardSatisfied DTraceWriter this,*/ MethodInfo mi, int nonceVal, /*@Nullable*/ Object obj, Object[] args) {
     //don't print
     if (Runtime.dtrace_closed) return;
 
@@ -77,163 +77,6 @@
       stack.fillInStackTrace();
       stack.printStackTrace(System.out);
     }
-<<<<<<< HEAD
-
-    /**
-     * Prints the method entry program point in the dtrace file
-     */
-    public void methodEntry(/*>>>@GuardSatisfied DTraceWriter this,*/ MethodInfo mi, int nonceVal, /*@Nullable*/ Object obj, Object[] args)
-    {
-        //don't print
-        if (Runtime.dtrace_closed)
-            return;
-
-        Member member = mi.member;
-
-        //get the root of the method's traversal pattern
-        RootInfo root = mi.traversalEnter;
-        if (root == null)
-            throw new RuntimeException("Traversal pattern not initialized at method " + mi.method_name);
-
-        if (debug_vars) {
-            System.out.printf ("Entering %s%n%s%n",
-                               DaikonWriter.methodEntryName (member), root);
-            Throwable stack = new Throwable("enter traceback");
-            stack.fillInStackTrace();
-            stack.printStackTrace(System.out);
-        }
-        outFile.println(DaikonWriter.methodEntryName(member));
-        printNonce(nonceVal);
-        traverse(mi, root, args, obj, nonsenseValue);
-
-        outFile.println();
-
-        Runtime.incrementRecords();
-    }
-
-    /**
-     * Prints the method exit program point in the dtrace file
-     */
-    public void methodExit(/*>>>@GuardSatisfied DTraceWriter this,*/ MethodInfo mi, int nonceVal, /*@Nullable*/ Object obj, Object[] args, Object ret_val, int lineNum)
-    {
-        if (Runtime.dtrace_closed)
-            return;
-
-        Member member = mi.member;
-
-        //gets the traversal pattern root for this method exit
-        RootInfo root = mi.traversalExit;
-        if (root == null)
-            throw new RuntimeException("Traversal pattern not initialized for method " + mi.method_name + " at line " + lineNum);
-
-        //make sure the line number is valid
-        //i.e., it is one of the exit locations in the MethodInfo for this method
-        if (mi.exit_locations == null || !mi.exit_locations.contains(lineNum))
-        {
-            throw new RuntimeException("The line number " + lineNum + " is not found in the MethodInfo for method " + mi.method_name + DaikonWriter.lineSep + "No exit locations found in exit_locations set!");
-        }
-
-        outFile.println(DaikonWriter.methodExitName(member, lineNum));
-        printNonce(nonceVal);
-        traverse(mi, root, args, obj, ret_val);
-
-        outFile.println();
-
-        Runtime.incrementRecords();
-    }
-
-    //prints an invocation nonce entry in the dtrace
-    private void printNonce(/*>>>@GuardSatisfied DTraceWriter this,*/ int val)
-    {
-        outFile.println("this_invocation_nonce");
-        outFile.println(val);
-    }
-
-    /**
-     * Prints the method's return value and all relevant variables.
-     * Uses the tree of DaikonVariableInfo objects.
-     * @param mi The method whose program point we are printing
-     * @param root The root of the program point's tree.
-     * @param args The arguments to the method corrsponding to mi.
-     *             Must be in the same order as the .decls info is in
-     *             (which is the declared order in the source code).
-     * @param thisObj The value of the "this" object at this point in the execution.
-     * @param ret_val The value returned from this method, only used for
-     *                exit program points.
-     *
-    */
-    private void traverse(/*>>>@GuardSatisfied DTraceWriter this,*/ MethodInfo mi, RootInfo root,
-            Object[] args,
-            Object thisObj,
-            Object ret_val)
-    {
-        //go through all of the node's children
-        for (DaikonVariableInfo child: root)
-        {
-
-            Object val;
-
-            if (child instanceof ReturnInfo)
-            {
-                val = ret_val;
-            }
-            else if (child instanceof ThisObjInfo)
-            {
-                val = thisObj;
-            }
-            else if (child instanceof ParameterInfo)
-            {
-                val = args[((ParameterInfo)child).getArgNum()];
-            }
-            else if (child instanceof FieldInfo)
-            {
-               // can only occur for static fields
-               // non-static fields will appear as children of "this"
-
-               val = child.getMyValFromParentVal(null);
-            }
-            else if (child instanceof StaticObjInfo) {
-                val = null;
-            } else
-            {
-                throw new Error("Unknown DaikonVariableInfo subtype " + child.getClass() +
-                                " in traversePattern in DTraceWriter for info named " + child.getName() +
-                                " in class " + "for method " + mi);
-            }
-
-            traverseValue(mi, child, val);
-        }
-    }
-
-    //traverse from the traversal pattern data structure and recurse
-    private void traverseValue(/*>>>@GuardSatisfied DTraceWriter this,*/ MethodInfo mi, DaikonVariableInfo curInfo,
-                               Object val) {
-
-        if (curInfo.dTraceShouldPrint()) {
-          if (!(curInfo instanceof StaticObjInfo)) {
-              outFile.println(curInfo.getName());
-              outFile.println(curInfo.getDTraceValueString(val));
-          }
-
-          if (debug_vars) {
-              String out = curInfo.getDTraceValueString(val);
-              if (out.length() > 20)
-                  out = out.substring (0, 20);
-              System.out.printf ("  --variable %s [%d]= %s%n",
-                             curInfo.getName(), curInfo.children.size(), out);
-          }
-        }
-
-        //go through all of the current node's children
-        //and recurse on their values
-        if (curInfo.dTraceShouldPrintChildren()) {
-          for (DaikonVariableInfo child : curInfo) {
-            Object childVal = child.getMyValFromParentVal(val);
-            traverseValue(mi, child, childVal);
-          }
-        }
-
-=======
     outFile.println(DaikonWriter.methodEntryName(member));
     printNonce(nonceVal);
     traverse(mi, root, args, obj, nonsenseValue);
@@ -247,6 +90,7 @@
    * Prints the method exit program point in the dtrace file
    */
   public void methodExit(
+      /*>>>@GuardSatisfied DTraceWriter this,*/
       MethodInfo mi,
       int nonceVal,
       /*@Nullable*/ Object obj,
@@ -285,7 +129,7 @@
   }
 
   //prints an invocation nonce entry in the dtrace
-  private void printNonce(int val) {
+  private void printNonce(/*>>>@GuardSatisfied DTraceWriter this,*/ int val) {
     outFile.println("this_invocation_nonce");
     outFile.println(val);
   }
@@ -304,7 +148,7 @@
    *
    */
   private void traverse(
-      MethodInfo mi, RootInfo root, Object[] args, Object thisObj, Object ret_val) {
+      /*>>>@GuardSatisfied DTraceWriter this,*/ MethodInfo mi, RootInfo root, Object[] args, Object thisObj, Object ret_val) {
     //go through all of the node's children
     for (DaikonVariableInfo child : root) {
 
@@ -339,7 +183,7 @@
   }
 
   //traverse from the traversal pattern data structure and recurse
-  private void traverseValue(MethodInfo mi, DaikonVariableInfo curInfo, Object val) {
+  private void traverseValue(/*>>>@GuardSatisfied DTraceWriter this,*/ MethodInfo mi, DaikonVariableInfo curInfo, Object val) {
 
     if (curInfo.dTraceShouldPrint()) {
       if (!(curInfo instanceof StaticObjInfo)) {
@@ -381,7 +225,6 @@
       } else {
         fieldVals.add(getValue(field, theObj));
       }
->>>>>>> 54e4136f
     }
 
     return fieldVals;
