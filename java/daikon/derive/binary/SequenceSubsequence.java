package daikon.derive.binary;

import daikon.*;
import daikon.derive.*;

/*>>>
import org.checkerframework.checker.lock.qual.*;
import org.checkerframework.dataflow.qual.*;
*/

/**
 * Derivations of the form A[0..i] or A[i..<em>end</em>], derived from A and
 * i.
 **/
public abstract class SequenceSubsequence extends BinaryDerivation {
  // We are Serializable, so we specify a version to allow changes to
  // method signatures without breaking serialization.  If you add or
  // remove fields, you should change this number to the current date.
  static final long serialVersionUID = 20020801L;

  // Variables starting with dkconfig_ should only be set via the
  // daikon.config.Configuration interface.

  // base1 is the sequence
  // base2 is the scalar
<<<<<<< HEAD
  public VarInfo seqvar(/*>>>@GuardSatisfied SequenceSubsequence this*/) { return base1; }
  public VarInfo sclvar(/*>>>@GuardSatisfied SequenceSubsequence this*/) { return base2; }
=======
  public VarInfo seqvar() {
    return base1;
  }

  public VarInfo sclvar() {
    return base2;
  }
>>>>>>> 54e4136f

  // Indicates whether the subscript is an index of valid data or a limit
  // (one element beyond the data of interest).  The first (or last)
  // element of the derived variable is at index seqvar()+index_shift.
  public final int index_shift;

  // True for deriving from the start of the sequence to the scalar: B[0..I]
  // False for deriving from the scalar to the end of the sequence: B[I..]
  public final boolean from_start;

  /**
   * @param from_start true means the range goes 0..n; false means the
   * range goes n..end.  (n might be fudged through off_by_one)
   * @param off_by_one true means we should exclude the scalar from
   * the range; false means we should include it
   **/
  public SequenceSubsequence(VarInfo vi1, VarInfo vi2, boolean from_start, boolean off_by_one) {
    super(vi1, vi2);
    this.from_start = from_start;
    if (off_by_one) {
      index_shift = from_start ? -1 : +1;
    } else {
      index_shift = 0;
    }
  }

  protected VarInfo makeVarInfo() {
    VarInfo seqvar = seqvar();
    VarInfo sclvar = sclvar();

    VarInfo vi = null;
    if (from_start) {
      vi = VarInfo.make_subsequence(seqvar, null, 0, sclvar, index_shift);
    } else {
      vi = VarInfo.make_subsequence(seqvar, sclvar, index_shift, null, 0);
    }

    return (vi);
  }

  /** Returns the lower bound of the slice **/
  public Quantify.Term get_lower_bound() {
    if (from_start) {
      return new Quantify.Constant(0);
    } else {
      return new Quantify.VarPlusOffset(sclvar(), index_shift);
    }
  }

  /** Returns the upper bound of the slice **/
  public Quantify.Term get_upper_bound() {
    if (from_start) {
      return new Quantify.VarPlusOffset(sclvar(), index_shift);
    } else {
      return new Quantify.Length(seqvar(), -1);
    }
  }

  /** Returns the array variable for this slice **/
  public VarInfo get_array_var() {
    return seqvar();
  }

  /*@SideEffectFree*/ public String csharp_name(String index) {
    // String lower = get_lower_bound().csharp_name();
    // String upper = get_upper_bound().csharp_name();
    // We do not need to check if seqvar().isPrestate() because it is redundant.
    // return seqvar().csharp_name() + ".Slice(" + lower + ", " + upper + ")";
    return "\"SequenceSubsequence.java.jpp unimplemented\" != null"; // "interned"
  }

  /** Returns the ESC name **/
  /*@SideEffectFree*/ public String esc_name(String index) {
    return String.format(
        "%s[%s..%s]",
        seqvar().esc_name(),
        get_lower_bound().esc_name(),
        get_upper_bound().esc_name());
  }

  /** returns the JML name for the slice **/
  @SuppressWarnings("nullness")
  public String jml_name(String index) {

    // The slice routine needs the actual length as opposed to the
    // highest legal index.
    Quantify.Term upper = get_upper_bound();
    if (upper instanceof Quantify.Length) {
      ((Quantify.Length) upper).set_offset(0);
    }

    if (seqvar().isPrestate()) {
      return String.format(
          "\\old(daikon.Quant.slice(%s, %s, %s))",
          seqvar().enclosing_var.postState.jml_name(),
          get_lower_bound().jml_name(true),
          upper.jml_name(true));
    } else {
      return String.format(
          "daikon.Quant.slice(%s, %s, %s)",
          seqvar().enclosing_var.jml_name(),
          get_lower_bound().jml_name(),
          upper.jml_name());
    }
  }

  /** Adds one to the default complexity if index_shift is not 0 **/
  public int complexity() {
    return super.complexity() + ((index_shift != 0) ? 1 : 0);
  }
}<|MERGE_RESOLUTION|>--- conflicted
+++ resolved
@@ -23,18 +23,13 @@
 
   // base1 is the sequence
   // base2 is the scalar
-<<<<<<< HEAD
-  public VarInfo seqvar(/*>>>@GuardSatisfied SequenceSubsequence this*/) { return base1; }
-  public VarInfo sclvar(/*>>>@GuardSatisfied SequenceSubsequence this*/) { return base2; }
-=======
-  public VarInfo seqvar() {
+  public VarInfo seqvar(/*>>>@GuardSatisfied SequenceSubsequence this*/) {
     return base1;
   }
 
-  public VarInfo sclvar() {
+  public VarInfo sclvar(/*>>>@GuardSatisfied SequenceSubsequence this*/) {
     return base2;
   }
->>>>>>> 54e4136f
 
   // Indicates whether the subscript is an index of valid data or a limit
   // (one element beyond the data of interest).  The first (or last)
