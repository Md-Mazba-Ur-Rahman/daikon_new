package daikon;

import daikon.inv.*;
import daikon.inv.binary.*;
import daikon.inv.binary.twoScalar.*;
import daikon.inv.ternary.*;
import daikon.inv.ternary.threeScalar.*;
import daikon.inv.unary.*;
import daikon.inv.unary.scalar.*;
import daikon.inv.unary.sequence.*;
import daikon.inv.unary.string.*;
import daikon.inv.unary.stringsequence.*;
import daikon.suppress.*;
import java.io.*;
import java.util.*;
import java.util.logging.Level;
import java.util.logging.Logger;
import plume.*;

/*>>>
import org.checkerframework.checker.interning.qual.*;
import org.checkerframework.checker.lock.qual.*;
import org.checkerframework.checker.nullness.qual.*;
import org.checkerframework.dataflow.qual.*;
*/

/**
 * Class that implements dynamic constants optimization.  This
 * optimization doesn't instantiate invariants over constant
 * variables (i.e., that that have only seen one value).  When the
 * variable receives a second value, invariants are instantiated and
 * are given the sample representing the previous constant value.
 * Each DynamicConstants object is associated with a single program point, ppt.
 **/
public class DynamicConstants implements Serializable {

  // We are Serializable, so we specify a version to allow changes to
  // method signatures without breaking serialization.  If you add or
  // remove fields, you should change this number to the current date.
  static final long serialVersionUID = 20040401L;

  // If true don't create any invariants (including OneOfs) over dynamic
  // constants during post processing.  Normally, the configuration
  // variable OneOf_only is more appropriate
  static final boolean no_post_process = false;

  // Variables starting with dkconfig_ should only be set via the
  // daikon.config.Configuration interface.

  /**
   * Whether to use the dynamic constants optimization.  This
   * optimization doesn't instantiate invariants over constant
   * variables (i.e., that that have only seen one value).  When the
   * variable receives a second value, invariants are instantiated and
   * are given the sample representing the previous constant value.
   **/
  public static boolean dkconfig_use_dynamic_constant_optimization = true;

  /**
   * Boolean. If true only create OneOf invariants for variables that
   * are constant for the entire run.  If false, all possible invariants
   * are created between constants.  Note that setting this to true only
   * fails to create invariants between constants.  Invariants between
   * constants and non-constants are created regardless.
   *
   * A problem occurs with merging when this is turned on.  If a var_info
   * is constant at one child slice, but not constant at the other child
   * slice, interesting invariants may not be merged because they won't
   * exist on the slice with the constant.  This is thus currently
   * defaulted to false.
   */
  public static boolean dkconfig_OneOf_only = false;

  /** Debug tracer. **/
  public static final Logger debug = Logger.getLogger("daikon.DynamicConstants");

  /**
   * List of dynamic constants.
   * Each element, c, has c.constant = true, c.count &gt; 0, elt.val != null.
   **/
  List<Constant> con_list = new ArrayList<Constant>();

  /**
   * List of variables that have always been missing.
   * For each element c, c.always_missing = true or con.vi.missingOutOfBounds().
   **/
  List<Constant> missing_list = new ArrayList<Constant>();

  // Same contents in both.  Why two data structures?
  /** List of all variables.  Some may be non-constant. **/
  Constant[] all_vars;
  List<Constant> all_list = new ArrayList<Constant>();

  /** Program point of these constants. **/
  PptTopLevel ppt;

  /** Number of samples received. **/
  int sample_cnt = 0;

  /**
   * Class used to indicate, for each variable, whether it is constant (see
   * boolean field "constant").  If it is, then the class also stores its
   * constant value and its sample count.
   * <p>
   *
   * Note that two objects of this class are equal if they refer
   * to the same variable.  This allows these to be stored in
   * sets.
   **/
  public static /*@Interned*/ class Constant implements Serializable {

    // We are Serializable, so we specify a version to allow changes to
    // method signatures without breaking serialization.  If you add or
    // remove fields, you should change this number to the current date.
    static final long serialVersionUID = 20030913L;

    // XXX Question: what if the constant value is itself null, as for a
    // String or pointer?  Does the code distinguish that case from val not
    // being set?
    /** The value of the constant, or the previous constant value if
     * constant==false  and  previous_constant==true.  Null iff count=0.
     **/
    public /*@MonotonicNonNull*/ /*@Interned*/ Object val = null;

    /** The sample count of the constant. **/
    public int count = 0;

    /** The variable that has this value. **/
    public VarInfo vi;

    /** Whether or not this has been missing for every sample to date. **/
    boolean always_missing = true;

    /** Whether or not this is constant. **/
    boolean constant = false;

    /**
     * Whether or not this was constant at the beginning of this sample.
     * At the beginning of the add() method, all newly non constant variables
     * are marked (constant=false).  It is sometimes useful within the
     * remainder of processing that sample to know that a variable was
     * constant at the beginning.  The field previous_constant is set to
     * true when constant is set to false, and then is itself set to false
     * at the end of the add() method.
     */
    boolean previous_constant = false;

    /**
     * Whether or not this was always missing at the beginning of this sample.
     * At the beginning of the add() method, all newly non missing variables
     * are marked (always_missing=false).  It is sometimes useful within the
     * remainder of processing that sample to know that a variable was
     * missing at the beginning.  The field previous_missing  set to
     * true when missing is set to false, and then is itself set to false
     * at the end of the add() method.
     */
    boolean previous_missing = false;

    /** Check representation invariant. */
    public void checkRep() {
      // This assertion is not valid.  If first sample is missing, then
      // always_missing=true and previous_missing=false.
      // assert (always_missing ? previous_missing : true) : toString();

      assert !(constant && previous_constant) : toString();

      // Whereas values can be null, null is never the value for a dynamic
      // constant.
      assert ((constant || previous_constant)
              ? (val != null && count > 0)
              : (val == null && count == 0))
          : toString();
    }

    public Constant(VarInfo vi) {
      this.vi = vi;
    }

    /**
     * returns whether the specified variable is currently a constant OR
     * was a constant at the beginning of constants processing.
     **/
    /*@Pure*/ public boolean is_prev_constant() {
      return constant || previous_constant;
    }

    /*@EnsuresNonNullIf(result=true, expression="#1")*/
<<<<<<< HEAD
    /*@Pure*/ public boolean equals (/*>>>@GuardSatisfied Constant this,*/ /*@GuardSatisfied*/ /*@Nullable*/ Object obj) {
      if (!(obj instanceof Constant))
        return (false);
=======
    /*@Pure*/ public boolean equals(/*@Nullable*/ Object obj) {
      if (!(obj instanceof Constant)) return false;
>>>>>>> 54e4136f
      Constant c = (Constant) obj;
      return (c.vi == vi);
    }

    /*@Pure*/ public int hashCode(/*>>>@GuardSatisfied Constant this*/) {
      return (vi.hashCode());
    }

    @SuppressWarnings("purity") // side effects to local state (string creation)
    /*@SideEffectFree*/ public String toString(/*>>>@GuardSatisfied Constant this*/) {

      StringBuffer out = new StringBuffer();
      out.append(vi.name());
      if (val == null) {
        out.append(" (val missing)");
      } else {
        out.append(" (val=" + val + ")");
      }
      if (vi.isCanonical()) out.append(" (leader) ");
      out.append(
          " [always_missing="
              + always_missing
              + ", constant="
              + constant
              + ", previous_constant="
              + previous_constant
              + ", previous_missing="
              + previous_missing
              + "]");
      return (out.toString());
    }
  }

  /** Compares two constants based on the vi_index of their variable. **/
  public static final class ConIndexComparator implements Comparator<Constant>, Serializable {
    // We are Serializable, so we specify a version to allow changes to
    // method signatures without breaking serialization.  If you add or
    // remove fields, you should change this number to the current date.
    static final long serialVersionUID = 20050923L;

    private ConIndexComparator() {}

    /*@Pure*/ public int compare(Constant con1, Constant con2) {
      return (con1.vi.varinfo_index - con2.vi.varinfo_index);
    }

    public static ConIndexComparator getInstance() {
      return theInstance;
    }

    static final ConIndexComparator theInstance = new ConIndexComparator();
  }

  /**
   * Create an initial list of constants and missing variables for the
   * specified ppt.
   */
  public DynamicConstants(PptTopLevel ppt) {

    this.ppt = ppt;

    // Start everything off as missing (since we haven't seen any values yet)
    for (VarInfo vi : ppt.var_infos) {
      Constant c = new Constant(vi);
      all_list.add(c);
      missing_list.add(c);
    }
    all_vars = all_list.toArray(new Constant[all_list.size()]);
  }

  /**
   * Checks each current constant to see if it is still a constant.
   * Constants must have the same value and cannot be missing.  In the
   * long run a better job of dealing with missing might be helpful.
   * Also checks each variable that has always been missing to date to
   * insure that it is still missing.
   *
   * Creates all new views required for the newly non constants (noncons)
   * and the newly non-missing (non_missing)
   */
  public void add(ValueTuple vt, int count) {

    // System.out.println("DynamicConstants.add : " + vt.toString(ppt.var_infos));

    List<Constant> non_missing = new ArrayList<Constant>();
    List<Constant> non_con = new ArrayList<Constant>();

    // Check each constant, destroy any that are missing or different
    for (Iterator<Constant> i = con_list.iterator(); i.hasNext(); ) {
      Constant con = i.next();
      assert con.constant;
      con.checkRep();

      if (Debug.logDetail())
        Debug.log(
            getClass(),
            ppt,
            Debug.vis(con.vi),
            "Adding "
                + Debug.toString(con.vi.getValueOrNull(vt))
                + " to constant "
                + con.val
                + " : missing = "
                + missing(con.vi, vt)
                + ": samples = "
                + con.count
                + "/"
                + count);
      if (missing(con.vi, vt) || (con.val != con.vi.getValue(vt))) {
        i.remove();
        con.constant = false;
        con.previous_constant = true;
        assert all_vars[con.vi.varinfo_index].constant == false;
        non_con.add(con);
      } else {
        con.count += count;
      }
      con.checkRep();
    }

    // Move any non-missing variables to the constant list and init their val.
    // If a variable is missing out of bounds, leave it on this list
    // forever (guranteeing that invariants will never be instantiated over
    // it).
    for (Iterator<Constant> i = missing_list.iterator(); i.hasNext(); ) {
      Constant con = i.next();
      con.checkRep();
      if (con.vi.missingOutOfBounds()) continue;

      if (missing(con.vi, vt)) {
        // value is still missingg, nothing to do (we incremented its count above)
        continue;
      }

      /*@Interned*/ Object val = con.vi.getValue(vt);
      // the variable is not missing, so it is non-null
      assert val != null;

      i.remove();
      con.always_missing = false;
      if (Debug.logDetail())
        Debug.log(
            getClass(),
            ppt,
            Debug.vis(con.vi),
            "Adding "
                + Debug.toString(val)
                + " to missing : missing = "
                + missing(con.vi, vt)
                + ": samples = "
                + con.count
                + "/"
                + count
                + "/"
                + sample_cnt);
      // Is the Constant missing because it was initialized that way, or
      // has the program point seen values in the past?
      if (sample_cnt == 0) {
        // First sample for this program point (& this variable)
        con.val = val;
        con.count = count;
        con.constant = true;
        con_list.add(con);
      } else {
        // This variable truly is missing; has seen a missing value in the past.
        non_missing.add(con);
        con.previous_missing = true;
      }
    }

    sample_cnt += count;

    // Create slices over newly non-constant and non-missing variables
    instantiate_new_views(non_con, non_missing);

    // Turn off previous_constant on all newly non-constants
    for (Constant con : non_con) {
      con.previous_constant = false;
      @SuppressWarnings("nullness") // reinitialization
      /*@NonNull*/ Object nullValue = null;
      con.val = nullValue;
      con.count = 0;
      con.checkRep();
    }

    // Turn off previous_missing on all newly non-missing
    for (Constant con : non_missing) {
      con.previous_missing = false;
      con.checkRep();
    }
  }

  /** Returns whether the specified variable is missing in this ValueTuple. **/
  private boolean missing(VarInfo vi, ValueTuple vt) {

    int mod = vt.getModified(vi);
    return ((mod == ValueTuple.MISSING_FLOW) || (mod == ValueTuple.MISSING_NONSENSICAL));
  }

  /** Returns the Constant for the specified variable. */
  /*@Pure*/ public Constant getConstant(VarInfo vi) {

    Constant result = all_vars[vi.varinfo_index];
    result.checkRep();
    return result;
  }

  /** Returns whether the specified variable is currently a constant. **/
  /*@Pure*/ public boolean is_constant(VarInfo vi) {

    return getConstant(vi).constant;
  }

  /**
   * returns whether the specified variable is currently a constant OR
   * was a constant at the beginning of constants processing.
   **/
  /*@Pure*/ public boolean is_prev_constant(VarInfo vi) {

    return getConstant(vi).is_prev_constant();
  }

  /**
   * Returns the constant value of the specified variable, or null if
   * the variable is not constant or prev_constant.  But, it is apparently
   * only called on constants with a value.
   **/
  public /*@Interned*/ Object constant_value(VarInfo vi) {

    @SuppressWarnings("nullness") // non-missing value, so non-null val field
    /*@NonNull*/ Object result = getConstant(vi).val;
    return result;
  }

  /** Returns whether the specified variable missing for all values so far. **/
  /*@Pure*/ public boolean is_missing(VarInfo vi) {

    return (getConstant(vi).always_missing);
  }

  /**
   * returns whether the specified variable is currently missing OR
   * was missing at the beginning of constants processing.
   **/
  /*@Pure*/ public boolean is_prev_missing(VarInfo vi) {

    Constant c = all_vars[vi.varinfo_index];
    return (c.always_missing || c.previous_missing);
  }

  /** Returns the number of constants that are leaders. **/
  public int constant_leader_cnt() {

    int con_cnt = 0;
    for (Constant con : con_list) {
      if (con.vi.isCanonical()) con_cnt++;
    }

    return (con_cnt);
  }

  /**
   * Creates all new views required for the newly non constants (noncons)
   * and the newly non-missing (non_missing).
   */
  public void instantiate_new_views(List<Constant> noncons, List<Constant> non_missing) {

    if (Debug.logOn()) {
      for (Constant con : noncons) {
        Debug.log(
            getClass(),
            ppt,
            Debug.vis(con.vi),
            "is non constant"
                + " with val = "
                + Debug.toString(con.val)
                + " with count = "
                + con.count);
      }
      for (Constant con : non_missing) {
        Debug.log(getClass(), ppt, Debug.vis(con.vi), "is non missing");
      }
    }

    for (Constant con : noncons) {
      con.checkRep();
    }
    for (Constant con : non_missing) {
      con.checkRep();
    }

    // Create all of the views over noncons and noncons+con_list.
    // Since everything starts out as a constant, it is only necessary
    // to combine the newly non-constants with a combination of
    // the remaining constants and the newly-non constants.  Any slices
    // between the non-constants and other variables will have already
    // been created when those other variables became non-constants.
    if (noncons.size() > 0) {
      List<Constant> cons = new ArrayList<Constant>();
      cons.addAll(con_list);
      cons.addAll(noncons);
      debug.fine("Instantiating non constants in ppt: " + ppt.name());
      instantiate_views(noncons, cons);
    }

    // Create all views over the newly non-missing.  Since missing
    // vars were not included in any previous views, we must match them
    // against all variables.
    if (non_missing.size() > 0) {
      debug.fine("Instantiating non missing in ppt: " + ppt.name());
      instantiate_views(non_missing, all_list);
    }

    // Create any ternary invariants that are suppressed when one
    // of the variables is a constant.  Currently, only LinearTernary
    // falls into this list (It is suppressed by (x = C) && (Ay + Bz = D))
    if (NIS.dkconfig_enabled) instantiate_constant_suppressions(noncons, all_list);
  }

  /**
   * Instantiate views and invariants across each combination of
   * vars from list1 and list2.  If each item in a new slice
   * was a constant, the constant values are applied.
   *
   * The following slices will be created:
   *    unary:   list1-vars
   *    binary:  list1-vars X list2-vars
   *    ternary: list1-vars X list2-vars X list2-vars
   */
  private void instantiate_views(List<Constant> list1, List<Constant> list2) {

    // Get list1 leaders
    Set<Constant> leaders1 = new LinkedHashSet<Constant>();
    for (Constant con : list1) {
      if (con.vi.isCanonical()) leaders1.add(con);
    }

    // Get list2 leaders
    Set<Constant> leaders2 = new LinkedHashSet<Constant>();
    for (Constant con : list2) {
      if (con.vi.isCanonical()) leaders2.add(con);
    }

    if (debug.isLoggable(Level.FINE)) {
      debug.fine("instantiating over " + leaders1.size() + " leaders1: " + leaders1);
      debug.fine("instantiating over " + leaders2.size() + " leaders2: " + leaders2);
    }

    // any new views created
    Vector<PptSlice> new_views = new Vector<PptSlice>();

    int mod = ValueTuple.MODIFIED;

    // Unary slices/invariants
    for (Constant con : leaders1) {
      if (Debug.logOn()) Debug.log(getClass(), ppt, Debug.vis(con.vi), "Considering slice");
      if (!ppt.is_slice_ok(con.vi)) continue;
      PptSlice1 slice1 = new PptSlice1(ppt, con.vi);
      slice1.instantiate_invariants();
      if (Debug.logOn()) Debug.log(getClass(), ppt, Debug.vis(con.vi), "Instantiated invs");
      if (con.count > 0) {
        assert con.val != null : "@AssumeAssertion(nullness): dependent: val != null when count>0";
        slice1.add_val_bu(con.val, mod, con.count);
      }
      new_views.add(slice1);
    }

    // Binary slices/invariants.
    for (Constant con1 : leaders1) {
      for (Constant con2 : leaders2) {
        Constant c1 = con1;
        Constant c2 = con2;
        Debug.log(getClass(), ppt, Debug.vis(c1.vi, c2.vi), "Considering slice");
        if (con2.vi.varinfo_index < con1.vi.varinfo_index) {
          if (leaders1.contains(con2)) {
            // The variable is in both leader lists.
            // Don't add it on this iteration; add it when the variables
            // are given in order (to prevent creating the slice twice).
            continue;
          }
          c1 = con2;
          c2 = con1;
        }
        if (!ppt.is_slice_ok(c1.vi, c2.vi)) {
          if (Debug.logOn())
            Debug.log(
                debug,
                getClass(),
                ppt,
                Debug.vis(c1.vi, c2.vi),
                "Not instantiating slice " + c1.vi.equalitySet.size());
          continue;
        }
        PptSlice2 slice2 = new PptSlice2(ppt, c1.vi, c2.vi);
        Debug.log(
            getClass(),
            ppt,
            Debug.vis(c1.vi, c2.vi),
            String.format("instantiating slice %s [%s %s]%n", slice2, c1, c2));
        slice2.instantiate_invariants();
        if (c1.count > 0 && c2.count > 0) {
          assert c1.val != null : "@AssumeAssertion(nullness): dependent: val != null when count>0";
          assert c2.val != null : "@AssumeAssertion(nullness): dependent: val != null when count>0";
          slice2.add_val_bu(c1.val, c2.val, mod, mod, con1.count);
        }
        new_views.add(slice2);
      }
    }

    // Ternary slices/invariants.  Note that if a variable is in both
    // leader lists, it is only added when it is in order (to prevent
    // creating the slice twice).
    for (Constant con1 : leaders1) {
      for (Constant con2 : leaders2) {
        if ((con2.vi.varinfo_index < con1.vi.varinfo_index) && leaders1.contains(con2)) continue;
        for (Constant con3 : leaders2) {
          if ((con3.vi.varinfo_index < con2.vi.varinfo_index)
              || ((con3.vi.varinfo_index < con1.vi.varinfo_index) && leaders1.contains(con3)))
            continue;
          Constant[] con_arr = {con1, con2, con3};
          Arrays.sort(con_arr, ConIndexComparator.getInstance());
          assert (con_arr[0].vi.varinfo_index <= con_arr[1].vi.varinfo_index)
              && (con_arr[1].vi.varinfo_index <= con_arr[2].vi.varinfo_index);
          if (!ppt.is_slice_ok(con_arr[0].vi, con_arr[1].vi, con_arr[2].vi)) continue;

          PptSlice3 slice3 = new PptSlice3(ppt, con_arr[0].vi, con_arr[1].vi, con_arr[2].vi);
          slice3.instantiate_invariants();
          if ((con_arr[0].count > 0) && (con_arr[1].count > 0) && (con_arr[2].count > 0)) {
            assert con_arr[0].val != null
                : "@AssumeAssertion(nullness): dependent: val != null when count>0";
            assert con_arr[1].val != null
                : "@AssumeAssertion(nullness): dependent: val != null when count>0";
            assert con_arr[2].val != null
                : "@AssumeAssertion(nullness): dependent: val != null when count>0";
            slice3.add_val_bu(
                con_arr[0].val, con_arr[1].val, con_arr[2].val, mod, mod, mod, con_arr[0].count);
          }
          new_views.add(slice3);
        }
      }
    }

    // Debug print the created slies
    if (Debug.logOn() || debug.isLoggable(Level.FINE)) {
      int[] slice_cnt = {0, 0, 0, 0};
      int[] inv_cnt = {0, 0, 0, 0};
      int[] true_inv_cnt = {0, 0, 0, 0};
      for (PptSlice slice : new_views) {
        for (Invariant inv : slice.invs) {
          inv.log("created, falsified = %b", inv.is_false());
          if (!inv.is_false()) {
            true_inv_cnt[slice.arity()]++;
          } else {
            String vals = "";
            for (VarInfo vi : slice.var_infos) {
              vals += vi.name() + "=" + Debug.toString(constant_value(vi)) + " ";
            }
            inv.log("Invariant %s destroyed by constant values %s", inv.format(), vals);
          }
        }
        if (slice.invs.size() > 0) slice_cnt[slice.arity()]++;
        inv_cnt[slice.arity()] += slice.invs.size();
        if (Debug.logDetail()) {
          StringBuffer sb = new StringBuffer();
          for (int j = 0; j < slice.arity(); j++) {
            VarInfo v = slice.var_infos[j];
            sb.append(v.name() + " [" + v.file_rep_type + "] [" + v.comparability + "] ");
          }
          Debug.log(
              debug,
              getClass(),
              ppt,
              slice.var_infos,
              "Adding slice over " + sb + ": with " + slice.invs.size() + " invariants");
        }
      }
      for (int i = 1; i <= 3; i++)
        debug.fine(
            "Added "
                + slice_cnt[i]
                + " slice"
                + i
                + "s with "
                + true_inv_cnt[i]
                + " invariants ("
                + inv_cnt[i]
                + " total)");

      String leader1_str = "";
      int leader1_cnt = 0;
      for (Constant con1 : leaders1) {
        if (con1.vi.file_rep_type == ProglangType.INT) {
          leader1_str += con1.vi.name() + " ";
          leader1_cnt++;
        }
      }

      String leader2_str = "";
      int leader2_cnt = 0;
      for (Constant con1 : leaders2) {
        if (con1.vi.file_rep_type == ProglangType.INT) {
          leader2_str += con1.vi.name() + " ";
          leader2_cnt++;
        }
      }
      debug.fine(
          leader1_cnt
              + " leader1 ints ("
              + leader1_str
              + "): "
              + leader2_cnt
              + " leader2 ints ("
              + leader2_str);
    }

    // Remove any falsified invariants from the new views.  Don't
    // call remove_falsified() since that has side-effects (such as
    // NIS processing on the falsified invariants) that we don't want.
    for (PptSlice slice : new_views) {
      List<Invariant> to_remove = new ArrayList<Invariant>();
      for (Invariant inv : slice.invs) {
        if (inv.is_false()) {
          to_remove.add(inv);
        }
      }
      slice.removeInvariants(to_remove);
    }

    // Add the new slices to the top level ppt.  This will discard any
    // slices that ended up with zero invariants
    ppt.addViews(new_views);
  }

  public void instantiate_constant_suppressions(List<Constant> new_noncons, List<Constant> all) {

    // Find all of the variable (non-constant) non-missing
    // integral/float leaders
    List<Constant> vars = new ArrayList<Constant>();
    for (Constant con : all) {
      if (con.always_missing || con.previous_missing) continue;
      if (con.constant || con.previous_constant) continue;
      if (!con.vi.isCanonical()) continue;
      if (!con.vi.file_rep_type.isIntegral() && !con.vi.file_rep_type.isFloat()) continue;
      if (con.vi.rep_type.isArray()) continue;
      vars.add(con);
    }

    // Find all of the new non-constant integer/float leaders
    List<Constant> new_leaders = new ArrayList<Constant>();
    for (Constant con : new_noncons) {
      if (!con.vi.isCanonical()) continue;
      if (!con.vi.file_rep_type.isIntegral() && !con.vi.file_rep_type.isFloat()) continue;
      if (con.vi.rep_type.isArray()) continue;
      new_leaders.add(con);
    }

    if (debug.isLoggable(Level.FINE)) {
      debug.fine("new non-con leaders = " + new_leaders);
      debug.fine("variable leaders = " + vars);
    }

    // Consider all of the ternary slices with one new non-constant
    for (int i = 0; i < new_leaders.size(); i++) {
      Constant con1 = new_leaders.get(i);
      assert con1.val != null : "@AssumeAssertion(nullness)";
      for (int j = 0; j < vars.size(); j++) {
        Constant con2 = vars.get(j);
        assert con1 != con2;
        for (int k = j; k < vars.size(); k++) {
          Constant con3 = vars.get(k);
          assert con1 != con3;
          if (!ppt.is_slice_ok(con1.vi, con2.vi, con3.vi)) continue;

          if (debug.isLoggable(Level.FINE))
            debug.fine(String.format("considering slice %s %s %s", con1, con2, con3));

          // Look for a linearbinary over two variables.  If it doesn't
          // exist we don't create a LinearTernary
          Invariant lb = find_linear_binary(ppt.findSlice(con2.vi, con3.vi));
          if (lb == null) continue;

          // Find the ternary slice and create it if it is not there
          PptSlice slice = ppt.get_or_instantiate_slice(con1.vi, con2.vi, con3.vi);

          // Create the LinearTernary invariant from the LinearBinary
          // invariant and the constant value
          Invariant lt = null;
          if (con1.vi.file_rep_type.isIntegral()) {
            lt = LinearTernary.get_proto().instantiate(slice);
            if (lt != null)
              ((LinearTernary) lt).setup((LinearBinary) lb, con1.vi, ((Long) con1.val).longValue());
          } else /* must be float */ {
            lt = LinearTernaryFloat.get_proto().instantiate(slice);
            if (lt != null)
              ((LinearTernaryFloat) lt)
                  .setup((LinearBinaryFloat) lb, con1.vi, ((Double) con1.val).doubleValue());
          }
          if (lt != null) {
            if (Debug.dkconfig_internal_check)
              assert slice.find_inv_by_class(lt.getClass()) == null
                  : "inv = " + lt.format() + " slice = " + slice;
            slice.addInvariant(lt);
            if (debug.isLoggable(Level.FINE))
              debug.fine("Adding invariant " + lt.format() + " to slice " + slice);
          }
        }
      }
    }

    // Consider all of the ternary slices with two new non-constants
    for (int i = 0; i < new_leaders.size(); i++) {
      Constant con1 = new_leaders.get(i);
      assert con1.val != null : "@AssumeAssertion(nullness)";
      for (int j = i; j < new_leaders.size(); j++) {
        Constant con2 = new_leaders.get(j);
        for (int k = 0; k < vars.size(); k++) {
          Constant con3 = vars.get(k);
          assert con2 != con3;
          assert con1 != con3;
          if (!ppt.is_slice_ok(con1.vi, con2.vi, con3.vi)) continue;

          if (debug.isLoggable(Level.FINE))
            debug.fine(String.format("considering slice %s %s %s", con1, con2, con3));

          // Create the ternary slice

          // Create the LinearTernary invariant from the OneOf invariant
          // (if any) and the constant values.  If no OneOf exists,
          // there can be no interesting plane of the points
          Invariant lt = null;
          PptSlice slice = null;
          InvariantStatus sts = InvariantStatus.NO_CHANGE;
          if (con1.vi.file_rep_type.isIntegral()) {
            OneOfScalar oo =
                (OneOfScalar) ppt.find_inv_by_class(new VarInfo[] {con3.vi}, OneOfScalar.class);
            if (oo == null) continue;
            slice = ppt.get_or_instantiate_slice(con1.vi, con2.vi, con3.vi);

            lt = LinearTernary.get_proto().instantiate(slice);
            if (lt != null) {
              assert con2.val != null : "@AssumeAssertion(nullness)";
              sts =
                  ((LinearTernary) lt)
                      .setup(
                          oo,
                          con1.vi,
                          ((Long) con1.val).longValue(),
                          con2.vi,
                          ((Long) con2.val).longValue());
            }
          } else /* must be float */ {
            OneOfFloat oo =
                (OneOfFloat) ppt.find_inv_by_class(new VarInfo[] {con3.vi}, OneOfFloat.class);
            if (oo == null) continue;
            slice = ppt.get_or_instantiate_slice(con1.vi, con2.vi, con3.vi);
            lt = LinearTernaryFloat.get_proto().instantiate(slice);
            if (lt != null) {
              assert con2.val != null : "@AssumeAssertion(nullness)";
              sts =
                  ((LinearTernaryFloat) lt)
                      .setup(
                          oo,
                          con1.vi,
                          ((Double) con1.val).doubleValue(),
                          con2.vi,
                          ((Double) con2.val).doubleValue());
            }
          }
          if ((lt != null) && (sts == InvariantStatus.NO_CHANGE)) {
            if (Debug.dkconfig_internal_check)
              assert slice.find_inv_by_class(lt.getClass()) == null
                  : "inv = " + lt.format() + " slice = " + slice;
            slice.addInvariant(lt);
            debug.fine("Adding invariant " + lt.format() + " to slice " + slice);
          }
        }
      }
    }
  }

  /**
   * Looks for a LinearBinary invariant in the specified slice.
   * Will match either float or integer versions
   */
  private /*@Nullable*/ Invariant find_linear_binary(/*@Nullable*/ PptSlice slice) {

    // if (debug.isLoggable (Level.FINE))
    //  debug.fine ("considering slice " + slice);

    if (slice == null) return (null);

    for (Invariant inv : slice.invs) {
      // debug.fine ("inv = " + inv.getClass());
      if ((inv.getClass() == LinearBinary.class) || (inv.getClass() == LinearBinaryFloat.class))
        return (inv);
    }

    return (null);
  }

  /**
   * Create invariants for any remaining constants.  Right now, this looks
   * for invariants between all of the constants.  Its not clear that
   * between constants are interesting, but to match previous behavior, this
   * is what we will do for now.
   */
  public void post_process() {

    // if requested, don't create any post-processed invariants
    if (no_post_process) {
      int con_count = 0;
      for (Constant con : con_list) {
        if (!con.vi.isCanonical()) continue;
        System.out.println(
            "  Not creating invariants over leader " + con.vi.name() + " = " + con.val);
        con_count++;
      }
      System.out.println(con_count + " constants at ppt " + ppt);
      return;
    }

    // If specified, create only OneOf invariants.  Also create a reflexive
    // equality invariant, since that is assumed to exist in many places
    if (dkconfig_OneOf_only) {
      for (Constant con : con_list) {
        if (!con.vi.isCanonical()) continue;
        instantiate_oneof(con);
        ppt.create_equality_inv(con.vi, con.vi, con.count);
      }
      return;
    }

    // Get a list of all remaining constants and clear the existing list
    // (if the existing list is not cleared, constant slices will not
    // be created)
    List<Constant> noncons = con_list;
    for (Constant con : con_list) {
      con.constant = false;
      con.previous_constant = true;
    }
    con_list = new ArrayList<Constant>();

    // Don't do anything with variables that have always been missing.  They
    // should have no invariants over them.
    List<Constant> non_missing = new ArrayList<Constant>();

    instantiate_new_views(noncons, non_missing);

    /* Code to just create just unary slices for constants
      for (Constant con : con_list) {
        if (!con.vi.isCanonical())
          continue;
        PptSlice1 slice1 = new PptSlice1 (ppt, con.vi);
        slice1.instantiate_invariants();
        if (con.val != null)
          slice1.add_val (con.val, ValueTuple.MODIFIED, con.count);
        new_views.add (slice1);
      }
      ppt.addViews (new_views);
    */
  }

  /**
   * Create unary and binary constant invariants.  The slices and
   * invariants are created and returned, but not added to the
   * ppt.  Note that when NIS.dkconfig_suppressor_list is turned
   * on (default is on), only unary and binary invariants that can
   * be suppressors in NIS suppressions are created.
   */
  /*@RequiresNonNull("NIS.suppressor_proto_invs")*/
  public List<PptSlice> create_constant_invs() {

    // Turn off track logging so that we don't get voluminous messages
    // each time this is called
    boolean debug_on = Logger.getLogger("daikon.Debug").isLoggable(Level.FINE);
    if (debug_on) LogHelper.setLevel("daikon.Debug", Level.OFF);

    // Get constant leaders
    List<Constant> leaders = new ArrayList<Constant>(100);
    for (Constant con : con_list) {
      if (!con.vi.isCanonical()) continue;

      // hashcode types are not involved in suppressions
      if (NIS.dkconfig_skip_hashcode_type) {
        if (con.vi.file_rep_type.isHashcode()) {
          continue;
        }
      }

      leaders.add(con);
    }

    List<PptSlice> new_views = new ArrayList<PptSlice>(100);
    int mod = ValueTuple.MODIFIED;

    // Unary slices/invariants
    for (Constant con : leaders) {

      PptSlice1 slice1 = new PptSlice1(ppt, con.vi);

      if (NIS.dkconfig_suppressor_list) {
        slice1.instantiate_invariants(NIS.suppressor_proto_invs);
      } else {
        slice1.instantiate_invariants();
      }

      if (con.count > 0) {
        assert con.val != null : "@AssumeAssertion(nullness): dependent: val when count>0";
        slice1.add_val_bu(con.val, mod, con.count);
      }
      if (slice1.invs.size() > 0) new_views.add(slice1);
    }

    // Binary slices/invariants
    for (int i = 0; i < leaders.size(); i++) {
      Constant con1 = leaders.get(i);
      for (int j = i; j < leaders.size(); j++) {
        Constant con2 = leaders.get(j);
        if (!con1.vi.compatible(con2.vi)) continue;

        PptSlice2 slice2 = new PptSlice2(ppt, con1.vi, con2.vi);
        if (NIS.dkconfig_suppressor_list) {
          slice2.instantiate_invariants(NIS.suppressor_proto_invs);
        } else {
          slice2.instantiate_invariants();
        }

        if (con1.count > 0 && con2.count > 0) {
          assert con1.val != null
              : "@AssumeAssertion(nullness): dependent: val != null when count>0";
          assert con2.val != null
              : "@AssumeAssertion(nullness): dependent: val != null when count>0";
          slice2.add_val_bu(con1.val, con2.val, mod, mod, con1.count);
        }
        if (slice2.invs.size() > 0) new_views.add(slice2);
      }
    }

    // Remove any falsified invariants from the new views.
    for (PptSlice slice : new_views) {
      for (Iterator<Invariant> j = slice.invs.iterator(); j.hasNext(); ) {
        Invariant inv = j.next();
        if (inv.is_false()) {
          j.remove();
        }
      }
    }

    if (debug_on) LogHelper.setLevel("daikon.Debug", Level.FINE);

    return (new_views);
  }

  public void print_missing(PrintWriter out) {

    for (Constant con : missing_list) {
      out.println(con.vi.name() + " is always missing");
    }
  }

  /**
   * Merge dynamic constants from the children of this ppt.  Only missing
   * is merged since constants are not used after we are done processing
   * samples.
   */
  public void merge() {

    // clear the constant and missing lists
    missing_list.clear();
    con_list.clear();

    // Process each variable at this ppt.  If the variable is missing at
    // each of the children, it is also missing here.  Ignore children that
    // have no mapping for this variable
    for (VarInfo pvar : ppt.var_infos) {
      boolean missing = true;
      for (PptRelation rel : ppt.children) {
        VarInfo cvar = rel.childVar(pvar);
        if ((cvar != null)
            && (rel.child.constants != null)
            && !rel.child.constants.is_missing(cvar)) {
          missing = false;
          break;
        }
      }
      Constant c = all_vars[pvar.varinfo_index];
      c.checkRep();
      c.always_missing = missing;
      c.checkRep();
      if (missing) missing_list.add(c);
    }
  }

  /**
   * Creates OneOf invariants for each constant
   */
  public void instantiate_oneof(Constant con) {
    assert con.val != null : "@AssumeAssertion(nullness)";

    // @NonNull, but not marked that way to ease warning suppression.
    Invariant inv;
    PptSlice1 slice1 = (PptSlice1) ppt.get_or_instantiate_slice(con.vi);

    // Create the correct OneOf invariant
    ProglangType rep_type = con.vi.rep_type;
    boolean is_scalar = rep_type.isScalar();
    if (is_scalar) {
      inv = OneOfScalar.get_proto().instantiate(slice1);
    } else if (rep_type == ProglangType.INT_ARRAY) {
      inv = OneOfSequence.get_proto().instantiate(slice1);
    } else if (Daikon.dkconfig_enable_floats && rep_type == ProglangType.DOUBLE) {
      inv = OneOfFloat.get_proto().instantiate(slice1);
    } else if (Daikon.dkconfig_enable_floats && rep_type == ProglangType.DOUBLE_ARRAY) {
      inv = OneOfFloatSequence.get_proto().instantiate(slice1);
    } else if (rep_type == ProglangType.STRING) {
      inv = OneOfString.get_proto().instantiate(slice1);
    } else if (rep_type == ProglangType.STRING_ARRAY) {
      inv = OneOfStringSequence.get_proto().instantiate(slice1);
    } else {
      throw new Error("Unrecognized rep_type in instantiate_oneof");
    }
    assert inv != null
        : "@AssumeAssertion(nullness): instantiation of the given invariants always succeeds";
    slice1.addInvariant(inv);

    // Add the value to it
    slice1.add_val_bu(con.val, ValueTuple.MODIFIED, con.count);
  }
}<|MERGE_RESOLUTION|>--- conflicted
+++ resolved
@@ -185,14 +185,8 @@
     }
 
     /*@EnsuresNonNullIf(result=true, expression="#1")*/
-<<<<<<< HEAD
-    /*@Pure*/ public boolean equals (/*>>>@GuardSatisfied Constant this,*/ /*@GuardSatisfied*/ /*@Nullable*/ Object obj) {
-      if (!(obj instanceof Constant))
-        return (false);
-=======
-    /*@Pure*/ public boolean equals(/*@Nullable*/ Object obj) {
+    /*@Pure*/ public boolean equals(/*>>>@GuardSatisfied Constant this,*/ /*@GuardSatisfied*/ /*@Nullable*/ Object obj) {
       if (!(obj instanceof Constant)) return false;
->>>>>>> 54e4136f
       Constant c = (Constant) obj;
       return (c.vi == vi);
     }
