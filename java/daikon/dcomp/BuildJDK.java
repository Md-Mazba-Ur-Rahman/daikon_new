
package daikon.dcomp;

import java.io.*;
import java.util.*;
import java.util.jar.JarEntry;
import java.util.jar.JarFile;
import java.util.zip.ZipException;

import org.apache.bcel.classfile.ClassParser;
import org.apache.bcel.classfile.JavaClass;
import org.apache.bcel.generic.*;
import org.apache.bcel.*;

import daikon.util.Option;
import daikon.util.Options;

/**
 * Converts each file in the JDK.  Each method is doubled.  The new methods
 * are distinguished by a final parameter of type ?? and are instrumented to
 * track comparability.  User code will call the new methods, but
 * instrumentation code is unchanged and calls the original methods.
 */
public class BuildJDK {

  @Option("Don't track comparibility of primitive values")
  public static boolean no_primitives = false;

  @Option("Instrument the given classfiles from the specified source directory (by default, src must be a jar file)")
  public static boolean classfiles = false;

  /** Synopsis for the dcomp command line **/
  public static final String synopsis
    = "daikon.BuildJDK [options] src dest [class_prefix | classfiles...]";

  /**
   * Given an explicit rt.jar filename, or a root JDK or JRE directory, finds
   * the rt.jar file.
   */
  public static class RtJarFinder {
    private final String arg;

    /**
     * @param arg
     */
    public RtJarFinder(String arg) {
      super();
      this.arg = arg;
    }

    /**
     * @param spaceSeparatedJarLocations a list of potential jar filenames to
     *          look for, in case arg was a directory. For example, if arg was
     *          /usr/bin/jd2sdk, and spaceSeparatedJarLocations was
     *          "jre/lib/rt.jar", this could return
     *          /usr/bin/jd2sdk/jre/lib/rt.jar, if it existed.
     */
    public String findRtJar(String spaceSeparatedJarLocations) {
      String jarFilename = arg;
      if (!arg.endsWith("jar")) {
        for (String candidate : spaceSeparatedJarLocations.split(" ")) {
          String rt = jarFilename + candidate;
          if (exists(rt))
            return rt;
        }
      }
      return jarFilename;
    }

    /**
     * @param libRt
     * @return true iff libRt exists in the filesystem.
     */
    protected boolean exists(String libRt) {
      return new File(libRt).exists();
    }
  }

  private static boolean verbose = false;

  /** Whether or not to instrument java.lang.Object **/
  private static boolean skip_object = true;

  private static boolean test_stack = false;

  private int _numFilesProcessed = 0;

  private static String static_map_fname = "dcomp_jdk_static_map";

  private static List<String> all_classes = new ArrayList<String>();

  private static List<String> skipped_methods = new ArrayList<String>();

  public static String[] known_skipped_methods = new String[] {
      "sun.rmi.transport.proxy.RMIMasterSocketFactory.createSocket",
      "sun.awt.X11.XWindowPeer.handleButtonPressRelease",
      "com.sun.jmx.snmp.daemon.CommunicatorServer.run",
      "sun.nio.ch.SocketChannelImpl.read0",
      "sun.nio.ch.SocketChannelImpl.read",
      "sun.rmi.transport.proxy.RMIMasterSocketFactory.createSocket",
      "java.nio.channels.SocketChannel.open",
      "sun.security.provider.PolicyFile.init",
      "java.io.Console.readPassword",
      "sun.tools.jps.Jps.main",
      "sun.net.www.MimeTable.saveAsProperties",
      "sun.misc.Service.parse",
      "sun.font.Type1Font.readFile",
      "sun.misc.Resource.getBytes",
      "java.util.ServiceLoader.parse",
      "sun.jkernel.Bundle.loadReceipts",
      "sun.nio.ch.PipeImpl$Initializer.run",
      "com.sun.tools.javac.jvm.ClassReader.readInputStream",
      "com.sun.tools.javac.processing.ServiceProxy.parse",
      "com.sun.tools.javac.zip.ZipFileIndex$DirectoryEntry.initEntries",
      "com.sun.tools.javac.zip.ZipFileIndex.readIndex",
      "com.sun.tools.javac.zip.ZipFileIndex.writeIndex",
  };

  /**
   * BuildJDK <jarfile> <dest> <prefix>
   *
   *    <jarfile>   - jarfile to process
   *    <dest>      - destination directory in which to place instrumented
   *                  classes
   *    <prefix>    - optional prefix of classes to be translated
   *
   * Instruments each class file in jarfile that begins with prefix
   * and puts the results in dest.
   */
  public static void main(String[] args) throws IOException {

    System.out.println("Starting at " + new Date());

    Options options = new Options (synopsis, BuildJDK.class);
    // options.ignore_options_after_arg (true);
    String[] cl_args = options.parse_or_usage (args);
    boolean ok = check_args(options, cl_args);
    if (!ok)
      System.exit(1);

    if (classfiles) {

      // Arguments are <srcdir> <destdir> <classfiles>...
      File src_dir = new File(cl_args[0]);
      File dest_dir = new File(cl_args[1]);
      File[] class_files = new File[cl_args.length-2];
      for (int ii = 2; ii < cl_args.length; ii++) {
        class_files[ii-2] = new File(cl_args[ii]);
      }

      BuildJDK build = new BuildJDK();

      // Restore the static map from field names to ids
      DCInstrument.restore_static_map (new File (dest_dir, static_map_fname));
      System.out.printf ("Restored %d entries in static map%n",
                         DCInstrument.static_map.size());

      // Read in each specified classfile
      Map<String, JavaClass> classmap = new LinkedHashMap<String, JavaClass>();
      for (File class_file : class_files) {
        if (class_file.toString().endsWith ("java/lang/Object.class")) {
          System.out.printf ("Skipping %s%n", class_file);
          continue;
        }
        ClassParser parser = new ClassParser (class_file.toString());
        JavaClass jc = parser.parse();
        classmap.put (jc.getClassName(), jc);
      }

      // Process each classfile
      for (String classname : classmap.keySet()) {
        JavaClass jc = classmap.get (classname);
        try {
          build.processClassFile(classmap, dest_dir, classname);
        } catch (Throwable e) {
          throw new Error ("Couldn't instrument " + classname, e);
        }
      }

    } else { // translate from jar file

      final String potential_jar_file_name = cl_args[0];
      String dest_dir = cl_args[1];
      String prefix = cl_args.length == 3 ? cl_args[2] : "";

      BuildJDK build = new BuildJDK();
      JarFile jfile = getJarFile(potential_jar_file_name);

      build.translate_classes(jfile, dest_dir, prefix, "");

      // Create the various helper classes
      // build.dump_helper_classes(dest_dir);

      // Write out the static map
      System.out.printf ("Found %d statics%n", DCInstrument.static_map.size());
      DCInstrument.save_static_map (new File (dest_dir, static_map_fname));

      // Write out the list of all classes in the jar file
      File jdk_classes_dir = new File (dest_dir, "java/lang");
      File jdk_classes_file = new File (jdk_classes_dir, "jdk_classes.txt");
      PrintWriter pw = new PrintWriter (jdk_classes_file);
      System.out.printf ("Writing all classes to %s%n", jdk_classes_file);
      for (String classname : all_classes) {
        pw.println (classname);
      }

      // Print out any methods that could not be instrumetned
      print_skipped_methods();

    }
    System.out.println("done at " + new Date());
  }

  /**
   * Check the resulting arguments for legality.  Prints a message and
   * Returns false if there was an error
   */
  public static boolean check_args (Options options, String[] target_args) {

    if (classfiles) {
      if (target_args.length < 2) {
        options.print_usage ("must specify source jar and destination dir");
        return (false);
      }
      if (target_args.length < 3) {
        options.print_usage ("must specify classfiles to instrument");
        return (false);
      }
    } else {
      if (target_args.length < 2) {
        options.print_usage ("must specify source jar and destination dir");
        return (false);
      }
      if (target_args.length > 3) {
        options.print_usage ("too many arguments");
        return (false);
      }
    }

    return (true);

  }

  private static JarFile getJarFile(String potentialJarFileName)
      throws IOException, ZipException {
    JarFile jfile;
    final String p = potentialJarFileName;
    try {
      String jar_name = findRtJarFilename(p);
      System.out.printf ("using jar file %s\n", jar_name);
      jfile = new JarFile(jar_name);
    } catch (ZipException e) {
      throw new ZipException(e.getMessage() + "; filename was " + p);
    }
    return jfile;
  }

  private static String findRtJarFilename(final String arg) {
    return new RtJarFinder(arg).findRtJar("/lib/rt.jar /jre/lib/rt.jar");
  }

  void copyStreams(InputStream fis, OutputStream fos) throws Exception {
    byte[] buf = new byte[1024];
    int i = 0;
    while ((i = fis.read(buf)) != -1) {
      fos.write(buf, 0, i);
    }
    fis.close();
    fos.close();
  }

  void translate_classes(JarFile jfile, String dest, String prefix,
      String prefixOfFilesToInclude) throws java.io.IOException {

    // Map from classname to class so we can find out information about
    // classes we have not yet instrumented.
    Map<String, JavaClass> classmap = new LinkedHashMap<String, JavaClass>();

    try {

      // Create the destination directory
      File dfile = new File(dest);
      dfile.mkdirs();

      // Get each class to be instrumented and store it away
      Enumeration<JarEntry> entries = jfile.entries();
      while (entries.hasMoreElements()) {
        JarEntry entry = entries.nextElement();
        // System.out.printf ("processing entry %s%n", entry);
        final String entryName = entry.getName();
        if (!entryName.startsWith(prefixOfFilesToInclude)
            && !entryName.startsWith("META-INF"))
          continue;
        if (entryName.endsWith("/"))
          continue;
        if (entryName.endsWith("~"))
          continue;
        if (entryName.endsWith (".class"))
          all_classes.add (entryName.replace (".class", ""));
        if (!entryName.endsWith(".class")
            || (skip_object && entryName.equals("java/lang/Object.class"))
            || (!prefix.equals ("") && !entryName.startsWith (prefix))) {
          File destfile = new File(entryName);
          if (destfile.getParent() == null) {
            System.out.printf ("Skipping file %s%n", destfile);
            continue;
          }
          File dir = new File(dfile, destfile.getParent());
          dir.mkdirs();
          File destpath = new File(dir, destfile.getName());
          if (verbose)
            System.out.println("Copying Object or non-classfile: " + destpath);
          copyStreams(jfile.getInputStream(entry), new FileOutputStream(
              destpath));
          continue;
        }

        // Get the binary for this class
        InputStream is = jfile.getInputStream(entry);
        JavaClass jc = null;
        try {
          ClassParser parser = new ClassParser(is, entryName);
          jc = parser.parse();
        } catch (Exception e) {
          throw new Error ("Failed to parse entry " + entry, e);
        }
        classmap.put(jc.getClassName(), jc);
      }

      if (false) {
        processClassFile (classmap, dfile,
                          "sun.rmi.registry.RegistryImpl_Skel");
        System.exit(0);
      }

      // Process each file read.
      for (String classname : classmap.keySet()) {
        JavaClass jc = classmap.get (classname);
        if (test_stack) {
          System.out.printf ("Testing class %s%n", classname);
          try {
            TypeStack.testJavaClass (jc);
          } catch (Throwable t) {
            t.printStackTrace();
          }
          continue;
        }
        try {
          processClassFile(classmap, dfile, classname);
        } catch (Throwable e) {
          throw new Error ("Couldn't instrument " + classname, e);
        }
      }

      // Create the DcompMarker class (used to identify instrumented calls)
      ClassGen dcomp_marker = new ClassGen("java.lang.DCompMarker",
        "java.lang.Object", "DCompMarker.class", Constants.ACC_INTERFACE
        | Constants.ACC_PUBLIC | Constants.ACC_ABSTRACT, new String[0]);
      dcomp_marker.getJavaClass().dump (new File(dest, "java"
         + File.separator + "lang" + File.separator + "DCompMarker.class"));

    } catch (Exception e) {
      throw new Error(e);
    }
  }

  /**
   * Looks up classname in classmap and instruments the class that is
   * found.  Writes the resulting class to its corresponding location
   * in the directory dfile.
   **/
  private void processClassFile(Map<String, JavaClass> classmap, File dfile,
                                String classname) throws java.io.IOException {
    if (verbose)
      System.out.printf("processing target %s\n", classname);
    JavaClass jc = classmap.get(classname);
    assert jc != null : "@AssumeAssertion(nullness): seems to be non-null";
    DCInstrument dci = new DCInstrument (jc, true, null);
    if (false) {
      System.out.printf ("Comparing type stacks for class %s%n", classname);
      dci.compare_type_stacks();
    }
    JavaClass inst_jc;
    if (no_primitives)
      inst_jc = dci.instrument_jdk_refs_only();
    else
      inst_jc = dci.instrument_jdk();
    skipped_methods.addAll(dci.get_skipped_methods());
    File classfile = new File(classname.replace('.', '/') + ".class");
    File dir;
    if (classfile.getParent() == null) {
      dir = dfile;
    } else {
      dir = new File(dfile, classfile.getParent());
    }
<<<<<<< HEAD
    File dir = new File(dfile, classfile.getParent());
=======
>>>>>>> b95f268e
    dir.mkdirs();
    File classpath = new File(dir, classfile.getName());
    inst_jc.dump (classpath);
    _numFilesProcessed++;
    if ((_numFilesProcessed % 100) == 0)
      System.out.printf("Processed %d/%d classes at " + new Date() + "\n",
          _numFilesProcessed, classmap.size());
  }

  /** Copy our various helper classes to java/lang **/
  private void dump_helper_classes (String dest) throws java.io.IOException {

    File dir = new File (dest, "java" + File.separator + "lang");

    ClassParser parser = new ClassParser ("bin/java/lang/ArrayAccessors.class");
    JavaClass jc = parser.parse();
    jc.dump (new File (dir, "ArrayAccessors.class"));

    parser = new ClassParser("bin/java/lang/GenericInterface.class");
    jc = parser.parse();
    jc.dump (new File (dir, "GenericInterface.class"));

    parser = new ClassParser("bin/java/lang/ObjectHelper.class");
    jc = parser.parse();
    jc.dump (new File (dir, "ObjectHelper.class"));

    parser = new ClassParser("bin/java/lang/StaticInterface.class");
    jc = parser.parse();
    jc.dump (new File (dir, "StaticInterface.class"));

  }

  private List<String> classesWithoutInterfaces() {
    return Arrays.<String>asList("java.lang.Object", "java.lang.String",
                         "java.lang.Class");
  }

  /**
   * Print out information about any methods that were not instrumented.
   * This happens when a method fails BCEL's verifier (which is more
   * strict than Java's).  Any failures which have not been previously
   * seen are noted.
   */
  private static void print_skipped_methods() {

    if (skipped_methods.isEmpty())
      return;

    // Determine if all of them were known to be bad
    List<String> known_bad_list = Arrays.asList(known_skipped_methods);
    boolean all_known = true;
    for (String method : skipped_methods) {
      if (!known_bad_list.contains (method)) {
        all_known = false;
        break;
      }
    }

    if (all_known) {
      System.out.printf
        ("Warning, the following JDK methods could not be instrumented.%n"
         + "These are known problems.  Dyncomp will still work as long as%n"
         + "these methods are not called by your applications.%n"
         + "If one is called, A NoSuchMethodException will be generated.%n");
      for (String method : skipped_methods) {
        System.out.printf ("  %s%n", method);
      }
    } else { // some methods have not been previously seen
      System.out.printf
        ("Warning: the following JDK methods could not be instrumetned.%n"
         + "Some of these are known problems, others are unexpected.%n"
         + "Please report the new ones so we can look into them.%n"
         + "Dyncomp will still work as long as these methods are not called%n"
         + "by your applications.  "
         + "If one is called, A NoSuchMethodException will be generated.%n");
      for (String method : skipped_methods) {
        if (known_bad_list.contains (method))
          System.out.printf ("  %s%n", method);
        else
          System.out.printf ("  [unexpected] %s%n", method);
      }
    }
  }
}<|MERGE_RESOLUTION|>--- conflicted
+++ resolved
@@ -393,10 +393,6 @@
     } else {
       dir = new File(dfile, classfile.getParent());
     }
-<<<<<<< HEAD
-    File dir = new File(dfile, classfile.getParent());
-=======
->>>>>>> b95f268e
     dir.mkdirs();
     File classpath = new File(dir, classfile.getName());
     inst_jc.dump (classpath);
