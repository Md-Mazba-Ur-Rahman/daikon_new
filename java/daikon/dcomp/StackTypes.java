package daikon.dcomp;

import java.util.logging.Level;
import java.util.logging.Logger;
import org.apache.commons.bcel6.generic.InstructionList;
import org.apache.commons.bcel6.generic.MethodGen;
import org.apache.commons.bcel6.generic.Type;
import org.apache.commons.bcel6.verifier.structurals.Frame;
import org.apache.commons.bcel6.verifier.structurals.LocalVariables;
import org.apache.commons.bcel6.verifier.structurals.OperandStack;
import org.apache.commons.bcel6.verifier.structurals.UninitializedObjectType;

/*>>>
import org.checkerframework.checker.lock.qual.*;
import org.checkerframework.checker.nullness.qual.*;
import org.checkerframework.dataflow.qual.*;
*/

/**
 * Stores the types on the stack at each instruction (identified by
 * byte code offset) in a method
 */
public final class StackTypes {

  boolean track_locals = true;
  OperandStack[] os_arr;
  // non-null if track_locals is true
  LocalVariables /*@Nullable*/ [] loc_arr;

  public StackTypes(MethodGen mg) {
    InstructionList il = mg.getInstructionList();
    int size = 0;
    if (il != null) size = il.getEnd().getPosition();
    os_arr = new OperandStack[size + 1];
    if (track_locals) loc_arr = new LocalVariables[size + 1];
  }

  /** Sets the stack for the instruction at the specified offset **/
  public void set(int offset, Frame f) {

    OperandStack os = f.getStack();
    // logger.info ("stack[" + offset + "] = " + toString(os));

    if (track_locals) {
      assert loc_arr != null
          : "@AssumeAssertion(nullness): dependent: non-null if track_locals==true";
      loc_arr[offset] = (LocalVariables) (f.getLocals().clone());
    }

    os_arr[offset] = (OperandStack) (os.clone());
  }

  /** Returns the stack contents at the specified offset **/
  public OperandStack get(int offset) {
    return (os_arr[offset]);
  }

  /*@SideEffectFree*/ public String toString(/*>>>@GuardSatisfied StackTypes this*/) {

    StringBuffer sb = new StringBuffer();

    for (int i = 0; i < os_arr.length; i++) {
      if (os_arr[i] != null) {
        sb.append(String.format("Instruction %d:\n", i));
        sb.append(String.format("  stack:  %s\n", toString(os_arr[i])));
        if (track_locals) {
          assert loc_arr != null
              : "@AssumeAssertion(nullness): dependent: non-null if track_locals==true";
          sb.append(String.format("  locals: %s\n", toString(loc_arr[i])));
        }
      }
    }

    return (sb.toString());
  }

  /**
   * TODO
   */
<<<<<<< HEAD
  /*@SideEffectFree*/ public String toString(/*>>>@GuardSatisfied StackTypes this,*/ OperandStack os) {
=======
  /*@SideEffectFree*/ public String toString(OperandStack os) {
>>>>>>> 54e4136f

    String buff = "";

    for (int i = 0; i < os.size(); i++) {
      if (buff.length() > 0) buff += ", ";
      Type t = os.peek(i);
      if (t instanceof UninitializedObjectType) {
        buff += "uninitialized-object";
      } else {
        buff += t;
      }
    }

    return ("{" + buff + "}");
  }

  /**
   * TODO
   */
<<<<<<< HEAD
  /*@SideEffectFree*/ public String toString(/*>>>@GuardSatisfied StackTypes this,*/ LocalVariables lv) {
=======
  /*@SideEffectFree*/ public String toString(LocalVariables lv) {
>>>>>>> 54e4136f

    String buff = "";

    for (int i = 0; i < lv.maxLocals(); i++) {
      if (buff.length() > 0) buff += ", ";
      Type t = lv.get(i);
      if (t instanceof UninitializedObjectType) {
        buff += "uninitialized-object";
      } else {
        buff += t;
      }
    }
    return ("{" + buff + "}");
  }
}<|MERGE_RESOLUTION|>--- conflicted
+++ resolved
@@ -77,11 +77,7 @@
   /**
    * TODO
    */
-<<<<<<< HEAD
   /*@SideEffectFree*/ public String toString(/*>>>@GuardSatisfied StackTypes this,*/ OperandStack os) {
-=======
-  /*@SideEffectFree*/ public String toString(OperandStack os) {
->>>>>>> 54e4136f
 
     String buff = "";
 
@@ -101,11 +97,7 @@
   /**
    * TODO
    */
-<<<<<<< HEAD
   /*@SideEffectFree*/ public String toString(/*>>>@GuardSatisfied StackTypes this,*/ LocalVariables lv) {
-=======
-  /*@SideEffectFree*/ public String toString(LocalVariables lv) {
->>>>>>> 54e4136f
 
     String buff = "";
 
