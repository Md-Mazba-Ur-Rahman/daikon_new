--- conflicted
+++ resolved
@@ -2299,13 +2299,7 @@
   private static class DVSet extends ArrayList<DaikonVariableInfo> implements Comparable<DVSet> {
     static final long serialVersionUID = 20050923L;
 
-<<<<<<< HEAD
     /*@Pure*/ public int compareTo(/*>>>@GuardSatisfied DVSet this,*/ DVSet s1) {
-      if (s1.size() == 0) return 1;
-      else if (size() == 0) return -1;
-      else return get(0).compareTo(s1.get(0));
-=======
-    /*@Pure*/ public int compareTo(DVSet s1) {
       if (s1.size() == 0) {
         return 1;
       } else if (size() == 0) {
@@ -2313,7 +2307,6 @@
       } else {
         return get(0).compareTo(s1.get(0));
       }
->>>>>>> f1d98f58
     }
 
     public void sort() {
