--- conflicted
+++ resolved
@@ -727,15 +727,8 @@
     public int compare(@KeyFor("pp") PptTopLevel ppt1, @KeyFor("pp") PptTopLevel ppt2) {
       if (ppt1 == ppt2)
         return 0;
-<<<<<<< HEAD
       List<PptTopLevel> list1 = pp.get(ppt1);
       List<PptTopLevel> list2 = pp.get(ppt2);
-=======
-      @SuppressWarnings("nullness") // application invariant: only called on values that are keys for the map
-      /*@NonNull*/ List<PptTopLevel> list1 = pp.get(ppt1);
-      @SuppressWarnings("nullness") // application invariant: only called on values that are keys for the map
-      /*@NonNull*/ List<PptTopLevel> list2 = pp.get(ppt2);
->>>>>>> 8e42c625
       int len1 = list1.size();
       int len2 = list2.size();
       return len1 - len2;
