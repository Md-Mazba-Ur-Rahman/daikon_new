--- conflicted
+++ resolved
@@ -299,14 +299,8 @@
       this.splitters = splitters;
     }
 
-<<<<<<< HEAD
     /*@SideEffectFree*/ public String toString(/*>>>@GuardSatisfied PptNameAndSplitters this*/) {
-      return "PptNameAndSplitters<" + ppt_name + ","
-        + Arrays.asList(splitters).toString() + ">";
-=======
-    /*@SideEffectFree*/ public String toString() {
       return "PptNameAndSplitters<" + ppt_name + "," + Arrays.asList(splitters).toString() + ">";
->>>>>>> 54e4136f
     }
   }
 }