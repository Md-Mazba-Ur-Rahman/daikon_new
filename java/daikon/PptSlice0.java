package daikon;

import static daikon.tools.nullness.NullnessUtils.castNonNullDeep;

import daikon.inv.*;
import java.util.*;
import plume.*;

/*>>>
import org.checkerframework.checker.initialization.qual.*;
import org.checkerframework.checker.lock.qual.*;
import org.checkerframework.checker.nullness.qual.*;
import org.checkerframework.dataflow.qual.*;
*/

// This is a fake PptSlice for use with Implication invariants.

// - The implication invariants at a program point are grouped into a
// single PptSlice0 with no variables

// - In order to output pre-state invariants as if they were
// post-state, or OBJECT invariants as if they applied to a particular
// parameter, we construct a PptSlice0 whose VarInfos have had their
// names tweaked, and temporarily use that as the invariant's ppt.

public class PptSlice0 extends PptSlice {
  // We are Serializable, so we specify a version to allow changes to
  // method signatures without breaking serialization.  If you add or
  // remove fields, you should change this number to the current date.
  static final long serialVersionUID = 20020122L;

  PptSlice0(PptTopLevel parent) {
    super(parent, new VarInfo[0]);
  }

  public final int arity(
      /*>>>@UnknownInitialization(PptSlice.class) @Raw(PptSlice.class) PptSlice0 this*/ ) {
    return 0;
  }

  // Make a fake slice whose variables are the same as the ones in
  // sliceTemplate and at the same PptTopLevel, but marked as prestate
  // (i.e., orig(x) rather than x) and transplanted to origSlice.
  public static PptSlice makeFakePrestate(PptSlice sliceTemplate) {
    PptSlice0 fake = new PptSlice0(sliceTemplate.parent);
    fake.var_infos = new /*NNC:@MonotonicNonNull*/ VarInfo[sliceTemplate.var_infos.length];
    for (int i = 0; i < fake.var_infos.length; i++) {
      fake.var_infos[i] = VarInfo.origVarInfo(sliceTemplate.var_infos[i]);
    }
    fake.var_infos = castNonNullDeep(fake.var_infos); // issue 154
    return fake;
  }

  // We trade space for time by keeping a hash table of all the
  // implications (they're also stored as a vector in invs) so we can
  // efficiently avoid adding implications more than once.

  // This should not be transient:  more implications can be created during
  // printing, for instance due to guarding.
  private transient HashSet<ImplicationWrapper> invariantsSeen = new HashSet<ImplicationWrapper>();

  // In lieu of a readResolve method.
  private void initInvariantsSeen() {
    if (invariantsSeen == null) {
      invariantsSeen = new HashSet<ImplicationWrapper>();
      for (Invariant inv : invs) {
        invariantsSeen.add(new ImplicationWrapper((Implication) inv));
      }
    }
  }

  @SuppressWarnings("nullness") // reinitialization
  private void reinitInvariantsSeen() {
    invariantsSeen = null;
    initInvariantsSeen();
  }

  public void checkRep() {
    if (invariantsSeen != null && invs.size() != invariantsSeen.size()) {
      assert invs.size() == invariantsSeen.size()
          : "invs.size()=" + invs.size() + ", invariantsSeen.size()=" + invariantsSeen.size();
    }
    assert invariantsSeen == null || invs.size() == invariantsSeen.size();
  }

  /**
   * The invariant is typically an Implication; but PptSlice0 can contain
   * other joiners than implications, such as "and" or "or".  That feature
   * isn't used as of November 2003.
   **/
  public void addInvariant(Invariant inv) {
    assert inv != null;
    assert inv instanceof Implication;
    // checkRep();
    // assert ! hasImplication((Implication) inv);
    initInvariantsSeen();
    invs.add(inv);
    invariantsSeen.add(new ImplicationWrapper((Implication) inv));
    // checkRep();
  }

  public void removeInvariant(Invariant inv) {
    assert inv != null;
    assert inv instanceof Implication;
    // checkRep();
    // assert hasImplication((Implication) inv);
    initInvariantsSeen();
    invs.remove(inv);
    invariantsSeen.remove(new ImplicationWrapper((Implication) inv));
    // checkRep();
  }

  // This can be called with very long lists by the conditionals code.
  // At least until that's fixed, it's important for it not to be
  // quadratic.
  public void removeInvariants(List<Invariant> to_remove) {
    if (to_remove.size() < 10) {
      for (Invariant trinv : to_remove) {
        removeInvariant(trinv);
      }
    } else {
      invs.removeAll(to_remove);
      if (to_remove.size() > invariantsSeen.size() / 2) {
        // Faster to throw away and recreate
        reinitInvariantsSeen();
      } else {
        // Faster to update
        for (Invariant trinv : to_remove) {
          invariantsSeen.remove(new ImplicationWrapper((Implication) trinv));
        }
      }
    }
  }

  public boolean hasImplication(Implication imp) {
    initInvariantsSeen();
    return invariantsSeen.contains(new ImplicationWrapper(imp));
  }

  // // For debugging only
  // public Implication getImplication(Implication imp) {
  //   initInvariantsSeen();
  //   ImplicationWrapper resultWrapper
  //     = (ImplicationWrapper) UtilMDE.getFromSet(
  //              invariantsSeen, new ImplicationWrapper(imp));
  //   if (resultWrapper == null) {
  //     return null;
  //   }
  //   return (Implication) resultWrapper.theImp;
  // }

  // We'd like to use a more sophisticated equality check and hashCode
  // for implications when they appear in the invariantsSeen HashSet,
  // but not anywhere else, so we make wrapper objects with the
  // desired methods to go directly in the set.

  // Not "implements serializable":  If this is serializable, then the hash
  // set tries to get the hash codes of all the invariants when it
  // reads them in, but their format methods croak when they couldn't
  // get their varInfos.

  private static final class ImplicationWrapper {

    public Implication theImp;
    // hashCode is cached to make equality checks faster.
    private int hashCode;

    public ImplicationWrapper(Implication theImp) {
      this.theImp = theImp;
      // this.format = theImp.format();
      this.hashCode = 0;
    }

    // Abstracted out to permit use of a cached value
    private String format(/*>>>@GuardSatisfied ImplicationWrapper this*/) {
      // return format;
      return theImp.format();
      // return theImp.repr();
    }

    /*@Pure*/ public int hashCode(/*>>>@GuardSatisfied ImplicationWrapper this*/) {
      if (hashCode == 0) {
        hashCode = format().hashCode();
        // hashCode = (theImp.iff ? 1 : 0);
        // hashCode = 37 * hashCode + theImp.predicate().getClass().hashCode();
        // hashCode = 37 * hashCode + theImp.consequent().getClass().hashCode();
      }
      return hashCode;
    }

    // Returns the value of "isSameInvariant()".
    /*@EnsuresNonNullIf(result=true, expression="#1")*/
<<<<<<< HEAD
    /*@Pure*/ public boolean equals (/*>>>@GuardSatisfied ImplicationWrapper this,*/ /*@GuardSatisfied*/ /*@Nullable*/ Object o) {
      if (o == null)
        return false;
=======
    /*@Pure*/ public boolean equals(/*@Nullable*/ Object o) {
      if (o == null) return false;
>>>>>>> 54e4136f
      assert o instanceof ImplicationWrapper;
      ImplicationWrapper other = (ImplicationWrapper) o;
      if (hashCode() != other.hashCode()) {
        return false;
      }
      boolean same_eq = theImp.isSameInvariant(other.theImp);

      // For debugging, look for differences between the format based check
      // and the isSameInvariant check.  Note that there are certain
      // invariants that print identically but are internally different:
      // "this.theArray[this.topOfStack..] ==
      // this.theArray[this.topOfStack..]" can be either SeqSeqIntEqual or
      // PairwiseLinearBinary, and "(return != null) ==> (return.getClass()
      // != this.theArray.getClass())" can be either an Implication or a
      // guarded invariant.
      if (false) {
        boolean fmt_eq = format().equals(other.format());
        if (!((!same_eq) || fmt_eq)) {
          System.out.println("imp1 = " + theImp.format());
          System.out.println("imp2 = " + other.theImp.format());
          System.out.println("fmt_eq = " + fmt_eq + " same_eq = " + same_eq);
          System.out.println("lefteq = " + theImp.left.isSameInvariant(other.theImp.left));
          System.out.println("righteq = " + theImp.right.isSameInvariant(other.theImp.right));
          System.out.println(
              "right class = " + theImp.right.getClass() + "/" + other.theImp.right.getClass());
          // throw new Error();
        }
        assert (!same_eq) || fmt_eq;
      }
      return same_eq;
    }
  }

  // I need to figure out how to set these.
<<<<<<< HEAD
  public int num_samples(/*>>>@GuardSatisfied PptSlice0 this*/) { return 2222; }
  public int num_mod_samples() { return 2222; }
  public int num_values() { return 2222; }
=======
  public int num_samples() {
    return 2222;
  }

  public int num_mod_samples() {
    return 2222;
  }

  public int num_values() {
    return 2222;
  }
>>>>>>> 54e4136f

  void instantiate_invariants() {
    throw new Error("Shouldn't get called");
  }

  public List<Invariant> add(ValueTuple vt, int count) {
    throw new Error("Shouldn't get called");
  }
}<|MERGE_RESOLUTION|>--- conflicted
+++ resolved
@@ -190,14 +190,8 @@
 
     // Returns the value of "isSameInvariant()".
     /*@EnsuresNonNullIf(result=true, expression="#1")*/
-<<<<<<< HEAD
-    /*@Pure*/ public boolean equals (/*>>>@GuardSatisfied ImplicationWrapper this,*/ /*@GuardSatisfied*/ /*@Nullable*/ Object o) {
-      if (o == null)
-        return false;
-=======
-    /*@Pure*/ public boolean equals(/*@Nullable*/ Object o) {
+    /*@Pure*/ public boolean equals(/*>>>@GuardSatisfied ImplicationWrapper this,*/ /*@GuardSatisfied*/ /*@Nullable*/ Object o) {
       if (o == null) return false;
->>>>>>> 54e4136f
       assert o instanceof ImplicationWrapper;
       ImplicationWrapper other = (ImplicationWrapper) o;
       if (hashCode() != other.hashCode()) {
@@ -232,12 +226,7 @@
   }
 
   // I need to figure out how to set these.
-<<<<<<< HEAD
-  public int num_samples(/*>>>@GuardSatisfied PptSlice0 this*/) { return 2222; }
-  public int num_mod_samples() { return 2222; }
-  public int num_values() { return 2222; }
-=======
-  public int num_samples() {
+  public int num_samples(/*>>>@GuardSatisfied PptSlice0 this*/) {
     return 2222;
   }
 
@@ -248,7 +237,6 @@
   public int num_values() {
     return 2222;
   }
->>>>>>> 54e4136f
 
   void instantiate_invariants() {
     throw new Error("Shouldn't get called");
