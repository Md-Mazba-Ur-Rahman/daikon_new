package daikon;

import java.io.*;
import java.util.*;
import plume.*;

/*>>>
import org.checkerframework.checker.interning.qual.*;
import org.checkerframework.checker.lock.qual.*;
import org.checkerframework.checker.nullness.qual.*;
import org.checkerframework.checker.signature.qual.*;
import org.checkerframework.dataflow.qual.*;
*/

/**
 * Represents the type of a variable, for its declared, dtrace file
 * representation, and internal representations.  ProgLangTypes are
 * interned, so they can be == compared.
 **/

// I could also consider using Class; however:
//  * that ties this to a Java front end, as Class can't represent types of
//    (say) C variables.  (not a compelling problem)
//  * that loads the class, which requies that all classes available at
//    runtime be available at inference time.  (not a compelling problem)
//  * Class does not represent inheritance (but I can do that myself);
//    and see isAssignableFrom, which might do all I need.
//  * Class has no "dimensions" field.  isArray() exists, however, as does
//    getComponentType().  I can always determine the number of dimensions
//    from the number of leading "[" in the name, and dimensions is only
//    really needed for parse_value.  parse_value can do literal checks and
//    elementType() can use the name, I suppose.  Or maybe try to
//    instantiate something, though that seems dicier.

// Problem:  this doesn't currently represent inheritance, coercability, or
// other relationships over the base types.

// integral_types = ("int", "char", "float", "double", "integral", "boolean")
// known_types = integral_types + ("pointer", "address")

public final /*@Interned*/ class ProglangType implements Serializable {
  // We are Serializable, so we specify a version to allow changes to
  // method signatures without breaking serialization.  If you add or
  // remove fields, you should change this number to the current date.
  static final long serialVersionUID = 20020122L;

  // With Vector search, this func was a hotspot (38%), so use a Map.
  private static HashMap</*@Interned*/ String, Vector<ProglangType>> all_known_types =
      new HashMap</*@Interned*/ String, Vector<ProglangType>>();

  // The set of (interned) names of classes that implement java.util.List.
  // For a Java class, this is a @BinaryNameForNonArray, but when Daikon is
  // processing programs written in other languages, it can be arbitrary.
  public static HashSet<String> list_implementors = new LinkedHashSet<String>();

  /**
   * If true, treat 32 bit values whose high bit is on, as a negative
   * number (rather than as a 32 bit unsigned).
   */
  public static boolean dkconfig_convert_to_signed = false;

  static {
    // XXX for now, hard-code these list-implementing types. We should
    // make the front-end dump the language-specific ones into .decls.
    list_implementors.add("java.util.List");
    list_implementors.add("java.util.AbstractList");
    list_implementors.add("java.util.Vector");
    list_implementors.add("java.util.ArrayList");
    list_implementors.add("java.util.AbstractSequentialList");
    list_implementors.add("java.util.LinkedList");
    list_implementors.add("java.util.Stack");
  }

  // For a Java class, this is a binary name.  When Daikon is processing
  // other languages, the format is arbitrary.
  private /*@Interned*/ String base; // interned name of base type

  public /*@Interned*/ String base() {
    return base;
  }

  private int dimensions; // number of dimensions

  public int dimensions() {
    return dimensions;
  }
  /*@Pure*/ public boolean isArray() {
    return dimensions > 0;
  }

  /**
   * No public constructor:  use parse() instead to get a canonical
   * representation.
   * basetype should be interned.
   **/
  private ProglangType(/*@Interned*/ String basetype, int dimensions) {
    assert basetype == basetype.intern();
    this.base = basetype;
    this.dimensions = dimensions;
  }

  /**
   * This can't be a constructor because it returns a canonical
   * representation (that can be compared with ==), not necessarily a new
   * object.
   *  @param rep the name of the type, optionally suffixed by
   *  (possibly multiple) "[]"
   **/
  public static ProglangType parse(String rep) {
    String new_base = rep;
    int dims = 0;
    while (new_base.endsWith("[]")) {
      dims++;
      new_base = new_base.substring(0, new_base.length() - 2);
    }
    return intern(new_base.intern(), dims);
  }

  /**
   * Like parse, but normalizes representation types (such as converting
   * "float" to "double"), in order to return real file representation types
   * even if the file contains something slightly different than the
   * prescribed format.
   **/
  public static ProglangType rep_parse(String rep) {
    ProglangType candidate = parse(rep);
    if ((candidate.base == "address") || (candidate.base == "pointer")) { // interned
      return intern("hashcode", candidate.dimensions);
    } else if (candidate.base == "float") { // interned
      return intern("double", candidate.dimensions);
    } else if (candidate.base == "string") { // interned
      return intern("java.lang.String", candidate.dimensions);
    } else {
      return candidate;
    }
  }

  /** Convert a file representation type to an internal representation type. **/
  public ProglangType fileTypeToRepType() {
    if ((base == BASE_HASHCODE)
        || (base == BASE_BOOLEAN)
        || (base == BASE_LONG)
        || (base == BASE_LONG_LONG)
        || (base == BASE_SHORT)) return intern(BASE_INT, dimensions);
    return this;
  }

  /**
   * For serialization; indicates which object to return instead of the
   * one that was just read from the file.  This obviates the need to write
   * a readObject method that interns the interned fields (just "base").
   **/
  public Object readResolve() throws ObjectStreamException {
    return intern(base.intern(), dimensions);
  }

  // Is this necessary?  It will be inherited from Object.
  // /*@EnsuresNonNullIf(result=true, expression="#1")*/
  // public boolean equals(/*@Nullable*/ Object o) {
  //   return this == o;
  // }

  private boolean internal_equals(ProglangType other) {
    return ((base == other.base) && (dimensions == other.dimensions));
  }

  // THIS CODE IS A HOT SPOT (~33% of runtime) [as of January 2002].
  /** @param t_base must be interned **/
  private static /*@Nullable*/ ProglangType find(/*@Interned*/ String t_base, int t_dims) {
    // Disabled for performance reasons! this assertion is sound though:
    //    assert t_base == t_base.intern();

    // the string maps us to a vec of all plts with that base
    Vector<ProglangType> v = all_known_types.get(t_base);
    if (v == null) return null;

    // now search for the right dimension
    for (ProglangType candidate : v) {
      if (candidate.dimensions() == t_dims) return candidate;
    }

    return null;
  }

  // private ProglangType intern() {
  //   return ProglangType.intern(this);
  // }

  // We shouldn't even get to the point of interning; we should not
  // have created the ProglangType if it isn't canonical.
  // private static ProglangType intern(ProglangType t) {
  //   ProglangType candidate = find(t.base, t.dimensions);
  //   if (candidate != null)
  //     return candidate;
  //   all_known_types.add(t);
  //   return t;
  // }

  private static ProglangType intern(/*@Interned*/ String t_base, int t_dims) {
    // Disabled for performance reasons! this assertion is sound though:
    //    assert t_base == t_base.intern();
    ProglangType result = find(t_base, t_dims);
    if (result != null) {
      return result;
    }
    result = new ProglangType(t_base, t_dims);

    Vector<ProglangType> v = all_known_types.get(t_base);
    if (v == null) {
      v = new Vector<ProglangType>();
      all_known_types.put(t_base, v);
    }

    v.add(result);

    return result;
  }

  //     def comparable(self, other):
  //         base1 = self.base
  //         base2 = other.base
  //         return ((self.dimensionality == other.dimensionality)
  //                 and ((base1 == base2)
  //                      or ((base1 == "integral") and (base2 in integral_types)) // interned strings
  //                      or ((base2 == "integral") and (base1 in integral_types)))) // interned strings

  /**
   * Returns the type of elements of this.
   * They may themselves be arrays if this is multidimensional.
   **/
  public ProglangType elementType(/*>>>@GuardSatisfied ProglangType this*/) {
    // Presume that if there are no dimensions, this must be a list of
    // objects.  Callers should really find this out from other information
    // in the variable, but this will old code that relied on the pseudo
    // dimensions of lists to work
    if (dimensions == 0) return OBJECT;
    assert base == base.intern() : "Uninterned base " + base;
    return ProglangType.intern(base, dimensions - 1);
  }

  // All these variables are public because the way to check the base of an
  // array is type.base() == ProglangType.BASE_CHAR.

  // Primitive types
  static final /*@Interned*/ String BASE_BOOLEAN = "boolean";
  static final /*@Interned*/ String BASE_BYTE = "byte";
  static final /*@Interned*/ String BASE_CHAR = "char";
  static final /*@Interned*/ String BASE_DOUBLE = "double";
  static final /*@Interned*/ String BASE_FLOAT = "float";
  static final /*@Interned*/ String BASE_INT = "int";
  static final /*@Interned*/ String BASE_LONG = "long";
  static final /*@Interned*/ String BASE_LONG_LONG = "long long int";
  static final /*@Interned*/ String BASE_SHORT = "short";

  // Nonprimitive types
  static final /*@Interned*/ String BASE_OBJECT = "java.lang.Object";
  static final /*@Interned*/ String BASE_STRING = "java.lang.String";
  static final /*@Interned*/ String BASE_INTEGER = "java.lang.Integer";
  // "hashcode", "address", and "pointer" are identical;
  // "hashcode" is preferred.
  static final /*@Interned*/ String BASE_HASHCODE = "hashcode";
  // static final /*@Interned*/ String BASE_ADDRESS = "address";
  // static final /*@Interned*/ String BASE_POINTER = "pointer";

  // avoid duplicate allocations
  // No need for the Integer versions; use Long instead.
  // static final /*@Interned*/ Integer IntegerZero = Intern.internedInteger(0);
  // static final /*@Interned*/ Integer IntegerOne = Intern.internedInteger(1);
  static final /*@Interned*/ Long LongZero = Intern.internedLong(0);
  static final /*@Interned*/ Long LongOne = Intern.internedLong(1);
  static final /*@Interned*/ Double DoubleZero = Intern.internedDouble(0);
  static final /*@Interned*/ Double DoubleNaN = Intern.internedDouble(Double.NaN);
  static final /*@Interned*/ Double DoublePositiveInfinity =
      Intern.internedDouble(Double.POSITIVE_INFINITY);
  static final /*@Interned*/ Double DoubleNegativeInfinity =
      Intern.internedDouble(Double.NEGATIVE_INFINITY);

  /*
   *  Now that all other static initialisers are done, it is safe to
   *  construct some instances, also statically.  Note that these are
   *  down here to delay their instantiation until after we have
   *  created (e.g.) the list_implementors object, etc.  */

  // Use == to compare, because ProglangType objects are interned.
  public static final ProglangType INT = ProglangType.intern("int", 0);
  public static final ProglangType LONG_PRIMITIVE = ProglangType.intern("long", 0);
  public static final ProglangType DOUBLE = ProglangType.intern("double", 0);
  public static final ProglangType CHAR = ProglangType.intern("char", 0);
  public static final ProglangType STRING = ProglangType.intern("java.lang.String", 0);
  public static final ProglangType INT_ARRAY = ProglangType.intern("int", 1);
  public static final ProglangType LONG_PRIMITIVE_ARRAY = ProglangType.intern("long", 1);
  public static final ProglangType DOUBLE_ARRAY = ProglangType.intern("double", 1);
  public static final ProglangType CHAR_ARRAY = ProglangType.intern("char", 1);
  public static final ProglangType STRING_ARRAY = ProglangType.intern("java.lang.String", 1);
  public static final ProglangType CHAR_ARRAY_ARRAY = ProglangType.intern("char", 2);

  public static final ProglangType INTEGER = ProglangType.intern("java.lang.Integer", 0);
  public static final ProglangType LONG_OBJECT = ProglangType.intern("java.lang.Long", 0);

  public static final ProglangType OBJECT = ProglangType.intern("java.lang.Object", 0);

  public static final ProglangType BOOLEAN = ProglangType.intern("boolean", 0);
  public static final ProglangType HASHCODE = ProglangType.intern("hashcode", 0);
  public static final ProglangType BOOLEAN_ARRAY = ProglangType.intern("boolean", 1);
  public static final ProglangType HASHCODE_ARRAY = ProglangType.intern("hashcode", 1);

  // Like Long.parseLong(), but transform large unsigned longs (as
  // from C's unsigned long long) into the corresponding negative Java
  // longs.  Also handles hex values that begin with 0x
  private static long myParseLong(String value) {
    if (value.length() == 20 && value.charAt(0) == '1'
        || value.length() == 19
            && value.charAt(0) == '9'
            && value.compareTo("9223372036854775808") >= 0) {
      // Oops, we got a large unsigned long, which Java, having
      // only signed longs, will refuse to parse. We'll have to
      // turn it into the corresponding negative long value.
      String rest; // A substring that will be a valid positive long
      long subtracted; // The amount we effectively subtracted to make it
      if (value.length() == 20) {
        rest = value.substring(1);
        subtracted = 100000L * 100000 * 100000 * 10000; // 10^19
      } else {
        rest = value.substring(1);
        subtracted = 9L * 100000 * 100000 * 100000 * 1000; // 9*10^18
      }
      return Long.parseLong(rest) + subtracted;
    } else {
      long val;
      if ((value.length() > 2) && (value.charAt(0) == '0') && (value.charAt(1) == 'x')) {
        val = Long.parseLong(value.substring(2), 16);
      } else {
        val = Long.parseLong(value);
      }
      // presume that 32 bit values are signed
      if (dkconfig_convert_to_signed
          && (((val & 0x80000000L) == 0x80000000L) && ((val & 0xFFFFFFFF00000000L) == 0))) {
        long orig = val;
        val |= 0xFFFFFFFF00000000L;
        // System.out.printf ("Warning: converted %d to %d\n", orig, val);
      }
      return val;
    }
  }

  /**
   * Given a string representation of a value (of the type represented by
   * this ProglangType), return the (canonicalized) interpretation of that value.
   * <p>
   *
   * This ProglangType (the method receiver) is assumed to be a representation
   * type, not an arbitrary type in the underlying programming language.
   * <p>
   *
   * If the type is an array and there
   * are any nonsensical elements in the array, the entire array is
   * considered to be nonsensical (indicated by returning null).  This
   * is not really correct, but it is a reasonable path to take for now.
   * (jhp, Feb 12, 2005)
   */
  public final /*@Nullable*/ /*@Interned*/ Object parse_value(
      String value, LineNumberReader reader, String filename) {
    // System.out.println(format() + ".parse(\"" + value + "\")");

    switch (dimensions) {
      case 0:
        return parse_value_scalar(value, reader, filename);
      case 1:
        return parse_value_array_1d(value, reader, filename);
      case 2:
        return parse_value_array_2d(value, reader, filename);
      default:
        throw new Error("Can't parse a value of type " + format());
    }
  }

  public final /*@Nullable*/ /*@Interned*/ Object parse_value_scalar(
      String value, LineNumberReader reader, String filename) {
    // System.out.println(format() + ".parse(\"" + value + "\")");

    assert dimensions == 0;

    if (base == BASE_STRING) {
      if (value.equals("null")) {
        return null;
      }
      // assert value.startsWith("\"") && value.endsWith("\"");
      if (value.startsWith("\"") && value.endsWith("\"")) {
        value = value.substring(1, value.length() - 1);
      } else {
        // Unfortunately, there is not a convenient way to communicate what
        // the variable name is, which would make the error message even
        // more specific.
        if (!value.startsWith("\"")) {
          System.out.printf(
              "Warning: unquoted string value at %s line %d: %s%n",
              filename,
              reader.getLineNumber(),
              value);
        } else {
          assert !value.endsWith("\"");
          System.out.printf(
              "Warning: unterminated string value at %s line %d: %s%n",
              filename,
              reader.getLineNumber(),
              value);
        }
        System.out.printf(
            "Proceeding anyway.  Please report a bug in the tool that made the data trace file.");
      }
      value = UtilMDE.unescapeNonJava(value);
      return value.intern();
    } else if (base == BASE_CHAR) {
      // This will fail if the character is output as an integer
      // (as I believe the C front end does).
      char c;
      if (value.length() == 1) {
        c = value.charAt(0);
      } else if ((value.length() == 2) && (value.charAt(0) == '\\')) {
        c = UtilMDE.unescapeNonJava(value).charAt(0);
      } else if ((value.length() == 4) && (value.charAt(0) == '\\')) {
        Byte b = Byte.decode("0" + value.substring(1));
        return Intern.internedLong(b.longValue());
      } else {
        throw new IllegalArgumentException("Bad character: " + value);
      }
      return Intern.internedLong(Character.getNumericValue(c));
    }
    // When parse_value is called from FileIO.read_ppt_decl, we have
    // not set file_rep_type. Hence, rep_type is still file_rep_type
    // and BASE_BOOLEAN is legal.  (Daikon issue #33 - markro)
    else if ((base == BASE_INT) || (base == BASE_BOOLEAN)) {
      // File rep type might be int, boolean, or hashcode.
      // If we had the declared type, we could do error-checking here.
      // (Example:  no hashcode should be negative, nor any boolean > 1.)
      if (value.equals("nonsensical")) return null;
      if (value.equals("false") || value.equals("0")) return LongZero;
      if (value.equals("true") || value.equals("1")) return LongOne;
      if (value.equals("null")) return LongZero;
      return Intern.internedLong(myParseLong(value));
    } else if (base == BASE_DOUBLE) {
      // Must ignore case, because dfej outputs "NaN", while dfec
      // outputs "nan".  dfec outputs "nan", because this string
      // comes from the C++ library.
      if (value.equalsIgnoreCase("NaN")) return DoubleNaN;
      if (value.equalsIgnoreCase("Infinity") || value.equals("inf")) return DoublePositiveInfinity;
      if (value.equalsIgnoreCase("-Infinity") || value.equals("-inf"))
        return DoubleNegativeInfinity;
      return Intern.internedDouble(value);
    } else if ((base == BASE_HASHCODE)
        || (base == BASE_LONG)
        || (base == BASE_LONG_LONG)
        || (base == BASE_SHORT)) {
      throw new Error("not a rep type: illegal base type " + base);
    } else {
      throw new Error("unrecognized base type " + base);
    }
  }

  public final /*@Nullable*/ /*@Interned*/ Object parse_value_array_1d(
      String value, LineNumberReader reader, String filename) {
    // System.out.println(format() + ".parse(\"" + value + "\")");

    String value_orig = value; // we will side-effect the parameter

    // variable is an array
    assert dimensions == 1;

    value = value.trim();

    // Deal with [] surrounding array output (permits
    // distinguishing between null and an array containing just null).
    if (value.startsWith("[") && value.endsWith("]")) {
      value = value.substring(1, value.length() - 1).trim();
    } else {
      throw new IllegalArgumentException("Array values must be enlosed in square brackets");
    }

    // Elements of value_strings can be null only if base == BASE_STRING.
    // [I think they can never be null.  -MDE]
    String[] value_strings;
    if (value.length() == 0) {
      value_strings = new String[0];
    } else if (base == BASE_STRING) {
      // This properly handles strings containing embedded spaces.
      Vector</*@Nullable*/ String> v = new Vector</*@Nullable*/ String>();
      StreamTokenizer parser = new StreamTokenizer(new StringReader(value));
      parser.quoteChar('\"');
      try {
        while (parser.nextToken() != StreamTokenizer.TT_EOF) {
          if (parser.ttype == '\"') {
            v.add(parser.sval);
          } else if (parser.ttype == StreamTokenizer.TT_WORD) {
            assert parser.sval != null
                : "@AssumeAssertion(nullness): dependent: representation invariant of StreamTokenizer";
            if (parser.sval.equals("nonsensical")) return null;
            assert parser.sval.equals("null");
            v.add(null);
          } else if (parser.ttype == StreamTokenizer.TT_NUMBER) {
            v.add(Integer.toString((int) parser.nval));
          } else {
            System.out.printf(
                "Warning: at %s line %d%n  bad ttype %c [int=%d] while parsing %s%n  Proceeding with value 'null'%n",
                filename,
                reader.getLineNumber(),
                (char) parser.ttype,
                parser.ttype,
                value_orig);
            v.add(null);
          }
        }
      } catch (Exception e) {
        throw new Error(e);
      }
      // Avoid nullness warnings about elements of value_strings
      @SuppressWarnings("nullness")
      String[] value_strings_result = v.toArray(new /*@Nullable*/ String[0]);
      value_strings = value_strings_result;
    } else {
      value_strings = Global.ws_regexp.split(value);
    }
    int len = value_strings.length;

    // This big if ... else should deal with all the primitive types --
    // or at least all the ones that can be rep_types.
    // ("long" and "short" cannot be rep_types; for simplicity, variables
    // declared as long or short have the "int" rep_type.)
    if (base == BASE_INT) {
      long[] result = new long[len];
      for (int i = 0; i < len; i++) {
        if (value_strings[i].equals("nonsensical")) return null;
        else if (value_strings[i].equals("null")) result[i] = 0;
        else if (value_strings[i].equals("false")) result[i] = 0;
        else if (value_strings[i].equals("true")) result[i] = 1;
        else result[i] = myParseLong(value_strings[i]);
      }
      return Intern.intern(result);
    } else if (base == BASE_DOUBLE) {
      double[] result = new double[len];
      for (int i = 0; i < len; i++) {
        if (value_strings[i].equals("nonsensical")) return null;
        else if (value_strings[i].equals("null")) result[i] = 0;
        else if (value_strings[i].equalsIgnoreCase("NaN")) result[i] = Double.NaN;
        else if (value_strings[i].equalsIgnoreCase("Infinity") || value_strings[i].equals("inf"))
          result[i] = Double.POSITIVE_INFINITY;
        else if (value_strings[i].equalsIgnoreCase("-Infinity") || value_strings[i].equals("-inf"))
          result[i] = Double.NEGATIVE_INFINITY;
        else result[i] = Double.parseDouble(value_strings[i]);
      }
      return Intern.intern(result);
    } else if (base == BASE_STRING) {
      // First, intern each String in the array ...
      /*@Interned*/ String[] value_strings_elts_interned = Intern.internStrings(value_strings);
      // ... then, intern the entire array, and return it
      return Intern.intern(value_strings_elts_interned);
    } else {
      throw new Error("Can't yet parse array of base type " + base);
    }

    // This is a more general technique; but when will we need
    // such generality?
    // // not elementType() because that interns; here, there is no
    // // need to do the work of interning (I think)
    // ProglangType elt_type = elementType();
    // Object[] result = new Object[len];
    // for (int i=0; i<len; i++)
    //   result[i] = ***;

  }

  public final /*@Nullable*/ /*@Interned*/ Object parse_value_array_2d(
      String value, LineNumberReader reader, String filename) {
    // System.out.println(format() + ".parse(\"" + value + "\")");

    assert dimensions == 2;
    if (base == BASE_CHAR) {
      // Array of strings
      throw new Error("To implement");
      // value = tuple(eval(value));
    } else {
      throw new Error("Can't parse a value of type " + format());
    }
  }

  public boolean baseIsPrimitive() {
    return ((base == BASE_BOOLEAN)
        || (base == BASE_BYTE)
        || (base == BASE_CHAR)
        || (base == BASE_DOUBLE)
        || (base == BASE_FLOAT)
        || (base == BASE_INT)
        || (base == BASE_LONG)
        || (base == BASE_LONG_LONG)
        || (base == BASE_SHORT));
  }

  /*@Pure*/ public boolean isPrimitive() {
    return ((dimensions == 0) && baseIsPrimitive());
  }

  // Does not include boolean.  Is that intentional?  (If it were added,
  // we would need to change isIndex().)
  public boolean baseIsIntegral() {
    return ((base == BASE_BYTE)
        || (base == BASE_CHAR)
        || (base == BASE_INT)
        || (base == BASE_LONG)
        || (base == BASE_LONG_LONG)
        || (base == BASE_SHORT)
        || (base == BASE_INTEGER));
  }

  /*@Pure*/ public boolean isIntegral() {
    return ((dimensions == 0) && baseIsIntegral());
  }

  // More efficient than elementType().isIntegral()
  public boolean elementIsIntegral() {
    return ((dimensions == 1) && baseIsIntegral());
  }

  public boolean elementIsFloat() {
    return ((dimensions == 1) && baseIsFloat());
  }

  public boolean elementIsString() {
    return ((dimensions == 1) && baseIsString());
  }

  // Return true if this variable is sensible as an array index.
  /*@Pure*/ public boolean isIndex() {
    return isIntegral();
  }

  /*@Pure*/ public boolean isScalar() {
    // For reptypes, checking against INT is sufficient, rather than
    // calling isIntegral().
    return (isIntegral() || (this == HASHCODE) || (this == BOOLEAN));
  }

  public boolean baseIsScalar() {
    return (baseIsIntegral() || (base == BASE_BOOLEAN) || (base == BASE_HASHCODE));
  }

  public boolean baseIsBoolean() {
    return (base == BASE_BOOLEAN);
  }

  public boolean baseIsFloat() {
    return ((base == BASE_DOUBLE) || (base == BASE_FLOAT));
  }

  /*@Pure*/ public boolean isFloat() {
    return ((dimensions == 0) && baseIsFloat());
  }

  /*@Pure*/ public boolean isObject() {
    return ((dimensions == 0) && (baseIsObject()));
  }

  public boolean baseIsObject() {
    return ((!baseIsIntegral()) && (!baseIsFloat()) && (!(base == BASE_BOOLEAN)));
  }

  public boolean baseIsString() {
    return (base == BASE_STRING);
  }

  /*@Pure*/ public boolean isString() {
    return ((dimensions == 0) && baseIsString());
  }

  public boolean baseIsHashcode() {
    return (base == BASE_HASHCODE);
  }

  /*@Pure*/ public boolean isHashcode() {
    return ((dimensions == 0) && baseIsHashcode());
  }

  /**
   * Does this type represent a pointer? Should only be applied to
   * file_rep types.
   **/
  /*@Pure*/ public boolean isPointerFileRep() {
    return (base == BASE_HASHCODE);
  }

  /**
   * Return true if these two types can be sensibly compared to one
   * another, or if one can be cast to the other.  For instance, int
   * is castable to long, but boolean is not castable to float, and
   * int is not castable to int[].  This is a reflexive relationship,
   * but not a transitive one because it might not be true for two
   * children of a superclass, even though it's true for the
   * superclass.
   **/
  public boolean comparableOrSuperclassEitherWay(ProglangType other) {
    if (this == other) // ProglangType objects are interned
    return true;
    if (this.dimensions != other.dimensions) return false;
    boolean thisIntegral = this.baseIsIntegral();
    boolean otherIntegral = other.baseIsIntegral();
    if (thisIntegral && otherIntegral) return true;
    // Make Object castable to everything, except booleans
    if (((this.base == BASE_OBJECT) && other.baseIsObject()) // interned strings
        || ((other.base == BASE_OBJECT) && baseIsObject())) // interned strings
    return true;

    return false;
  }

  /**
   * Return true if these two types can be sensibly compared to one
   * another, and if non-integral, whether this could be a superclass
   * of other.  A List is comparableOrSuperclassOf to a Vector, but
   * not the other way around.  This is a transitive method, but not
   * reflexive.
   **/
  public boolean comparableOrSuperclassOf(ProglangType other) {
    if (this == other) // ProglangType objects are interned
    return true;
    if (this.dimensions != other.dimensions) return false;
    boolean thisIntegral = this.baseIsIntegral();
    boolean otherIntegral = other.baseIsIntegral();
    if (thisIntegral && otherIntegral) return true;
    // Make Object castable to everything, except booleans
    if ((this.base == BASE_OBJECT) && other.baseIsObject()) // interned strings
    return true;

    return false;
  }

  // For Java programs, a @BinaryName.
<<<<<<< HEAD
  /*@SideEffectFree*/ public String format(/*>>>@GuardSatisfied ProglangType this*/) {
    if (dimensions == 0)
      return base;
=======
  /*@SideEffectFree*/ public String format() {
    if (dimensions == 0) return base;
>>>>>>> 54e4136f

    StringBuffer sb = new StringBuffer();
    sb.append(base);
    for (int i = 0; i < dimensions; i++) {
      sb.append("[]");
    }
    return sb.toString();
  }

  public static String toString(ProglangType[] types) {
    StringBuilderDelimited out = new StringBuilderDelimited(", ");
    for (int i = 0; i < types.length; i++) {
      out.append(types[i]);
    }
    return ("[" + out + "]");
  }

  // For Java programs, a @BinaryName.
  /*@SideEffectFree*/ public String toString(/*>>>@GuardSatisfied ProglangType this*/) {
    return format();
  }

  /**
   * Returns whether or not this declared type is a function pointer
   * Only valid if the front end marks the function pointer with the
   * name '*func'
   **/
  /*@Pure*/ public boolean is_function_pointer() {
    assert base == base.intern();
    return base == "*func"; // interned
  }
}<|MERGE_RESOLUTION|>--- conflicted
+++ resolved
@@ -732,14 +732,8 @@
   }
 
   // For Java programs, a @BinaryName.
-<<<<<<< HEAD
   /*@SideEffectFree*/ public String format(/*>>>@GuardSatisfied ProglangType this*/) {
-    if (dimensions == 0)
-      return base;
-=======
-  /*@SideEffectFree*/ public String format() {
     if (dimensions == 0) return base;
->>>>>>> 54e4136f
 
     StringBuffer sb = new StringBuffer();
     sb.append(base);
