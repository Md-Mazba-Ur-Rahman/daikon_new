--- conflicted
+++ resolved
@@ -78,15 +78,8 @@
    */
   public static int dkconfig_progress_delay = 1000;
 
-<<<<<<< HEAD
-  public static final String release_version = "5.5.x";
-  public static final String release_date = "January 5, 2017";
-=======
-  // Don't change the order of the modifiers on these strings as they
-  // are automatically updated as part of the release process
   public static final String release_version = "5.5.3";
   public static final String release_date = "March 2, 2017";
->>>>>>> fbbed5c5
   public static final String release_string =
       "Daikon version "
           + release_version
