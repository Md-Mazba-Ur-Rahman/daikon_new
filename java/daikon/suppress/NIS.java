package daikon.suppress;

import daikon.*;
import daikon.inv.*;
import daikon.inv.binary.*;
import daikon.inv.binary.twoScalar.*;
import daikon.inv.binary.twoString.*;
import daikon.inv.ternary.*;
import daikon.inv.ternary.threeScalar.*;
import java.lang.reflect.*;
import java.util.*;
import java.util.logging.*;
import plume.*;

/*>>>
import org.checkerframework.checker.initialization.qual.*;
import org.checkerframework.checker.interning.qual.*;
import org.checkerframework.checker.lock.qual.*;
import org.checkerframework.checker.nullness.qual.*;
import org.checkerframework.dataflow.qual.*;
import typequals.*;
*/

// Outstanding NIS todo list
//
//  - Merging is slow when there are multiple children.
//
//  - Move the missingOutOfBounds check to is_slice_ok()
//

/**
 * Main class for non-instantiating suppression.  Handles setup and other
 * overall functions.
 */
public class NIS {

  @SuppressWarnings("initialization.fields.uninitialized") // never instantiated
  public NIS() {
    throw new Error("Do not instantiate");
  }

  /** Debug tracer. **/
  public static final Logger debug = Logger.getLogger("daikon.suppress.NIS");

  /** Debug Tracer for antecedent method **/
  public static final Logger debugAnt = Logger.getLogger("daikon.suppress.NIS.Ant");

  /** Boolean.  If true, enable non-instantiating suppressions. **/
  public static boolean dkconfig_enabled = true;

  /** Enum.  Signifies which algorithm is used by NIS to process suppressions. */
  public enum SuppressionProcessor {
    HYBRID,
    ANTECEDENT,
    FALSIFIED
  }

  /**
   * Specifies the algorithm that NIS uses to process suppressions.
   * Possible selections are 'HYBRID', 'ANTECEDENT', and 'FALSIFIED'.
   * The default is the hybrid algorithm which uses the falsified
   * algorithm when only a small number of suppressions need to be processed
   * and the antecedent algorithm when a large number of suppressions
   * are processed.
   */
  public static SuppressionProcessor dkconfig_suppression_processor = SuppressionProcessor.HYBRID;

  /** Boolean. If true, use antecedent method for NIS processing.
   * If false, use falsified method for processing falsified
   * invariants for NISuppressions.  Note this flag is for
   * internal use only and is controlled by NIS.dkconfig_suppression_processor.
   */
  public static boolean antecedent_method = true;

  /** Boolean.  If true, use a combination of the falsified method for a small
   * number of suppressions to be processed and the antecedent method for a large number.
   * Number is determined by NIS.dkconfig_hybrid_threshhold. Note this flag is for
   * internal use only and is controlled by NIS.dkconfig_suppression_processor.
   */
  public static boolean hybrid_method = true;

  /**
   * Int.  Less and equal to this number means use the falsified method in
   * the hybrid method of processing falsified invariants, while greater
   * than this number means use the antecedent method.  Empirical data shows that
   * number should not be more than 10000.
   */
  public static int dkconfig_hybrid_threshhold = 2500;

  /** Boolean.  If true, use the specific list of suppressor related
   * invariant prototypes when creating constant invariants in the
   * antecedent method.
   */
  public static boolean dkconfig_suppressor_list = true;

  /** Boolean.  If true, skip variables of file rep type hashcode when creating
   * invariants over constants in the antecedent method.
   */
  public static boolean dkconfig_skip_hashcode_type = true;

  /**
   * Possible states for suppressors and suppressions.  When a suppression
   * is checked, it sets one of these states on each suppressor.
   */
  public enum SuppressState {
    /** initial state -- suppressor has not been checked yet **/
    NONE,
    /** suppressor matches the falsified invariant **/
    MATCH,
    /** suppressor is true **/
    VALID,
    /** suppressor is not true **/
    INVALID,
    /** suppressor contains a variable that has always been nonsensical **/
    NONSENSICAL
  }

  // This should be an enum!!
  /** initial state -- suppressor has not been checked yet **/
  static final /*@Interned*/ String NONE = "none";

  /**
   * Map from invariant class to a list of all of the suppression sets
   * that contain a suppressor of that class.
   */
  public static /*@MonotonicNonNull*/ Map<Class<? extends Invariant>, List<NISuppressionSet>>
      suppressor_map;

  /**
   * Map from invariant class to the number of suppressions
   * that contain a suppressor of that class.
   */
  public static /*@MonotonicNonNull*/ Map<Class<? extends Invariant>, Integer>
      suppressor_map_suppression_count;

  /** List of all suppressions */
  static /*@MonotonicNonNull*/ List<NISuppressionSet> all_suppressions;

  /** List of suppressor invariant prototypes **/
  public /*@MonotonicNonNull*/ static List</*@Prototype*/ Invariant> suppressor_proto_invs;

  /**
   * List of invariants that are unsuppressed by the current sample.
   * The falsified() and process_falsified_invs() methods add created
   * invariants to this list.  This list is cleared by apply_samples()
   */
  public static List<Invariant> new_invs = new ArrayList<Invariant>();

  /**
   * List of invariants that are unsuppressed and then falsified by
   * the current sample.  This list is cleared at the beginning of
   * apply_samples() and falsified invariants are added as the current
   * sample is applied to invariants in new_invs.  The list is only
   * used when the falsified method is used for processing suppressions.
   */
  public static List<Invariant> newly_falsified = new ArrayList<Invariant>();

  // Statistics that are kept during processing.  Some of these are kept
  // and/or make sense for some approaches and not for others

  /** Whether or not to keep statistics **/
  public static boolean keep_stats = false;
  /** Number of falsified invariants in the program point */
  public static int false_cnts = 0;
  /** Number of falsified invariants in the program point that are potential suppressors **/
  public static int false_invs = 0;
  /** Number of suppressions processed **/
  public static int suppressions_processed = 0;
  /** Number of suppressions processed by the falsified method **/
  public static int suppressions_processed_falsified = 0;
  /** Number of invariants that are no longer suppressed  by a suppression **/
  static int new_invs_cnt = 0;
  /** Number of new_invs_cnt that are falsified by the sample **/
  public static int false_invs_cnt = 0;
  /** Number of invariants actually created **/
  public static int created_invs_cnt = 0;
  /** Number of invariants that are still suppressed **/
  static int still_suppressed_cnt = 0;

  /** Total time spent in NIS processing **/
  public static Stopwatch watch = new Stopwatch(false);

  /** First execution of dump_stats().  Used to dump a header **/
  static boolean first_time = true;

  /**
   * Sets up non-instantiation suppression.  Primarily this includes setting
   * up the map from suppressor classes to all of the suppression sets
   * associated with that suppressor invariant
   */
  /*@EnsuresNonNull({"suppressor_map", "suppressor_map_suppression_count", "all_suppressions", "suppressor_proto_invs"})*/
  public static void init_ni_suppression() {

    // Creating these here, rather than where they are declared, allows
    // this method to be called multiple times without a problem.
    suppressor_map = new LinkedHashMap<Class<? extends Invariant>, List<NISuppressionSet>>(256);
    suppressor_map_suppression_count = new LinkedHashMap<Class<? extends Invariant>, Integer>(256);
    all_suppressions = new ArrayList<NISuppressionSet>();
    suppressor_proto_invs = new ArrayList</*@Prototype*/ Invariant>();

    // This should be the first statement in the method, but put it after the
    // field initalizations so that the Initialization Checker doesn't complain.
    if (!dkconfig_enabled) return;

    // Get all defined suppressions.
    for (Invariant inv : Daikon.proto_invs) {
      NISuppressionSet ss = inv.get_ni_suppressions();
      if (ss != null) {
        for (int j = 0; j < ss.suppression_set.length; j++) {
          NISuppression sup = ss.suppression_set[j];
          if (true) {
            assert inv.getClass() == sup.suppressee.sup_class
                : "class "
                    + inv.getClass()
                    + " doesn't match "
                    + sup
                    + "/"
                    + sup.suppressee.sup_class;
            assert inv.getClass() == ss.suppression_set[j].suppressee.sup_class
                : "class " + inv.getClass() + " doesn't match " + ss.suppression_set[j];
          }
        }
        all_suppressions.add(ss);
      }
    }

    // map suppressor classes to suppression sets
    for (NISuppressionSet suppression_set : all_suppressions) {
      suppression_set.add_to_suppressor_map(suppressor_map);
    }

    // If any suppressor is itself suppressed, augment the suppressions
    // where the suppressor is used with the suppressor's suppressions.
    for (List<NISuppressionSet> ss_list : suppressor_map.values()) {
      for (NISuppressionSet ss : ss_list) {
        NISuppressee suppressee = ss.get_suppressee();
        List<NISuppressionSet> suppressor_ss_list = suppressor_map.get(suppressee.sup_class);
        if (suppressor_ss_list == null) continue;
        for (NISuppressionSet suppressor_ss : suppressor_ss_list) {
          suppressor_ss.recurse_definitions(ss);
        }
      }
    }

    // map suppressor classes to suppression sets
    // (now that recursive definitions are in place)
    suppressor_map.clear();
    for (NISuppressionSet suppression_set : all_suppressions) {
      suppression_set.add_to_suppressor_map(suppressor_map);
    }

    if (NIS.dkconfig_suppressor_list) {
      // Set up the list of suppressor invariant prototypes
      for (/*@Prototype*/ Invariant i : Daikon.proto_invs) {
        if (suppressor_map.containsKey(i.getClass())) {
          suppressor_proto_invs.add(i);
        }
      }
    }

    // count the number of suppressions associated with each
    // suppressor
    //  if (NIS.hybrid_method) {
    for (Class<? extends Invariant> a : suppressor_map.keySet()) {

      int x = 0;
      List<NISuppressionSet> ss_list = suppressor_map.get(a);
      for (NISuppressionSet ss : ss_list) {
        x += ss.suppression_set.length;
      }

      suppressor_map_suppression_count.put(a, x);
    }
    // }

    if (Debug.logDetail() && debug.isLoggable(Level.FINE)) dump(debug);
  }

  /**
   * Instantiates any invariants that are no longer suppressed because
   * inv has been falsified.
   *
   * Note: this method is should NOT be used with the antecedent approach.
   * See NIS.process_falsified_invs()
   */
  /*@RequiresNonNull("suppressor_map")*/
  public static void falsified(Invariant inv) {

    if (!dkconfig_enabled || antecedent_method) return;

    if (NIS.dkconfig_skip_hashcode_type) {

      boolean hashFound = false;

      for (VarInfo vi : inv.ppt.var_infos) {
        if (vi.file_rep_type.isScalar()
            && !vi.file_rep_type.isIntegral()
            && !vi.file_rep_type.isArray()) {
          hashFound = true;
        }
      }

      if (hashFound) return;
    }

    // Get the suppression sets (if any) associated with this invariant
    List<NISuppressionSet> ss_list = suppressor_map.get(inv.getClass());
    if (ss_list == null) {
      return;
    }

    // Count the number of falsified invariants that are antecedents
    if (keep_stats) {
      watch.start();
      if (PptTopLevel.first_pass_with_sample && suppressor_map.containsKey(inv.getClass())) {
        false_invs++;
      }
    }

    // Process each suppression set
    for (NISuppressionSet ss : ss_list) {
      ss.clear_state();
      if (debug.isLoggable(Level.FINE))
        debug.fine("processing suppression set " + ss + " over falsified inv " + inv.format());
      ss.falsified(inv, new_invs);
      suppressions_processed += ss.suppression_set.length;
    }

    if (keep_stats) {
      watch.stop();
    }
  }

  /**
   * Applies sample values to all of the newly created invariants
   * (kept in new_invs).  The sample should never falsify the
   * invariant (since we don't create an invariant if the sample would
   * invalidate it).  The sample still needs to be applied, however, for
   * sample-dependent invariants.
   *
   * Clears the new_invs list after processing.  Currently this
   * routine checks to insure that the newly falsified invariant
   * is not itself a possible NI suppressor.
   */
  public static void apply_samples(ValueTuple vt, int count) {
    newly_falsified.clear();

    if (NIS.debug.isLoggable(Level.FINE))
      NIS.debug.fine("Applying samples to " + new_invs.size() + " new invariants");

    // Loop through each invariant
    for (Invariant inv : new_invs) {
      if (inv.is_false())
        assert !inv.is_false()
            : String.format(
                "inv %s in ppt %s is false before sample is applied ", inv.format(), inv.ppt);

      // Looks to see if any variables are missing.  This can happen
      // when a variable not involved in the suppressor is missing on
      // this sample.
      boolean missing = false;
      for (int j = 0; j < inv.ppt.var_infos.length; j++) {
        if (inv.ppt.var_infos[j].isMissing(vt)) {
          missing = true;
          break;
        }
      }

      // If no variables are missing, apply the sample
      if (!missing) {
        InvariantStatus result = inv.add_sample(vt, count);
        if (result == InvariantStatus.FALSIFIED) {
          if (NIS.antecedent_method)
            throw new Error(
                "inv "
                    + inv.format()
                    + " falsified by sample "
                    + Debug.toString(inv.ppt.var_infos, vt)
                    + " at ppt "
                    + inv.ppt);
          else {
            inv.falsify();
            newly_falsified.add(inv);
          }
        }
      }

      // Add the invariant to its slice
      if (Debug.dkconfig_internal_check)
        assert inv.ppt.parent.findSlice(inv.ppt.var_infos) == inv.ppt;
      inv.ppt.addInvariant(inv);
      if (Debug.logOn()) inv.log("%s added to slice", inv.format());

      if (NIS.antecedent_method) created_invs_cnt++;
    }

    // Make a second pass through the new invariants and make sure that
    // they are still not suppressed.  They can become suppressed when
    // there are recursive suppressions and the new suppressor wasn't
    // yet created above when the invariant was first checked to see
    // if it was suppressed.
    for (Iterator<Invariant> i = new_invs.iterator(); i.hasNext(); ) {
      Invariant inv = i.next();
      // inv.log ("Considering whether still suppressed in second pass");
      if (inv.is_ni_suppressed()) {
        still_suppressed_cnt++;
        inv.log("removed, still suppressed in second pass");
        inv.ppt.invs.remove(inv);
        i.remove();
      }
    }

    new_invs.clear();
  }

  /**
   * Clears the current NIS statistics and enables the keeping of statistics
   */
  public static void clear_stats() {

    keep_stats = true;
    watch.clear();
    false_invs = 0;
    false_cnts = 0;
    suppressions_processed = 0;
    suppressions_processed_falsified = 0;
    new_invs_cnt = 0;
    false_invs_cnt = 0;
    created_invs_cnt = 0;
    still_suppressed_cnt = 0;
  }

  public static void clear_sample_stats() {
    keep_stats = true;
    false_invs = 0;
    false_cnts = 0;
    suppressions_processed = 0;
    suppressions_processed_falsified = 0;
    new_invs_cnt = 0;
    false_invs_cnt = 0;
    created_invs_cnt = 0;
    still_suppressed_cnt = 0;
  }

  public static void stats_header(Logger log) {

    log.fine(
        "false invs  : "
            + "suppressions processed  : "
            + "new invs cnt  : "
            + "false invs cnt  : "
            + "created invs cnt  : "
            + "still suppressed cnt  : "
            + "elapsed time msecs : "
            + "ppt name");
  }

  /**
   * dump statistics on NIS to the specified logger
   */
  public static void dump_stats(Logger log, PptTopLevel ppt) {

    if (first_time) {
      stats_header(log);
      first_time = false;
    }

    if (false_invs > 0) {
      log.fine(
          false_invs
              + " : "
              + suppressions_processed
              + " : "
              + new_invs_cnt
              + " : "
              + false_invs_cnt
              + " : "
              + created_invs_cnt
              + " : "
              + still_suppressed_cnt
              + " : "
              + watch.elapsedMillis()
              + " msecs "
              // + build_ants_msecs + " " + process_ants_msecs + " : "
              + ppt.name);
    }
  }

  /**
   * Creates any invariants that were previously suppressed, but are no
   * longer suppressed.  Must be called after the sample has been processed
   * and any invariants falsified by the sample are marked as such, but before
   * they have been removed.
   */
  /*@RequiresNonNull({"suppressor_map", "suppressor_map_suppression_count", "all_suppressions", "NIS.suppressor_proto_invs"})*/
  public static void process_falsified_invs(PptTopLevel ppt, ValueTuple vt) {

    // if using the hybrid method, need to know the number of falsified suppressor
    // invariants before deciding which method to use
    if (NIS.hybrid_method) {
      int count = 0;
      for (Iterator<Invariant> i = ppt.invariants_iterator(); i.hasNext(); ) {
        Invariant inv = i.next();

        if (NIS.dkconfig_skip_hashcode_type) {

          boolean hashFound = false;

          for (VarInfo vi : inv.ppt.var_infos) {
            if (vi.file_rep_type.isHashcode()) {
              hashFound = true;
            }
          }

          if (hashFound) continue;
        }

        if (inv.is_false()) {
          false_cnts++;

          if (suppressor_map.containsKey(inv.getClass())) {

            // use the following count update when splitting the hybrid method by the
            // number of total suppressions associated with the falsified invariants
            @SuppressWarnings(
                "nullness") // map:  same keys in suppressor_map and suppressor_map_suppression_count
            int map_count = suppressor_map_suppression_count.get(inv.getClass());
            count += map_count;
            suppressions_processed_falsified += map_count;
          }
        }
      }

      if (count > NIS.dkconfig_hybrid_threshhold) {
        antecedent_method = true;
      } else {
        antecedent_method = false;
      }
    }

    if (!dkconfig_enabled || !antecedent_method) return;

    if (false) {
      System.out.println("Variables for ppt " + ppt.name());
      for (int i = 0; i < ppt.var_infos.length; i++) {
        VarInfo v = ppt.var_infos[i];
        ValueSet vs = v.get_value_set();
        System.out.printf(
            "  %s %s %s %b %s%n",
            v.comparability,
            v.name(),
            v.file_rep_type,
            ppt.is_constant(v),
            vs.repr_short());
      }
    }

    // If there are no falsified invariants that are suppressors, there is nothing to do
    int false_cnt = 0;
    int inv_cnt = 0;
    for (Iterator<Invariant> i = ppt.invariants_iterator(); i.hasNext(); ) {
      Invariant inv = i.next();
      if (inv.is_false() && suppressor_map.containsKey(inv.getClass())) false_cnt++;
      inv_cnt++;
    }

    // System.out.printf ("Invariants for ppt %s: %d\n", ppt, inv_cnt);
    if (false_cnt == 0) {
      return;
    }

    if (debugAnt.isLoggable(Level.FINE))
      debugAnt.fine("at ppt " + ppt.name + " false_cnt = " + false_cnt);
    //false_invs = false_cnt;

    if (debugAnt.isLoggable(Level.FINE)) ppt.debug_invs(debugAnt);

    // Find all antecedents and organize them by their variables comparability
    Map<VarComparability, Antecedents> comp_ants =
        new LinkedHashMap<VarComparability, Antecedents>();
    store_antecedents_by_comparability(ppt.views_iterator(), comp_ants);

    if (ppt.constants != null) {
      store_antecedents_by_comparability(
          ppt.constants.create_constant_invs().iterator(), comp_ants);
    }

    if (debugAnt.isLoggable(Level.FINE)) {
      for (Antecedents ants : comp_ants.values()) {
        debugAnt.fine(ants.toString());
      }
    }

    // Add always-comparable antecedents to each of the other maps.
    merge_always_comparable(comp_ants);

    if (false) {
      for (Antecedents ants : comp_ants.values()) {
        List<Invariant> eq_invs = ants.get(IntEqual.class);
        if ((eq_invs != null) && (eq_invs.size() > 1000)) {
          Map<VarInfo, Count> var_map = new LinkedHashMap<VarInfo, Count>();
          System.out.printf(
              "ppt %s, comparability %s has %s equality invs%n",
              ppt.name,
              ants.comparability,
              eq_invs.size());
          for (Invariant inv : eq_invs) {
            IntEqual ie = (IntEqual) inv;
            VarInfo v1 = ie.ppt.var_infos[0];
            VarInfo v2 = ie.ppt.var_infos[1];
            if (ppt.is_constant(v1) && ppt.is_constant(v2))
              System.out.printf("inv %s has two constant variables%n", ie.format());
            if (!v1.compatible(v2))
              System.out.printf("inv %s has incompatible variables%n", ie.format());
            Count cnt = var_map.get(v1);
            if (cnt == null) {
              cnt = new Count(0);
              var_map.put(v1, cnt);
            }
            cnt.val++;
            cnt = var_map.get(v2);
            if (cnt == null) {
              cnt = new Count(0);
              var_map.put(v2, cnt);
            }
            cnt.val++;
          }
          System.out.printf("%d distinct variables%n", var_map.size());
          for (VarInfo key : var_map.keySet()) {
            Count cnt = var_map.get(key);
            System.out.printf(" %s %s %d %n", key.comparability, key.name(), cnt.val);
          }
        }
      }
    }

    // Remove any Antecedents without any falsified invariants.  They can't
    // possibly create any newly unsuppressed invariants
    for (Iterator<Antecedents> i = comp_ants.values().iterator(); i.hasNext(); ) {
      Antecedents ants = i.next();
      if (ants.false_cnt == 0) i.remove();
    }
    if (debugAnt.isLoggable(Level.FINE)) {
      for (Antecedents ants : comp_ants.values()) {
        debugAnt.fine(ants.toString());
      }
    }

    // Loop through each suppression creating each invariant that
    // is suppressed by that suppression.  Each set of comparable antecedents
    // is processed separately
    Set<SupInv> unsuppressed_invs = new LinkedHashSet<SupInv>();
    for (NISuppressionSet ss : all_suppressions) {
      for (NISuppression sup : ss) {
        suppressions_processed++;
        for (Antecedents ants : comp_ants.values()) {
          sup.find_unsuppressed_invs(unsuppressed_invs, ants);
        }
      }
    }

    if (debugAnt.isLoggable(Level.FINE))
      debugAnt.fine(
          "Found " + unsuppressed_invs.size() + " unsuppressed invariants: " + unsuppressed_invs);

    // Create each new unsuppressed invariant that is not still suppressed
    // by a different suppression.  Skip any that will be falsified by
    // the sample.  Checking the sample is faster than checking suppression
    // and removes the invariant more often, so it is checked first
    for (SupInv supinv : unsuppressed_invs) {
      new_invs_cnt++;
      if (supinv.check(vt) == InvariantStatus.FALSIFIED) {
        supinv.log("unsuppressed inv falsified by sample");
        false_invs_cnt++;
        continue;
      }
      if (supinv.is_ni_suppressed()) {
        supinv.log("unsuppresed inv still suppressed");
        still_suppressed_cnt++;
        continue;
      }
      Invariant inv = supinv.instantiate(ppt);
      if (inv != null) {
        if (Debug.dkconfig_internal_check) {
          assert !inv.is_ni_suppressed() : "Still suppressed: " + inv.format();
          if (inv.ppt.find_inv_exact(inv) != null)
            throw new Error("inv " + inv.format() + " already exists in ppt " + ppt.name);
        }
        new_invs.add(inv);
      }
    }
  }

  /**
   * Merges the always-comparable antecedents (if any) into each of the
   * other sets of antecedents.  Also removes the always-comparable
   * set of antecedents as a separate set (since it is now merged into
   * each of the other sets).  Updates comp_ants accordingly.
   *
   * In general, in implicit comparability, the variables at a program
   * point are partioned into disjoint sets of comparable variables.
   * However, implicit comparability also allows some variables to be
   * comparable to all others (always-comparable).  An invariant is
   * always-comparable if all of its variables are always-comparable.
   * Since always-comparable invariants can form suppressions with all
   * other invariants, they must be added to each of set of comparable
   * antecedents.
   */
  static void merge_always_comparable(Map<VarComparability, Antecedents> comp_ants) {

    // Find the antecedents that are always comparable (if any)
    Antecedents compare_all = null;
    for (VarComparability vc : comp_ants.keySet()) {
      if (vc.alwaysComparable()) {
        compare_all = comp_ants.get(vc);
        break;
      }
    }

    // Add always comparable antecedents to each of the other maps.
    if ((compare_all != null) && (comp_ants.size() > 1)) {
      for (Antecedents ants : comp_ants.values()) {
        if (ants.alwaysComparable()) continue;
        ants.add(compare_all);
      }
      comp_ants.remove(compare_all.comparability);
    }
  }

  /**
   * Creates all suppressed invariants for the specified ppt and
   * places them in their associated slices.
   * @return a list of created invariants.
   */
  /*@RequiresNonNull({"all_suppressions", "suppressor_map"})*/
  public static List<Invariant> create_suppressed_invs(PptTopLevel ppt) {

    // Find all antecedents and organize them by their variables comparability
    Map<VarComparability, Antecedents> comp_ants =
        new LinkedHashMap<VarComparability, Antecedents>();
    store_antecedents_by_comparability(ppt.views_iterator(), comp_ants);

    // Add always-comparable antecedents to each of the other maps.
    merge_always_comparable(comp_ants);

    // Loop through each suppression creating each invariant that
    // is suppressed by that suppression.  Each set of comparable antecedents
    // is processed separately.
    Set<SupInv> suppressed_invs = new LinkedHashSet<SupInv>();
    for (NISuppressionSet ss : all_suppressions) {
      for (NISuppression sup : ss) {
        for (Antecedents ants : comp_ants.values()) {
          sup.find_suppressed_invs(suppressed_invs, ants);
        }
      }
    }

    // Create each invariant and add it to its slice.
    List<Invariant> created_invs = new ArrayList<Invariant>(suppressed_invs.size());
    for (SupInv supinv : suppressed_invs) {
      Invariant inv = supinv.instantiate(ppt);
      if (inv != null) {
        if (Debug.dkconfig_internal_check) assert inv.ppt.find_inv_exact(inv) == null;
        inv.ppt.addInvariant(inv);
        created_invs.add(inv);
      }
    }

    return (created_invs);
  }

  /**
   * Adds each antecedent invariant in the specified slices to the Antecedents
   * object in comp_ants with the corresponding VarComparability.
   */
  /*@RequiresNonNull("suppressor_map")*/
  static void store_antecedents_by_comparability(
      Iterator<PptSlice> slice_iterator, Map<VarComparability, Antecedents> comp_ants) {

    for (Iterator<PptSlice> i = slice_iterator; i.hasNext(); ) {
      PptSlice slice = i.next();

      if (NIS.dkconfig_skip_hashcode_type) {

        boolean hashFound = false;

        for (VarInfo vi : slice.var_infos) {
          if (vi.file_rep_type.isHashcode()) {
            hashFound = true;
          }
        }

        if (hashFound) continue;
      }

      for (Invariant inv : slice.invs) {
        if (!is_suppressor(inv.getClass())) continue;

        if (inv.is_false()) false_invs++;

        VarComparability vc = inv.get_comparability();
        Antecedents ants = comp_ants.get(vc);
        if (ants == null) {
          ants = new Antecedents(vc);
          comp_ants.put(vc, ants);
        }
        ants.add(inv);
        //if (Debug.logOn())
        //  inv.log ("Added to antecedent map " + inv.format() + " compare = "
        //           + vc);
      }
    }
  }

  /**
   * Processes each slice in slice_iterator and fills the specified
   * map with a list of all of the antecedent invariants for each
   * class. @return the number of false antecedents found.
   */
  /*@RequiresNonNull("suppressor_map")*/
  static int find_antecedents(
      Iterator<PptSlice> slice_iterator,
      Map<Class<? extends Invariant>, List<Invariant>> antecedent_map) {

    int false_cnt = 0;

    while (slice_iterator.hasNext()) {
      PptSlice slice = slice_iterator.next();
      for (Invariant inv : slice.invs) {
        if (!is_suppressor(inv.getClass())) continue;
        if (inv.is_false()) false_cnt++;
        List<Invariant> antecedents = antecedent_map.get(inv.getClass());
        if (antecedents == null) {
          antecedents = new ArrayList<Invariant>();
          antecedent_map.put(inv.getClass(), antecedents);
        }
        antecedents.add(inv);
      }
    }

    return (false_cnt);
  }

  /**
   * Removes any invariants in the specified ppt that are suppressed
   */
  public static void remove_suppressed_invs(PptTopLevel ppt) {

    for (PptSlice slice : ppt.views_iterable()) {
      // Old-style for loop with Iterator because it will be side-effected
      for (Iterator<Invariant> j = slice.invs.iterator(); j.hasNext(); ) {
        Invariant inv = j.next();
        if (inv.is_ni_suppressed()) {
          inv.log("Removed because suppressed %s", inv.format());
          j.remove();
        }
      }
    }
  }

  /**
   * Returns true if the specified class is an antecedent in any NI suppression
   */
  /*@RequiresNonNull("suppressor_map")*/
  /*@Pure*/ public static boolean is_suppressor(Class<? extends Invariant> cls) {
    return (suppressor_map.containsKey(cls));
  }

  /**
   * Dump out the suppressor map.
   */
  /*@RequiresNonNull("suppressor_map")*/
  public static void dump(Logger log) {

    if (!log.isLoggable(Level.FINE)) return;

    for (Class<? extends Invariant> sclass : suppressor_map.keySet()) {
      List<NISuppressionSet> suppression_set_list = suppressor_map.get(sclass);
      for (ListIterator<NISuppressionSet> j = suppression_set_list.listIterator(); j.hasNext(); ) {
        NISuppressionSet ss = j.next();
        if (j.previousIndex() > 0) {
          log.fine(String.format("        : %s", ss));
        } else {
          log.fine(String.format("%s: %s", sclass, ss));
        }
      }
    }
  }

  /**
   * Class used to describe invariants without instantiating the
   * invariant.  The invariant is defined by its NISuppressee and variables
   * (Its ppt is also stored, but not used in comparisions, its
   * presumed that only SupInvs from the same ppt will every be
   * compared)
   */
  static class SupInv {
    NISuppressee suppressee;
    VarInfo[] vis;
    PptTopLevel ppt;

    /** Create an invariant definition for a suppressed invariant */
    public SupInv(NISuppressee suppressee, VarInfo[] vis, PptTopLevel ppt) {
      this.suppressee = suppressee;
      this.vis = vis;
      this.ppt = ppt;
      if (Debug.logOn()) log("Created " + suppressee);
    }

    /** Track Log the specified message **/
    public void log(
        /*>>>@UnknownInitialization(SupInv.class) @Raw(SupInv.class) SupInv this,*/ String
            message) {
      if (Debug.logOn()) Debug.log(suppressee.sup_class, ppt, vis, message);
    }

    /** Equal iff classes / swap variable / and variables match exactly **/
    /*@EnsuresNonNullIf(result=true, expression="#1")*/
<<<<<<< HEAD
    /*@Pure*/ public boolean equals (/*>>>@GuardSatisfied SupInv this,*/ /*@GuardSatisfied*/ /*@Nullable*/ Object obj) {
      if (!(obj instanceof SupInv))
        return (false);
=======
    /*@Pure*/ public boolean equals(/*@Nullable*/ Object obj) {
      if (!(obj instanceof SupInv)) return false;
>>>>>>> 54e4136f

      // Class and variables must match
      SupInv sinv = (SupInv) obj;
      if (sinv.suppressee.sup_class != suppressee.sup_class) return false;
      if (vis.length != sinv.vis.length) return false;
      for (int i = 0; i < vis.length; i++) {
        if (vis[i] != sinv.vis[i]) {
          return false;
        }
      }

      // Binary invariants must match swap var as well
      if (suppressee.var_count == 2) {
        if (sinv.suppressee.get_swap() != suppressee.get_swap()) {
          return false;
        }
      }

      return true;
    }

    /** Hash on class and variables **/
    /*@Pure*/ public int hashCode(/*>>>@GuardSatisfied SupInv this*/) {
      int code = suppressee.sup_class.hashCode();
      for (int i = 0; i < vis.length; i++) {
        code += vis[i].hashCode();
      }
      return (code);
    }

    /** Check this invariant against the sample and return the result */
    public InvariantStatus check(ValueTuple vt) {
      return suppressee.check(vt, vis);
    }

    /** Returns true if the invariant is still suppressed **/
    @SuppressWarnings("purity") // new object is not returned
    /*@Pure*/ public boolean is_ni_suppressed() {

      NISuppressionSet ss = suppressee.sample_inv.get_ni_suppressions();
      assert ss != null
          : "@AssumeAssertion(nullness):  dependent:  this invariant's class can be suppressed, so ss != null";
      return (ss.suppressed(ppt, vis));
    }

    /** Instantiate this invariant on the specified ppt */
    public /*@Nullable*/ Invariant instantiate(PptTopLevel ppt) {
      return suppressee.instantiate(vis, ppt);
    }

    /**
     * Returns the invariant if it already exists, or null otherwise.  Unary and
     * and ternary invariant must match by class (there are no
     * permutations for unary invariants and ternary invariants handle
     * permutations as different classes).  Binary invariants must
     * match the class and if there is an internal swap variable for
     * variable order, that must match as well.
     */
    public /*@Nullable*/ Invariant already_exists() {
      Invariant cinv = ppt.find_inv_by_class(vis, suppressee.sup_class);
      if (cinv == null) return (null);
      if (suppressee.var_count != 2) return (cinv);
      BinaryInvariant binv = (BinaryInvariant) cinv;
      if (binv.is_symmetric()) return (cinv);
      if (binv.get_swap() != suppressee.get_swap()) return (null);
      return (cinv);
    }

    /** Return string representation of the suppressed invariant **/
<<<<<<< HEAD
    /*@SideEffectFree*/ public String toString(/*>>>@GuardSatisfied SupInv this*/) {
=======
    /*@SideEffectFree*/ public String toString() {
>>>>>>> 54e4136f
      String[] names = new String[vis.length];
      for (int i = 0; i < vis.length; i++) {
        names[i] = vis[i].name();
      }
      return suppressee + "[" + UtilMDE.join(names, ", ") + "]";
    }
  }

  /**
   * Class that organizes all of the antecedent invariants with
   * the same comparability by class.
   */
  static class Antecedents {

    /**
     * Comparability of the variables in the antecedents.  Only
     * variables that are comparable should be stored here.
     **/
    VarComparability comparability;

    /**
     * Map from the antecedent invariants class to a list of the
     * antecedent invariants of that class.  Allows fast access to
     * invariants by type
     */
    Map<Class<? extends Invariant>, List<Invariant>> antecedent_map;

    /** Number of antecedents that are false **/
    int false_cnt = 0;

    /** Create with specified comparability */
    public Antecedents(VarComparability comparability) {

      antecedent_map = new LinkedHashMap<Class<? extends Invariant>, List<Invariant>>();
      this.comparability = comparability;
    }

    /**
     * Returns true if this contains antecedents that are always comparable
     */
    public boolean alwaysComparable() {
      return comparability.alwaysComparable();
    }

    /**
     * Adds the specified invariant to the list for its class.  Falsified
     * invariants are added to the beginning of the list, non-falsified
     * ones to the end.
     */
    public void add(Invariant inv) {

      // Only possible antecedents need to be added
      if (!is_suppressor(inv.getClass())) return;

      // Only antecedents comparable to this one should be added
      assert VarComparability.comparable(inv.get_comparability(), comparability);

      // Ignore antecedents that are missing out of bounds.  They can't
      // create any valid invariants (since the suppressee is always over
      // the same variables
      for (int i = 0; i < inv.ppt.var_infos.length; i++) {
        VarInfo v = inv.ppt.var_infos[i];
        if (v.missingOutOfBounds()) return;
      }

      if (inv.is_false()) false_cnt++;

      // Add the invariant to the map for its class
      List<Invariant> antecedents = get(inv.getClass());
      if (antecedents == null) {
        antecedents = new ArrayList<Invariant>();
        antecedent_map.put(inv.getClass(), antecedents);
      }
      if (inv.is_false()) {
        antecedents.add(0, inv);
      } else {
        antecedents.add(inv);
      }
    }

    /**
     * Adds all of the antecedents specified to the lists for their class
     */
    public void add(Antecedents ants) {

      for (List<Invariant> invs : ants.antecedent_map.values()) {
        for (Invariant inv : invs) {
          add(inv);
        }
      }
    }

    /**
     * Returns a list of all of the antecedent invariants of the specified
     * class.  Returns null if there are none of that class.
     */
    public /*@Nullable*/ List<Invariant> get(Class<? extends Invariant> cls) {

      return antecedent_map.get(cls);
    }

    /**
     * Returns a string representation of all of the antecedents by class
     */
    /*@SideEffectFree*/ public String toString(/*>>>@GuardSatisfied Antecedents this*/) {

      String out = "Comparability " + comparability + " : ";

      for (Class<? extends Invariant> iclass : antecedent_map.keySet()) {
        out += iclass.getSimpleName() + " : ";
        List<Invariant> ilist = antecedent_map.get(iclass);
        for (Invariant inv : ilist) {
          if (inv.is_false()) {
            out += inv.format() + "[FALSE] ";
          } else {
            out += inv.format() + " ";
          }
        }
        out += " : ";
      }

      return (out);
    }
  }

  static class Count {
    public int val;

    Count(int val) {
      this.val = val;
    }
  }
}<|MERGE_RESOLUTION|>--- conflicted
+++ resolved
@@ -916,14 +916,8 @@
 
     /** Equal iff classes / swap variable / and variables match exactly **/
     /*@EnsuresNonNullIf(result=true, expression="#1")*/
-<<<<<<< HEAD
-    /*@Pure*/ public boolean equals (/*>>>@GuardSatisfied SupInv this,*/ /*@GuardSatisfied*/ /*@Nullable*/ Object obj) {
-      if (!(obj instanceof SupInv))
-        return (false);
-=======
-    /*@Pure*/ public boolean equals(/*@Nullable*/ Object obj) {
+    /*@Pure*/ public boolean equals(/*>>>@GuardSatisfied SupInv this,*/ /*@GuardSatisfied*/ /*@Nullable*/ Object obj) {
       if (!(obj instanceof SupInv)) return false;
->>>>>>> 54e4136f
 
       // Class and variables must match
       SupInv sinv = (SupInv) obj;
@@ -993,11 +987,7 @@
     }
 
     /** Return string representation of the suppressed invariant **/
-<<<<<<< HEAD
     /*@SideEffectFree*/ public String toString(/*>>>@GuardSatisfied SupInv this*/) {
-=======
-    /*@SideEffectFree*/ public String toString() {
->>>>>>> 54e4136f
       String[] names = new String[vis.length];
       for (int i = 0; i < vis.length; i++) {
         names[i] = vis[i].name();
