package daikon.inv;

import daikon.*;
import java.util.HashSet;
import java.util.Iterator;

/*>>>
import org.checkerframework.checker.lock.qual.*;
import org.checkerframework.checker.nullness.qual.*;
import org.checkerframework.dataflow.qual.*;
import typequals.*;
*/

/**
 * This is a special invariant used internally by Daikon to represent
 * invariants whose meaning Daikon doesn't understand. The only
 * operation that can be performed on a DummyInvariant is to print it.
 * In particular, the invariant cannot be tested against a sample:
 * the invariant is always assumed to hold and is always considered to be
 * statistically justified.
 * <p>
 *
 * The main use for a dummy invariant is to represent a splitting condition
 * that appears in a .spinfo file.  The .spinfo file can indicate an
 * arbitrary Java expression, which might not be equivalent to any
 * invariant in Daikon's grammar.
 * <p>
 *
 * Ordinarily, Daikon uses splitting conditions to split data, then seeks
 * to use that split data to form conditional invariants out of its
 * standard built-in invariants.  If you wish the expression in the .spinfo
 * file to be printed as an invariant, whether or not it is itself discovered
 * by Daikon during invariant detection, then the configuration option
 * <code>daikon.split.PptSplitter.dummy_invariant_level</code> must be set,
 * and formatting information must be supplied in the splitter info file.
 **/
public class DummyInvariant extends Invariant {
  // We are Serializable, so we specify a version to allow changes to
  // method signatures without breaking serialization.  If you add or
  // remove fields, you should change this number to the current date.
  static final long serialVersionUID = 20030220L;

  private /*@Nullable*/ String daikonFormat;
  private /*@Nullable*/ String javaFormat;
  private /*@Nullable*/ String escFormat;
  private /*@Nullable*/ String simplifyFormat;
  private /*@Nullable*/ String jmlFormat;
  private /*@Nullable*/ String dbcFormat;
  private /*@Nullable*/ String csharpFormat;

  private boolean negated = false;

  // Pre-instatiate(), set to true if we have reason to believe the user
  // explicitly wanted this invariant to appear in the output.
  // [What evidence is required, and when does the evidence show the user
  // didn't want it?  Does the fact that this is a DummyInvariant indicate
  // the user explicitly cares?]
  // After instantiation, also requires that we've found an appropriate
  // slice for the invariant to live in.
  public boolean valid = false;

  public DummyInvariant(
      PptSlice ppt,
      /*@Nullable*/ String daikonStr,
      /*@Nullable*/ String java,
      /*@Nullable*/ String esc,
      /*@Nullable*/ String simplify,
      /*@Nullable*/ String jml,
      /*@Nullable*/ String dbc,
      /*@Nullable*/ String csharp,
      boolean desired) {
    super(ppt);
    daikonFormat = daikonStr;
    javaFormat = java;
    escFormat = esc;
    simplifyFormat = simplify;
    jmlFormat = jml;
    dbcFormat = dbc;
    csharpFormat = csharp;
    valid = desired;
  }

  public /*@Prototype*/ DummyInvariant(
      /*@Nullable*/ String daikonStr,
      /*@Nullable*/ String java,
      /*@Nullable*/ String esc,
      /*@Nullable*/ String simplify,
      /*@Nullable*/ String jml,
      /*@Nullable*/ String dbc,
      /*@Nullable*/ String csharp,
      boolean desired) {
    super();
    daikonFormat = daikonStr;
    javaFormat = java;
    escFormat = esc;
    simplifyFormat = simplify;
    jmlFormat = jml;
    dbcFormat = dbc;
    csharpFormat = csharp;
    valid = desired;
  }

  public DummyInvariant instantiate(PptTopLevel parent, VarInfo[] vars) {
    assert !this.negated : "Only instantiated invariants should be negated";
    DummyInvariant inv =
        new DummyInvariant(
            ppt,
            daikonFormat,
            javaFormat,
            escFormat,
            simplifyFormat,
            jmlFormat,
            dbcFormat,
            csharpFormat,
            // Not valid until we find a slice for it
            /*valid=*/ false);

    // Find between 1 and 3 unique variables, to pick a slice to put
    // this in.
    HashSet<VarInfo> uniqVarsSet = new HashSet<VarInfo>();
    for (int i = 0; i < vars.length; i++) {
      uniqVarsSet.add(vars[i].canonicalRep());
    }
    int sliceSize = uniqVarsSet.size();
    if (sliceSize > 3) sliceSize = 3;
    /*NNC:@MonotonicNonNull*/ VarInfo[] newVars = new VarInfo[sliceSize];
    {
      Iterator<VarInfo> it = uniqVarsSet.iterator();
      int i = 0;
      while (it.hasNext()) {
        newVars[i++] = it.next();
        if (i == sliceSize) break;
      }
    }
    vars = newVars;
    assert vars.length >= 1 && vars.length <= 3;
    if (vars.length == 1) {
      PptSlice1 slice = parent.findSlice(vars[0]);
      if (slice == null) {
        slice = new PptSlice1(parent, vars);
        parent.addSlice(slice);
      }
      inv.ppt = slice;
    } else if (vars.length == 2) {
      if (vars[0] == vars[1]) {
        return inv;
      } else if (vars[0].varinfo_index > vars[1].varinfo_index) {
        VarInfo tmp = vars[0];
        vars[0] = vars[1];
        vars[1] = tmp;
      }
      PptSlice2 slice = parent.findSlice(vars[0], vars[1]);
      if (slice == null) {
        slice = new PptSlice2(parent, vars);
        parent.addSlice(slice);
      }
      inv.ppt = slice;
    } else if (vars.length == 3) {
      if (vars[0] == vars[1] || vars[1] == vars[2] || vars[0] == vars[2]) {
        return inv;
      }
      // bubble sort
      VarInfo tmp;
      if (vars[0].varinfo_index > vars[1].varinfo_index) {
        tmp = vars[0];
        vars[0] = vars[1];
        vars[1] = tmp;
      }
      if (vars[1].varinfo_index > vars[2].varinfo_index) {
        tmp = vars[1];
        vars[1] = vars[2];
        vars[2] = tmp;
      }
      if (vars[0].varinfo_index > vars[1].varinfo_index) {
        tmp = vars[0];
        vars[0] = vars[1];
        vars[1] = tmp;
      }
      PptSlice3 slice = parent.findSlice(vars[0], vars[1], vars[2]);
      if (slice == null) {
        slice = new PptSlice3(parent, vars);
        parent.addSlice(slice);
      }
      inv.ppt = slice;
    }
    // We found a slice, so set the DummyInvariant to valid.
    inv.valid = true;
    return inv;
  }

  protected double computeConfidence() {
    return Invariant.CONFIDENCE_JUSTIFIED;
  }

  public void negate() {
    negated = !negated;
  }

  /*@SideEffectFree*/ public String format_using(
      /*>>>@GuardSatisfied DummyInvariant this,*/ OutputFormat format) {
    if (format == OutputFormat.DAIKON) return format_daikon();
    if (format == OutputFormat.JAVA) return format_java();
    if (format == OutputFormat.ESCJAVA) return format_esc();
    if (format == OutputFormat.SIMPLIFY) return format_simplify();
    if (format == OutputFormat.JML) return format_jml();
    if (format == OutputFormat.DBCJAVA) return format_dbc();
    if (format == OutputFormat.CSHARPCONTRACT) return format_csharp();

    return format_unimplemented(format);
  }

  public String format_daikon(/*>>>@GuardSatisfied DummyInvariant this*/) {
    String df;
    if (daikonFormat == null) {
      df = "<dummy>";
    } else {
      df = daikonFormat;
    }
    if (negated) {
      return "not(" + df + ")";
    } else {
      return df;
    }
  }

<<<<<<< HEAD
  public String format_java(/*>>>@GuardSatisfied DummyInvariant this*/) {
    if (javaFormat == null) return "format_java not implemented for dummy invariant";
=======
  public String format_java() {
    if (javaFormat == null) {
      return "format_java not implemented for dummy invariant";
    }
>>>>>>> f1d98f58
    if (negated) {
      return "!(" + javaFormat + ")";
    } else {
      return javaFormat;
    }
  }

<<<<<<< HEAD
  public String format_esc(/*>>>@GuardSatisfied DummyInvariant this*/) {
    if (escFormat == null) return "format_esc not implemented for dummy invariant";
=======
  public String format_esc() {
    if (escFormat == null) {
      return "format_esc not implemented for dummy invariant";
    }
>>>>>>> f1d98f58
    if (negated) {
      return "!(" + escFormat + ")";
    } else {
      return escFormat;
    }
  }

<<<<<<< HEAD
  public String format_simplify(/*>>>@GuardSatisfied DummyInvariant this*/) {
    if (simplifyFormat == null) return "format_simplify not implemented for dummy invariant";
=======
  public String format_simplify() {
    if (simplifyFormat == null) {
      return "format_simplify not implemented for dummy invariant";
    }
>>>>>>> f1d98f58
    if (negated) {
      return "(NOT " + simplifyFormat + ")";
    } else {
      return simplifyFormat;
    }
  }

<<<<<<< HEAD
  public String format_jml(/*>>>@GuardSatisfied DummyInvariant this*/) {
    if (jmlFormat == null) return "format_jml not implemented for dummy invariant";
=======
  public String format_jml() {
    if (jmlFormat == null) {
      return "format_jml not implemented for dummy invariant";
    }
>>>>>>> f1d98f58
    if (negated) {
      return "!(" + jmlFormat + ")";
    } else {
      return jmlFormat;
    }
  }

<<<<<<< HEAD
  public String format_dbc(/*>>>@GuardSatisfied DummyInvariant this*/) {
    if (dbcFormat == null) return "format_dbc not implemented for dummy invariant";
=======
  public String format_dbc() {
    if (dbcFormat == null) {
      return "format_dbc not implemented for dummy invariant";
    }
>>>>>>> f1d98f58
    if (negated) {
      return "!(" + dbcFormat + ")";
    } else {
      return dbcFormat;
    }
  }

<<<<<<< HEAD
  public String format_csharp(/*>>>@GuardSatisfied DummyInvariant this*/) {
    if (csharpFormat == null) return "format_csharp not implemented for dummy invariant";
=======
  public String format_csharp() {
    if (csharpFormat == null) {
      return "format_csharp not implemented for dummy invariant";
    }
>>>>>>> f1d98f58
    if (negated) {
      return "!(" + csharpFormat + ")";
    } else {
      return csharpFormat;
    }
  }

  protected Invariant resurrect_done(int[] permutation) {
    throw new Error("Not implemented");
  }

  public boolean isSameFormula(Invariant other) {
    throw new Error("Not implemented");
  }

  public boolean enabled(/*>>> @Prototype DummyInvariant this*/) {
    throw new Error("do not invoke " + getClass() + ".enabled()");
  }

  public boolean valid_types(/*>>> @Prototype DummyInvariant this,*/ VarInfo[] vis) {
    throw new Error("do not invoke " + getClass() + ".valid_types()");
  }

  protected /*@NonPrototype*/ DummyInvariant instantiate_dyn(
      /*>>> @Prototype DummyInvariant this,*/ PptSlice slice) {
    throw new Error("do not invoke " + getClass() + ".instantiate_dyn()");
  }
}<|MERGE_RESOLUTION|>--- conflicted
+++ resolved
@@ -223,15 +223,10 @@
     }
   }
 
-<<<<<<< HEAD
   public String format_java(/*>>>@GuardSatisfied DummyInvariant this*/) {
-    if (javaFormat == null) return "format_java not implemented for dummy invariant";
-=======
-  public String format_java() {
     if (javaFormat == null) {
       return "format_java not implemented for dummy invariant";
     }
->>>>>>> f1d98f58
     if (negated) {
       return "!(" + javaFormat + ")";
     } else {
@@ -239,15 +234,10 @@
     }
   }
 
-<<<<<<< HEAD
   public String format_esc(/*>>>@GuardSatisfied DummyInvariant this*/) {
-    if (escFormat == null) return "format_esc not implemented for dummy invariant";
-=======
-  public String format_esc() {
     if (escFormat == null) {
       return "format_esc not implemented for dummy invariant";
     }
->>>>>>> f1d98f58
     if (negated) {
       return "!(" + escFormat + ")";
     } else {
@@ -255,15 +245,10 @@
     }
   }
 
-<<<<<<< HEAD
   public String format_simplify(/*>>>@GuardSatisfied DummyInvariant this*/) {
-    if (simplifyFormat == null) return "format_simplify not implemented for dummy invariant";
-=======
-  public String format_simplify() {
     if (simplifyFormat == null) {
       return "format_simplify not implemented for dummy invariant";
     }
->>>>>>> f1d98f58
     if (negated) {
       return "(NOT " + simplifyFormat + ")";
     } else {
@@ -271,15 +256,10 @@
     }
   }
 
-<<<<<<< HEAD
   public String format_jml(/*>>>@GuardSatisfied DummyInvariant this*/) {
-    if (jmlFormat == null) return "format_jml not implemented for dummy invariant";
-=======
-  public String format_jml() {
     if (jmlFormat == null) {
       return "format_jml not implemented for dummy invariant";
     }
->>>>>>> f1d98f58
     if (negated) {
       return "!(" + jmlFormat + ")";
     } else {
@@ -287,15 +267,10 @@
     }
   }
 
-<<<<<<< HEAD
   public String format_dbc(/*>>>@GuardSatisfied DummyInvariant this*/) {
-    if (dbcFormat == null) return "format_dbc not implemented for dummy invariant";
-=======
-  public String format_dbc() {
     if (dbcFormat == null) {
       return "format_dbc not implemented for dummy invariant";
     }
->>>>>>> f1d98f58
     if (negated) {
       return "!(" + dbcFormat + ")";
     } else {
@@ -303,15 +278,10 @@
     }
   }
 
-<<<<<<< HEAD
   public String format_csharp(/*>>>@GuardSatisfied DummyInvariant this*/) {
-    if (csharpFormat == null) return "format_csharp not implemented for dummy invariant";
-=======
-  public String format_csharp() {
     if (csharpFormat == null) {
       return "format_csharp not implemented for dummy invariant";
     }
->>>>>>> f1d98f58
     if (negated) {
       return "!(" + csharpFormat + ")";
     } else {
