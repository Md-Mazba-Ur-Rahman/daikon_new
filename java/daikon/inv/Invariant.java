--- conflicted
+++ resolved
@@ -715,11 +715,7 @@
    * format gives a high-level representation for user output.
    **/
   // receiver must be fully-initialized because subclasses read their fields
-<<<<<<< HEAD
   /*@SideEffectFree*/ public String format(/*>>>@GuardSatisfied @NonPrototype Invariant this*/) {
-=======
-  /*@SideEffectFree*/ public String format(/*>>>@NonPrototype Invariant this*/) {
->>>>>>> 3e09138a
     String result = format_using(OutputFormat.DAIKON);
     if (PrintInvariants.dkconfig_print_inv_class) {
       String classname = getClass().getName();
