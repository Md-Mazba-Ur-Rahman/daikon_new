package daikon.inv;

import static daikon.inv.Invariant.asInvClass;

import daikon.*;
import daikon.diff.*;
import java.io.*;
import java.lang.reflect.*;
import java.text.*;
import java.util.*;
import plume.*;

/*>>>
import org.checkerframework.checker.lock.qual.*;
import org.checkerframework.checker.nullness.qual.*;
import org.checkerframework.dataflow.qual.*;
*/

/**
 * An invariant feature extractor.
 * This class creates a labeling of invariants.
 * That is, it extracts features from invariants and then
 * classifies the invariants as "good" or a "bad" based
 * on which of the two input files the invariant came from.
 * The output goes to file in one of the following formats:
 * SVM-Light, SVMfu, or C5 uses.
 **/
@SuppressWarnings({"unchecked", "rawtypes", "nullness"}) // not actively maintained
public final class FeatureExtractor {
  private FeatureExtractor() {
    throw new Error("do not instantiate");
  }

  private static final String lineSep = Global.lineSep;

  // See end of file for static variable declaration

  // Main reads the input files, extracts features and then
  //   outputs the labeling in SVM-Light, SVMfu, or C5.0 format.
  //   Arguments:
  //   -u FileName:   an InvMap inv file with useful invariants
  //   -n FileName:   an InvMap inv file with nonuseful invariants
  //   -o FileName:   output file name *Required
  //   -t Type:       Type is one of {SVMlight, SVMfu, C5} *Required
  //   -s FileName:   name of output file for invariant descriptions
  //   -r repeats:    number of combinations of feature vectors
  //   -p             do not output if no positive feature vectors are present

  private static String USAGE =
      UtilMDE.joinLines(
          "Arguments:",
          "-u FileName:\tan invMap inv file with useful invariants",
          "-n FileName:\tan invMap inv file with nonuseful invariants",
          "-o FileName:\toutput file name *Required",
          "-t Type:\tType is one of {SVMlight, SVMfu, C5}",
          "-s FileName:\tname of output file for invariant descriptions",
          "[-r] repeats:\tnumber of combinations of feature vectors (DISABLED)",
          "[-p] \t\tdo not output if no positive feature vectors are present");

  public static void main(String[] args)
      throws IOException, ClassNotFoundException, IllegalAccessException,
          InvocationTargetException {
    try {
      mainHelper(args);
    } catch (Daikon.TerminationMessage e) {
      System.err.println(e.getMessage());
      System.exit(1);
    }
    // Any exception other than Daikon.TerminationMessage gets propagated.
    // This simplifies debugging by showing the stack trace.
  }

  /**
   * This does the work of main, but it never calls System.exit, so it
   * is appropriate to be called progrmmatically.
   * Termination of the program with a message to the user is indicated by
   * throwing Daikon.TerminationMessage.
   * @see #main(String[])
   * @see daikon.Daikon.TerminationMessage
   **/
  public static void mainHelper(final String[] args)
      throws IOException, ClassNotFoundException, IllegalAccessException,
          InvocationTargetException {
    // Main performs 3 steps:
    // 1)  make two vectors of invariants: useful and nonuseful
    // 2)  extract the features for useful and nonuseful
    // 3)  print in proper format the labeling and if asked the descriptions

    if (args.length == 0) {
      System.out.println(USAGE);
      throw new Daikon.TerminationMessage("No arguments found");
    }

    // First, parse the arguments
    ArrayList<String> usefuls = new ArrayList<String>();
    ArrayList<String> nonusefuls = new ArrayList<String>();
    String output_file = null;
    String output_words = null;
    String output_type = null;
    int repeats = 1;
    boolean positives = false;

    for (int i = 0; i < args.length; i += 2) {
      if (args[i].equals("-p")) {
        positives = true;
        i--;
      } else if (args[i].equals("-u")) usefuls.add(args[i + 1]);
      else if (args[i].equals("-n")) nonusefuls.add(args[i + 1]);
      else if (args[i].equals("-r")) repeats = Integer.parseInt(args[i + 1]);
      else if (args[i].equals("-o")) {
        if (output_file != null) {
          throw new IOException("Invalid Argument List, repeated output file");
        }
        output_file = args[i + 1];
      } else if (args[i].equals("-s")) {
        if (output_words != null) {
          throw new IOException("Invalid Argument List, repeated " + "output description file");
        }
        output_words = args[i + 1];
      } else if (args[i].equals("-t")) {
        if ((output_type == null) || (output_type.equals(args[i + 1]))) {
          output_type = args[i + 1];
        } else {
          throw new IOException("Invalid Argument List, repeated output type");
        }
      } else throw new IOException("Invalid Argument List, {u,n,o,s,t}" + args[i]);
    }
    if (output_file == null)
      throw new IOException("Invalid Argumnent List, output file not specified");
    if (output_type == null)
      throw new IOException("Invalid Argumnent List, output type not specified");
    if (output_file.equals(output_words))
      throw new IOException(
          "Invalid Argumnent List, output and description files " + "cannot be the same");
    // Step 1
    Pair<ArrayList<Invariant>, ArrayList<Invariant>> allInvariants =
        getSimpleUsefulAndNonuseful(usefuls, nonusefuls);
    ArrayList<Invariant> useful = allInvariants.a;
    ArrayList<Invariant> nonuseful = allInvariants.b;

    // Step 2
    // Extract the features of each invariant in useful and nonuseful
    // The invariants' feature vectors are kept in the same order
    // as the invariants in useful and nonuseful.
    // Then extract the descriptions of each invariant, also kept in the
    // same order
    // ########## Commented out in order to use reflect functions
    //    ArrayList usefulFeatures = getFeatures(useful);
    //    ArrayList nonusefulFeatures = getFeatures(nonuseful);
    ArrayList<String> usefulStrings = getStrings(useful);
    ArrayList<String> nonusefulStrings = getStrings(nonuseful);

    HashMap<Object, Integer> lookup = getFullMapping();
    ArrayList<TreeSet<IntDoublePair>> usefulFeatures = getReflectFeatures(useful, lookup);
    ArrayList<TreeSet<IntDoublePair>> nonusefulFeatures = getReflectFeatures(nonuseful, lookup);

    // Step 3
    // Output the labeling in desired format.
    // Also, if output_words is non-null, output the invariant
    // descriptions.

    if ((!positives) || (usefulFeatures.size() > 0)) {

      if (output_type.equals("SVMfu")) {
        File output = new File(output_file);
        printSVMfuOutput(usefulFeatures, nonusefulFeatures, output);
        if (output_words != null) {
          File words = new File(output_words);
          writeInvariantDescriptions(usefulStrings, nonusefulStrings, words);
        }
      } else if (output_type.equals("SVMlight")) {
        File output = new File(output_file + ".tmp");
        printSVMOutput(usefulFeatures, nonusefulFeatures, usefulStrings, nonusefulStrings, output);
        compactSVMFeatureFile(output, new File(args[args.length - 1]));
        output.delete();
      } else if (output_type.equals("C5")) {
        File output = new File(output_file + ".data");
        File names = new File(output_file + ".names");
        printC5Output(usefulFeatures, nonusefulFeatures, output, names, lookup);
      } else System.err.println("Invalid Output Type: " + output_type);
    }
  }

  // Takes a vector of invariants and returns a vector of
  // the string representations of those invariants in the same order
  private static ArrayList<String> getStrings(ArrayList<Invariant> invs) {
    ArrayList<String> answer = new ArrayList<String>();
    for (Invariant current : invs) {
      answer.add(current.ppt.parent.name + ":::" + current.format());
    }
    return answer;
  }

  /**
   * Takes two vectors of file names and loads the invariants in those
   * files into two vectors, first the useful invariants and then the
   * nonuseful invariants.
   **/
  private static Pair<ArrayList<Invariant>, ArrayList<Invariant>> getSimpleUsefulAndNonuseful(
      ArrayList<String> usefuls, ArrayList<String> nonusefuls)
      throws IOException, ClassNotFoundException {

    ArrayList<Invariant> usefulResult = new ArrayList<Invariant>();
    ArrayList<Invariant> nonusefulResult = new ArrayList<Invariant>();
    for (String useful : usefuls)
      for (Iterator<Invariant> invs = readInvMap(new File(useful)).invariantIterator();
          invs.hasNext();
          ) usefulResult.add(invs.next());

    for (String nonuseful : nonusefuls)
      for (Iterator<Invariant> invs = readInvMap(new File(nonuseful)).invariantIterator();
          invs.hasNext();
          ) nonusefulResult.add(invs.next());

    return Pair.of(usefulResult, nonusefulResult);
  }

  //   // Old version of loading invariants from a list of filenames.
  //   //   Compares invariants within the files to determine if they
  //   //   are useful or non-useful.
  //
  //   private static ArrayList[] getUsefulAndNonuseful(String[] args)
  //     throws IOException {
  //     // ignore args[0] and args[length-1]
  //     // the rest of the args are pairs of files such each pair
  //     // consists of a Non-Buggy.inv and Buggy.inv
  //     // Note, Non-Buggy.inv contains invariants present in non-buggy code
  //     // and Buggy.inv contains invariants present in buggy code
  //
  //     // returns two ArrayLists (in an array) of Useful invariants and
  //     // non-useful invariants
  //     ArrayList<Invariant>[] answer = (ArrayList<Invariant>[]) new ArrayList<Invariant>[2];
  //     answer[0] = new ArrayList<Invariant>();
  //     answer[1] = new ArrayList<Invariant>();
  //
  //     for (int i = 1; i < args.length-1; i+=2) {
  //       // good contains string reps of invariants in Non-Buggy.inv
  //       HashSet<String> good = new HashSet<String>();
  //       for (Iterator goodppts =
  //              FileIO.read_serialized_pptmap(new File(args[i]), false).pptIterator();
  //            goodppts.hasNext(); ) {
  //         List<Invariant> temp = goodppts.next().getInvariants();
  //         for (Invariant inv : temp)
  //           good.add(inv.repr());
  //       }
  //
  //       // bad contains actual invariants in Buggy.inv
  //       ArrayList<Invariant> bad = new ArrayList<Invariant>();
  //       for (Iterator<PptTopLevel> badppts =
  //              FileIO.read_serialized_pptmap(new File(args[i+1]),false).pptIterator();
  //            badppts.hasNext(); ) {
  //         List<Invariant> temp = badppts.next().getInvariants();
  //         for (Invarainat inv: temp)
  //           bad.add(inv);
  //       }
  //
  //       for (Ivnvariant inv : bad) {
  //         if (good.contains(inv.repr()))
  //           answer[1].add(inv);
  //         else
  //           answer[0].add(inv);
  //       }
  //     }
  //     return answer;
  //   }

  // Prints the labeling using C5 format

  private static void printC5Output(
      ArrayList<TreeSet<IntDoublePair>> usefulFeatures,
      ArrayList<TreeSet<IntDoublePair>> nonusefulFeatures,
      File outputFile,
      File namesFile,
      HashMap<Object, Integer> lookup)
      throws IOException {
    PrintStream names = new PrintStream(namesFile);

    // First create a TreeSet of all the Feature Numbers and 0 as value
    // and a Map of numbers to names
    TreeSet<IntDoublePair> allFeatures = new TreeSet<IntDoublePair>();
    HashMap<IntDoublePair, String> numbersToNames = new HashMap<IntDoublePair, String>();
    for (Map.Entry</*@KeyFor("lookup")*/ Object, Integer> entry : lookup.entrySet()) {
      Object key = entry.getKey();
      int num = entry.getValue().intValue();
      IntDoublePair pair = new IntDoublePair(num, 0);
      allFeatures.add(pair);
      String name;
      if (key instanceof Class<?>) {
        name = ((Class<?>) key).getName() + "Bool";
      } else if (key instanceof String) {
        name = (String) key;
      } else throw new RuntimeException(key + " object cannot be converted to " + "a feature.");
      numbersToNames.put(pair, name);
    }

    //    System.out.println(numbersToNames.get(new IntDoublePair(2784, 0.0)));

    // Now make the .names part
    names.println("|Beginning of .names file");
    // names.println("GoodBad."); names.println(); names.println("GoodBad: 1, -1.");
    names.println("good, bad.");
    for (IntDoublePair current : allFeatures) {
      if (numbersToNames.containsKey(current)) {
        String currentName = numbersToNames.get(current);
        if (currentName.endsWith("Bool")) {
          names.println(currentName + ":0.0, 1.0.");
        } else if (currentName.endsWith("Float")) {
          names.println(currentName + ": continuous.");
        } else if (currentName.endsWith("Int")) {
          //          names.println(currentName + ": discrete.");
          names.println(currentName + ": continuous.");
        } else {
          throw new IOException(
              "Feature names must end with one of "
                  + "Float, Bool, or Int."
                  + lineSep
                  + "Error: "
                  + currentName
                  + lineSep);
        }
      } else throw new IOException("Feature " + current.number + " not included in .names file");
      //names.println(current.number + ": continuous.");
    }
    names.println("|End of .names file");
    names.close();

    PrintStream output = new PrintStream(new FileOutputStream(outputFile));
    // Now for each invariant, print out the features C5.0 style
    // first useful
    printC5DataOutput(usefulFeatures, allFeatures, "good", output);
    // and now non useful
    printC5DataOutput(nonusefulFeatures, allFeatures, "bad", output);
    output.close();
  }

  // Prints the partial labeling using C5 format for all feature vectors
  //   in features.

  private static void printC5DataOutput(
      ArrayList<TreeSet<IntDoublePair>> features,
      TreeSet<IntDoublePair> allFeatures,
      String label,
      PrintStream output)
      throws IOException {
    DecimalFormat df = new DecimalFormat("0.0####");
    // Create a TreeSet allFets which has all the features of
    // the current (ith) vector and the other features filled in with 0s
    for (TreeSet<IntDoublePair> allFets : features) {

      // Debugging code to detect duplicates within allFets
      //
      //  HashSet temp = new HashSet();
      //  for (IntDoublePair meh : allFets) {
      //    if (temp.contains(new Integer(meh.number)))
      //    throw new RuntimeException(lineSep + "Found duplicate feature: "+meh.number);
      //    temp.add(new Integer(meh.number));
      //  }
      // End Debugging Code

      // check which features are missing and add IntDoublePairs
      // with those features set to 0
      for (IntDoublePair current : allFeatures) {
        boolean contains = false;
        for (IntDoublePair jguy : allFets) {
          if (jguy.number == current.number) contains = true;
        }
        if (!contains) allFets.add(current);
      }

      // Debug Code that prints out features that
      // have been forgotten in AllFeatures

      //       for (IntDoublePair current : allFets) {
      //         boolean contains = false;

      //         for (IntDoublePair jguy : allFeatures) {
      //           if (jguy.number == current.number)
      //             contains = true;
      //         }
      //         if (!contains)
      //           System.out.println(current.number);
      //       } */// end debug code

      assert allFeatures.size() == allFets.size()
          : lineSep
              + "Expected number of features: "
              + allFeatures.size()
              + lineSep
              + "Actual number of features: "
              + allFets.size();

      for (IntDoublePair fet : allFets) {
        output.print(df.format(fet.value) + ",");
      }
      output.println(label);
    }
  }

  // Prints the labeling using SVMlight format

  private static void printSVMOutput(
      ArrayList<TreeSet<IntDoublePair>> usefulFeatures,
      ArrayList<TreeSet<IntDoublePair>> nonusefulFeatures,
      ArrayList<String> usefulStrings,
      ArrayList<String> nonusefulStrings,
      File outputFile)
      throws IOException {
    PrintStream output = new PrintStream(new FileOutputStream(outputFile));
    // Now add all the features in SVM-Light format to output
    // first the useful
    printSVMDataOutput(usefulFeatures, usefulStrings, "+1 ", output);
    // and now non useful
    printSVMDataOutput(nonusefulFeatures, nonusefulStrings, "-1 ", output);
    output.close();
  }

  // Prints a partial labeling using SVMlight format for all the
  //   feature vectors in features.

  private static void printSVMDataOutput(
      ArrayList<TreeSet<IntDoublePair>> features,
      ArrayList<String> strings,
      String label,
      PrintStream output)
      throws IOException {
    DecimalFormat df = new DecimalFormat("0.0####");
    for (int i = 0; i < features.size(); i++) {
      output.print(label);
      for (IntDoublePair fet : features.get(i)) {
        if (fet.value > THRESHOLD) output.print(fet.number + ":" + df.format(fet.value) + " ");
      }
      output.println();
      output.println("#  " + strings.get(i));
    }
  }

  // Prints the labeling using SVMfu format.

  private static void printSVMfuOutput(
      ArrayList<TreeSet<IntDoublePair>> usefulFeatures,
      ArrayList<TreeSet<IntDoublePair>> nonusefulFeatures,
      File outputFile)
      throws IOException {
    PrintStream output = new PrintStream(new FileOutputStream(outputFile));
    // Now add all the features in SVMfu format to output
    // first size
    output.println((usefulFeatures.size() + nonusefulFeatures.size()));
    // first the useful
    printSVMfuDataOutput(usefulFeatures, "1 ", output);
    // and now non useful
    printSVMfuDataOutput(nonusefulFeatures, "-1 ", output);
    output.close();
  }

  // Prints a partial labeling using SVMfu format for all the
  // feature vectors in features.

  private static void printSVMfuDataOutput(
      ArrayList<TreeSet<IntDoublePair>> features, String label, PrintStream output)
      throws IOException {
    DecimalFormat df = new DecimalFormat("0.0####");
    for (int i = 0; i < features.size(); i++) {
      output.print(features.get(i).size() * 2 + " ");
      for (IntDoublePair fet : features.get(i)) {
        output.print(fet.number + " " + df.format(fet.value) + " ");
      }
      output.println(label);
    }
  }

  // Prints the invariant descriptions to a file.

  private static void writeInvariantDescriptions(
      ArrayList<String> usefulStrings, ArrayList<String> nonusefulStrings, File outputFile)
      throws IOException {
    PrintStream output = new PrintStream(new FileOutputStream(outputFile));
    for (String s : usefulStrings) {
      output.println(s);
    }
    for (String s : nonusefulStrings) {
      output.println(s);
    }
    output.close();
  }

  // compacts an SVMlight file to remove repeats.

  private static void compactSVMFeatureFile(File input, File output) throws IOException {
    BufferedReader br = UtilMDE.bufferedFileReader(input);
    HashSet<String> vectors = new HashSet<String>();
    ArrayList<String> outputData = new ArrayList<String>();
    while (br.ready()) {
      String line = br.readLine();
      if (vectors.contains(line)) {
        br.readLine();
      } else {
        vectors.add(line);
        line += lineSep + br.readLine();
        outputData.add(line);
      }
    }
    br.close();

    PrintStream ps = new PrintStream(new FileOutputStream(output));
    for (String s : outputData) {
      ps.println(s);
    }
    ps.close();
  }

  // compacts an SVMfu file to remove repeats.
  private static void compactSVMfuFeatureFile(File input, File output) throws IOException {
    BufferedReader br = UtilMDE.bufferedFileReader(input);
    HashSet<String> vectors = new HashSet<String>();
    br.readLine();
    while (br.ready()) vectors.add(br.readLine());
    br.close();

    PrintStream ps = new PrintStream(new FileOutputStream(output));
    ps.println(vectors.size());
    for (String s : vectors) {
      ps.println(s);
    }
    ps.close();
  }

  // Reads an InvMap from a file that contains a serialized InvMap.
  private static InvMap readInvMap(File file) throws IOException, ClassNotFoundException {
    Object o = UtilMDE.readObject(file);
    if (o instanceof InvMap) {
      return (InvMap) o;
    } else throw new ClassNotFoundException("inv file does not contain InvMap");
  }

  // Calculate a HashMap of every feature to a unique integer.
  private static HashMap<Object, Integer> getFullMapping() throws ClassNotFoundException {
    HashMap<Object, Integer> answer = new HashMap<Object, Integer>();
    Integer counter = new Integer(0);

    //get a set of all Invariant classes
    File top = new File(CLASSES);
    List<Class<? extends Invariant>> classes = getInvariantClasses(top);

    for (Class<? extends Invariant> currentClass : classes) {
      Field[] fields = currentClass.getFields();
      Method[] methods = currentClass.getMethods();
      //handle the class
      counter = new Integer(counter.intValue() + 1);
      answer.put(currentClass, counter);

      if (VarInfo.class.isAssignableFrom(currentClass)) {
        for (int iC = 0; iC < NUM_VARS; iC++) {
          counter = new Integer(counter.intValue() + 1);
          answer.put("Var#" + iC + "_" + currentClass.getName() + "Bool", counter);
        } //reserve space for all the variables
      }

      //handle all the fields
      for (int j = 0; j < fields.length; j++) {
        if (answer.get(fields[j]) == null) {
          //          if ((Boolean.TYPE.equals(fields[j].getType())) ||
          //          (Number.class.isAssignableFrom(fields[j].getType()))) {
          if (TYPES.contains(fields[j].getType())) {
            String name = fields[j].getName();
            if (fields[j].getType().equals(Boolean.TYPE)) {
              name += "Bool";
            } else {
              name += "Float";
            }

            counter = new Integer(counter.intValue() + 1);
            answer.put(name, counter);
            if (VarInfo.class.isAssignableFrom(currentClass))
              for (int iC = 0; iC < NUM_VARS; iC++) {
                counter = new Integer(counter.intValue() + 1);
                answer.put(iC + "_" + name, counter);
              }
          }
        }
      }

      //handle all the methods with 0 parameters
      for (int j = 0; j < methods.length; j++) {
        if ((answer.get(methods[j].getName()) == null)
            && (methods[j].getParameterTypes().length == 0)) {
          //    if ((Boolean.TYPE.equals(methods[j].getReturnType())) ||
          //    (Number.class.isAssignableFrom(methods[j].getReturnType()))) {
          if (TYPES.contains(methods[j].getReturnType())) {
            String name = methods[j].getName();
            if (methods[j].getReturnType().equals(Boolean.TYPE)) {
              name += "Bool";
            } else {
              name += "Float";
            }
            counter = new Integer(counter.intValue() + 1);
            answer.put(name, counter);
            if (VarInfo.class.isAssignableFrom(currentClass))
              for (int iC = 0; iC < NUM_VARS; iC++) {
                counter = new Integer(counter.intValue() + 1);
                answer.put(iC + "_" + name, counter);
              }
          }
        }
      }
    }
    return answer;
  }

  private static List<Class<? extends Invariant>> getInvariantClasses(File top)
      throws ClassNotFoundException {
    List<Class<? extends Invariant>> answer = new ArrayList<Class<? extends Invariant>>();
    if (top.isDirectory()) {
      File[] all = top.listFiles();
      for (int i = 0; i < all.length; i++)
        if (!(all[i].getAbsolutePath().indexOf("test") > -1))
          answer.addAll(getInvariantClasses(all[i]));
    } else if (top.getName().endsWith(".class")) {
      String name = top.getAbsolutePath();
      name = name.substring(name.indexOf("daikon"), name.indexOf(".class"));
      name = name.replace('/', '.');

      // have to remove the .ver2 or .ver3 tags
      if (name.indexOf("ver2") > -1)
        name = name.substring(0, name.indexOf(".ver2")) + name.substring(name.indexOf(".ver2") + 5);
      if (name.indexOf("ver3") > -1)
        name = name.substring(0, name.indexOf(".ver3")) + name.substring(name.indexOf(".ver3") + 5);

      try {
        @SuppressWarnings("signature")
        Class<? extends Invariant> current = asInvClass(Class.forName(name));
        if ((Invariant.class.isAssignableFrom(current))
            || (Ppt.class.isAssignableFrom(current))
            || (VarInfo.class.isAssignableFrom(current))) {
          //          System.out.println("Class " + name + " loaded");
          answer.add(current);
        }
      } catch (ClassNotFoundException e) {
      } catch (NoClassDefFoundError e) {
      }
    }
    return answer;
  }

  // Call getAllReflectFeatures on every Invariants in invariants
  // to get all the features of that invariant
  // and store those featues in a new TreeSet.
  // return a ArrayList of TreeSets of features.
  private static ArrayList<TreeSet<IntDoublePair>> getReflectFeatures(
      ArrayList<Invariant> invariants, HashMap<Object, Integer> lookup)
      throws IllegalAccessException, InvocationTargetException {
    ArrayList<TreeSet<IntDoublePair>> answer = new ArrayList<TreeSet<IntDoublePair>>();
    // for each invariant, extract all the features and build a new TreeSet
    for (Invariant inv : invariants) {
      answer.add(new TreeSet<IntDoublePair>(getReflectFeatures(inv, lookup)));
    }
    return answer;
  }

  // Extract the features of inv using reflection,
  // return a Collection of these features in IntDoublePairs
  private static TreeSet<IntDoublePair> getReflectFeatures(
      Object inv, HashMap<Object, Integer> lookup)
      throws IllegalAccessException, InvocationTargetException {
    TreeSet<IntDoublePair> answer = new TreeSet<IntDoublePair>();
    if (inv instanceof Invariant) {
      if (lookup.get(inv.getClass()) == null)
        throw new NullPointerException(
            "Missing " + inv.getClass().getName() + " class in the lookup Map");
      answer.add(new IntDoublePair(lookup.get(inv.getClass()).intValue(), 1));
      answer.addAll(getReflectFeatures(((Invariant) inv).ppt, lookup));
      answer.addAll(getReflectFeatures(((Invariant) inv).ppt.var_infos, lookup));
      VarInfo[] varInfos = ((Invariant) inv).ppt.var_infos;
      for (int i = 0; i < varInfos.length; i++) {

        for (IntDoublePair current : getReflectFeatures(varInfos[i], lookup)) {
          answer.add(new IntDoublePair(current.number + i + 1, current.value));
          answer.add(current);
        }
      }
    }

    Field[] fields = inv.getClass().getFields();

    for (int i = 0; i < fields.length; i++) {
      if (!BANNED_METHODS.contains(fields[i].getName()))
        if (fields[i].getType().equals(Boolean.TYPE))
          answer.add(new IntDoublePair(lookup.get(fields[i].getName() + "Bool").intValue(), 1));
        else if (TYPES.contains(fields[i].getType()))
          answer.add(
              new IntDoublePair(
                  lookup.get(fields[i].getName() + "Float").intValue(), fields[i].getDouble(inv)));
    }

    Method[] methods = inv.getClass().getMethods();
    for (int i = 0; i < methods.length; i++) {
      if (methods[i].getParameterTypes().length == 0) {
        if (!BANNED_METHODS.contains(methods[i].getName()))
          if (methods[i].getReturnType().equals(Boolean.TYPE))
            answer.add(new IntDoublePair(lookup.get(methods[i].getName() + "Bool").intValue(), 1));
          else if (TYPES.contains(methods[i].getReturnType()))
            answer.add(
                new IntDoublePair(
                    lookup.get(methods[i].getName() + "Float").intValue(),
                    ((Number) methods[i].invoke(inv, new Object[0])).doubleValue()));
      }
    }

    //cleanup answer
    TreeSet<IntDoublePair> final_answer = new TreeSet<IntDoublePair>();
    HashSet<Integer> index = new HashSet<Integer>();
    for (IntDoublePair current : answer) {
      if (!(index.contains(new Integer(current.number)))) final_answer.add(current);
      index.add(new Integer(current.number));
    }

    return final_answer;
  }

  /*********************************************
   * This IntDoublePair represents a connected int and double.
   * This is pretty much a struct + constructor.
   * However this also implements Comparable
   * so that it can be used in a TreeSet or Sorted.
   * When two IntDoublePairs are compared, they are compared
   * based on their integer only.  The smaller the interger -- the smaller
   * the IntDoublePair.  Two IntDoublePairs that have the same integer are
   * considered equal.
   *********************************************/
  private static final class IntDoublePair implements Comparable<IntDoublePair> {
    // public fields
    public int number;
    public double value;

    // returns a new fresh Pair with number set to num and value set to val
    public IntDoublePair(int num, double val) {
      number = num;
      value = val;
    }

    @Override
<<<<<<< HEAD
      /*@EnsuresNonNullIf(result=true, expression="#1")*/
    /*@Pure*/ public boolean equals (/*>>>@GuardSatisfied IntDoublePair this,*/ /*@GuardSatisfied*/ /*@Nullable*/ Object o) {
=======
    /*@EnsuresNonNullIf(result=true, expression="#1")*/
    /*@Pure*/ public boolean equals(/*@Nullable*/ Object o) {
>>>>>>> 54e4136f
      if (o instanceof IntDoublePair) {
        IntDoublePair other = (IntDoublePair) o;
        return ((number == other.number) && (value == other.value));
      } else return false;
    }

    //returns a valid hashCode
    @Override
    /*@Pure*/ public int hashCode(/*>>>@GuardSatisfied IntDoublePair this*/) {
      return number;
    }

    // Compares an Object to this
    // Throws ClassCastException if argument is not an IntDoublePair
    /*@Pure*/ public int compareTo(/*>>>@GuardSatisfied IntDoublePair this,*/ IntDoublePair p) {
      if (this.number < p.number) {
        return -1;
      } else if (this.number > p.number) {
        return 1;
      } else if (this.value < p.value) {
        return -1;
      } else if (this.value > p.value) {
        return 1;
      } else {
        return 0;
      }
    }
  }

  /*********************************************
   * A tool for combining and normalizing multiple SVMfu and C5 files.
   *********************************************/
  public static final class CombineFiles {

    private static String USAGE =
        UtilMDE.joinLines(
            "Arguments:",
            "-i FileName:\ta SVMfu or C5 input file (with .data)",
            "-t Type:\tFormat, one of C5 or SVMfu",
            "-o FileName:\toutput file name (with.data)",
            "[-n] repeat:\tif present then the number of positive and negative",
            "\tvectors will be roughtly normalized (by repeats).");

    public static void main(String[] args) throws IOException, ClassNotFoundException {
      try {
        mainHelper(args);
      } catch (Daikon.TerminationMessage e) {
        System.err.println(e.getMessage());
        System.exit(1);
      }
      // Any exception other than Daikon.TerminationMessage gets propagated.
      // This simplifies debugging by showing the stack trace.
    }

    /**
     * This does the work of main, but it never calls System.exit, so it
     * is appropriate to be called progrmmatically.
     * Termination of the program with a message to the user is indicated by
     * throwing Daikon.TerminationMessage.
     * @see #main(String[])
     * @see daikon.Daikon.TerminationMessage
     **/
    public static void mainHelper(final String[] args) throws IOException, ClassNotFoundException {

      // First parse the arguments
      if (args.length == 0) {
        System.out.println(USAGE);
        throw new Daikon.TerminationMessage("No arguments found");
      }
      ArrayList<String> inputs = new ArrayList<String>();
      boolean normalize = false;
      String output = null;
      String type = null;
      for (int i = 0; i < args.length; i++) {
        if (args[i].equals("-n")) {
          normalize = true;
        } else if (args[i].equals("-t")) {
          type = args[++i];
        } else if (args[i].equals("-i")) {
          inputs.add(args[++i]);
        } else if (args[i].equals("-o")) {
          if (output != null) {
            throw new IOException("Multiple output files not allowed");
          }
          output = args[++i];
        } else {
          throw new IOException("Invalid argument: " + args[i]);
        }
      }
      // Check if the required fields are specified.
      if (type == null) throw new IOException("You must specify a format type (C5 or SVMfu)");
      if (output == null) throw new IOException("You must specify an output file");
      if (inputs.size() == 0) throw new IOException("You must specify at least one input file");

      // Load the input files into 2 HashSets, pos and neg.
      HashSet<String> pos = new HashSet<String>();
      HashSet<String> neg = new HashSet<String>();

      for (String s : inputs) {
        for (String vector : new EntryReader(s)) {
          if (type.equals("C5")) {
            if (vector.indexOf("bad") > -1) {
              neg.add(vector.substring(0, vector.lastIndexOf("bad")));
            } else {
              pos.add(vector.substring(0, vector.lastIndexOf("good")));
            }
          } else if (type.equals("SVMfu")) {
            int posind = vector.lastIndexOf("1");
            int negind = vector.lastIndexOf("-1");

            if (negind == posind - 1) {
              neg.add(vector.substring(0, vector.lastIndexOf("-1")));
            } else {
              pos.add(vector.substring(0, vector.lastIndexOf("1")));
            }
          }
        }
      }

      // Now create two vectors, posvectors and negvectors, of the
      // positive and negative vectors respectively.
      ArrayList<String> posvectors = new ArrayList<String>();
      ArrayList<String> negvectors = new ArrayList<String>();

      for (String vector : neg) {
        if (!(pos.contains(vector))) {
          if (type.equals("C5")) {
            negvectors.add(vector + "bad");
          } else if (type.equals("SVMfu")) {
            negvectors.add(vector + "-1");
          }
        }
      }

      for (String s : pos) {
        if (type.equals("C5")) {
          posvectors.add(s + "good");
        } else if (type.equals("SVMfu")) {
          posvectors.add(s + "1");
        }
      }

      // Set the appropriate repeat values.
      int posrepeat = 1, negrepeat = 1;
      if (normalize) {
        if (posvectors.size() == 0)
          throw new IOException("There are no positive vectors, " + "cannot normalize");
        if (negvectors.size() == 0)
          throw new IOException("There are no negative vectors, " + "cannot normalize");
        if (posvectors.size() > negvectors.size())
          negrepeat = posvectors.size() / negvectors.size();
        else posrepeat = negvectors.size() / posvectors.size();
      }

      // Print the output to the output file.
      PrintStream ps = new PrintStream(new FileOutputStream(output));
      // first calculate size and write the header for SVMfu
      int size = negrepeat * negvectors.size() + posrepeat * posvectors.size();
      if (type.equals("SVMfu")) ps.println(size);
      // now write the data
      for (int repeat = 0; repeat < negrepeat; repeat++) {
        for (String s : negvectors) {
          ps.println(s + " ");
        }
      }
      for (int repeat = 0; repeat < posrepeat; repeat++) {
        for (String s : posvectors) {
          ps.println(s + " ");
        }
      }
      ps.close();

      // Print a summary of positives and negatives to stdout.
      System.out.println(
          posvectors.size() + "*" + posrepeat + " " + negvectors.size() + "*" + negrepeat);
    }
  }

  /*********************************************
   * A tool for classifying SVMfu and C5 files.
   *********************************************/
  public static final class ClassifyInvariants {

    private static String USAGE =
        UtilMDE.joinLines(
            "Arguments:",
            "-d FileName:\tSVMfu or C5 training data (with .data)",
            "-s FileName:\tSVMfu or C5 test data (with .data)",
            "-t Type:\tFormat, one of C5 or SVMfu");

    public static void main(String[] args) throws IOException, ClassNotFoundException {

      // First parse the arguments
      if (args.length == 0) {
        System.out.println(USAGE);
        throw new Daikon.TerminationMessage("No arguments found");
      }
      ArrayList<String> trains = new ArrayList<String>();
      ArrayList<String> tests = new ArrayList<String>();
      String type = null;
      for (int i = 0; i < args.length; i++) {
        if (args[i].equals("-t")) type = args[++i];
        else if (args[i].equals("-d")) trains.add(args[++i]);
        else if (args[i].equals("-s")) tests.add(args[++i]);
        else throw new IOException("Invalid argument: " + args[i]);
      }
      // Check if the required fields are specified.
      if (type == null) throw new IOException("You must specify a format type (C5 or SVMfu)");
      if (tests.size() == 0) throw new IOException("You must specify at least one test data file");
      if (trains.size() == 0)
        throw new IOException("You must specify at least one train data file");

      // Load the train files into 2 HashSets, pos and neg.
      HashSet<String> pos = new HashSet<String>();
      HashSet<String> neg = new HashSet<String>();

      for (String s : trains) {
        for (String vector : new EntryReader(s)) {
          if (type.equals("C5")) {
            if (vector.indexOf("bad") > -1) {
              neg.add(vector.substring(0, vector.lastIndexOf("bad")));
            } else {
              pos.add(vector.substring(0, vector.lastIndexOf("good")));
            }
          } else if (type.equals("SVMfu")) {
            int posind = vector.lastIndexOf("1");
            int negind = vector.lastIndexOf("-1");

            if (negind == posind - 1) {
              neg.add(vector.substring(0, vector.lastIndexOf("-1")));
            } else {
              pos.add(vector.substring(0, vector.lastIndexOf("1")));
            }
          }
        }
      }

      // Load the test files into two vectors: testBad and testGood
      ArrayList<String> testGood = new ArrayList<String>();
      ArrayList<String> testBad = new ArrayList<String>();

      for (String s : trains) {
        for (String vector : new EntryReader(s)) {
          if (type.equals("C5")) {
            if (vector.indexOf("bad") > -1)
              testBad.add(vector.substring(0, vector.lastIndexOf("bad")));
            else testGood.add(vector.substring(0, vector.lastIndexOf("good")));
          } else if (type.equals("SVMfu")) {
            int posind = vector.lastIndexOf("1");
            int negind = vector.lastIndexOf("-1");

            if (negind == posind - 1) {
              testBad.add(vector.substring(0, vector.lastIndexOf("-1")));
            } else {
              testGood.add(vector.substring(0, vector.lastIndexOf("1")));
            }
          }
        }
      }
    }

    //     for (String s : pos) {
    //       if (type.equals("C5"))
    //         posvectors.add(s + "good");
    //       else if (type.equals("SVMfu"))
    //         posvectors.add(s + "1");
    //     }

    //     // Print the output to the output file.
    //     PrintStream ps = new PrintStream(new FileOutputStream(output));
    //     for (int repeat = 0; repeat < negrepeat; repeat++)
    //       for (String s : negvectors)
    //         ps.println(s + " ");
    //     for (int repeat = 0; repeat < posrepeat; repeat++)
    //       for (String s : posvectors)
    //         ps.println(s + " ");
    //     ps.close();

    //     // Print a summary of positives and negatives to stdout.
    //     System.out.println(posvectors.size() + "*" + posrepeat + " " +
    //                        negvectors.size() + "*" + negrepeat);

  }

  private static void writeArrayLists(
      ArrayList<String> one, ArrayList<String> two, String label, PrintStream ps)
      throws IOException {

    for (String first : one) {
      for (String second : two) {
        String answer = first.substring(first.indexOf(" ") + 1) + shift(second);
        answer = (new StringTokenizer(answer)).countTokens() + " " + answer;
        ps.println(answer + label);
      }
    }
  }

  private static String shift(String vector) {
    StringBuffer answer = new StringBuffer();
    StringTokenizer tokens = new StringTokenizer(vector);
    tokens.nextToken();
    while (tokens.hasMoreTokens()) {
      answer.append((Integer.parseInt(tokens.nextToken()) + oneMoreOrderThanLargestFeature));
      answer.append(" ");
      answer.append(tokens.nextToken());
      answer.append(" ");
    }
    return answer.toString();
  }

  // the following line gets rid of some extra output that
  // otherwise gets dumped to System.out:
  static {
    LogHelper.setupLogs(false ? LogHelper.FINE : LogHelper.INFO);
  }

  // the THRESHOLD is zero
  static double THRESHOLD = 0.0;

  public static int oneMoreOrderThanLargestFeature = 100000;

  public static HashSet<Class> TYPES = new HashSet<Class>();
  public static HashSet<String> BANNED_METHODS = new HashSet<String>();
  public static String CLASSES = "/PAG/g5/users/brun/research/invariants/daikon.ver3";
  public static int NUM_VARS = 8;

  static {
    TYPES.add(Boolean.TYPE);
    TYPES.add(Integer.TYPE);
    TYPES.add(Double.TYPE);
    TYPES.add(Long.TYPE);
    TYPES.add(Short.TYPE);
    TYPES.add(Float.TYPE);

    BANNED_METHODS.add("hashCode");
    BANNED_METHODS.add("min_elt");
    BANNED_METHODS.add("max_elt");
  }
}<|MERGE_RESOLUTION|>--- conflicted
+++ resolved
@@ -738,13 +738,8 @@
     }
 
     @Override
-<<<<<<< HEAD
-      /*@EnsuresNonNullIf(result=true, expression="#1")*/
-    /*@Pure*/ public boolean equals (/*>>>@GuardSatisfied IntDoublePair this,*/ /*@GuardSatisfied*/ /*@Nullable*/ Object o) {
-=======
     /*@EnsuresNonNullIf(result=true, expression="#1")*/
-    /*@Pure*/ public boolean equals(/*@Nullable*/ Object o) {
->>>>>>> 54e4136f
+    /*@Pure*/ public boolean equals(/*>>>@GuardSatisfied IntDoublePair this,*/ /*@GuardSatisfied*/ /*@Nullable*/ Object o) {
       if (o instanceof IntDoublePair) {
         IntDoublePair other = (IntDoublePair) o;
         return ((number == other.number) && (value == other.value));
