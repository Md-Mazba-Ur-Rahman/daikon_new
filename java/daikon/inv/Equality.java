--- conflicted
+++ resolved
@@ -134,11 +134,7 @@
   /*@SuppressWarnings("purity")*/
   // set cache field
   /*@Pure*/ public VarInfo leader(
-<<<<<<< HEAD
       /*>>>@GuardSatisfied @UnknownInitialization(Equality.class) @Raw(Equality.class) Equality this*/) {
-=======
-      /*>>>@UnknownInitialization(Equality.class) @Raw(Equality.class) Equality this*/) {
->>>>>>> 3e09138a
     if (leaderCache == null) {
       leaderCache = vars.iterator().next();
     }
