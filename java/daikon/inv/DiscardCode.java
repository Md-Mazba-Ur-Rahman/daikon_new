--- conflicted
+++ resolved
@@ -140,40 +140,7 @@
    * "Non-canonical variable","Implied post state","Only constant variables in this expression","Derived Param","Control Check"
    * ,"Exact","Variable Filter","Filtered"}
    */
-<<<<<<< HEAD
   /*@SideEffectFree*/ public String toString(/*>>>@GuardSatisfied DiscardCode this*/) {
-    if (this.enumValue==-1)
-      return "Not discarded";
-    else if (this.enumValue==0)
-      return "Obvious";
-    else if (this.enumValue==1)
-      return "Bad sample seen";
-    else if (this.enumValue==2)
-      return "Unjustified confidence";
-    else if (this.enumValue==3)
-      return "Few modified samples";
-    else if (this.enumValue==4)
-      return "Not enough samples";
-    else if (this.enumValue==5)
-      return "Non-canonical variable";
-    else if (this.enumValue==6)
-      return "Implied post state";
-    else if (this.enumValue==7)
-      return "Only constant variables in this expression";
-    else if (this.enumValue==8)
-      return "Derived Param";
-    else if (this.enumValue==9)
-      return "Unmodified var";
-    else if (this.enumValue==10)
-      return "Control Check";
-    else if (this.enumValue==11)
-      return "Exact";
-    else if (this.enumValue==12)
-      return "Variable Filter";
-    else if (this.enumValue==13)
-      return "Filtered";
-=======
-  /*@SideEffectFree*/ public String toString() {
     if (this.enumValue == -1) return "Not discarded";
     else if (this.enumValue == 0) return "Obvious";
     else if (this.enumValue == 1) return "Bad sample seen";
@@ -189,7 +156,6 @@
     else if (this.enumValue == 11) return "Exact";
     else if (this.enumValue == 12) return "Variable Filter";
     else if (this.enumValue == 13) return "Filtered";
->>>>>>> 54e4136f
     else { // this should never happen since the constructor is private
       return "Unknown instance of DiscardCode used";
     }
