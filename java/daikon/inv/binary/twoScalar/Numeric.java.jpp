#if 0
// Do not attempt to compile this file with a Java compiler such as javac.
// You first need to preprocess it with cpp, the C preprocessor.
// The correct way to build the system is to run 'make'.
#endif

#if (defined(TYPELONG))
  #define PACKAGE twoScalar
  #define CLASSNAME NumericInt
  #define SUPERCLASS TwoScalar
  #define PRIMITIVE long
  #define EQUALS(a,b) (a == b)
  #define VALUE_SET ValueSet.ValueSetScalarArray
  #define ONEOF OneOfScalar
  #define ONEOF_ZERO InvDef.elts_zero
  #define ONEOF_PLUS_MINUS_ONE InvDef.elts_plus_minus_one
  #define ONEOF_MINUS_ONE InvDef.elts_minus_one
  #define ONEOF_ONE InvDef.elts_one
  #define SEQ_SUBSCRIPT SequenceScalarSubscript
  #define NONZERO NonZero
  #define BASE_IS_TYPE isIntegral()
  #define EQUAL_ONE  RangeInt.EqualOne
  #define EQUAL_MINUS_ONE  RangeInt.EqualMinusOne
  #define EQUAL_ZERO RangeInt.EqualZero
  #define GREATER_EQUAL_ZERO RangeInt.GreaterEqualZero
  #define EQUALITY IntEqual
  #define LESS_EQUAL IntLessEqual
  #define BOUND0_63 RangeInt.Bound0_63
#elif defined(TYPEDOUBLE)
  #define PACKAGE twoScalar
  #define CLASSNAME NumericFloat
  #define SUPERCLASS TwoFloat
  #define PRIMITIVE double
  #define EQUALS(a,b) (Global.fuzzy.eq (a, b))
  #define VALUE_SET ValueSet.ValueSetFloatArray
  #define ONEOF OneOfFloat
  #define ONEOF_ZERO InvDef.elts_zero_float
  #define ONEOF_PLUS_MINUS_ONE InvDef.elts_plus_minus_one_float
  #define ONEOF_MINUS_ONE InvDef.elts_minus_one_float
  #define ONEOF_ONE InvDef.elts_one_float
  #define SEQ_SUBSCRIPT SequenceFloatSubscript
  #define EQUALITY FloatEqual
  #define NONZERO NonZeroFloat
  #define BASE_IS_TYPE isFloat()
  #define EQUAL_ONE  RangeFloat.EqualOne
  #define EQUAL_MINUS_ONE  RangeFloat.EqualMinusOne
  #define EQUAL_ZERO RangeFloat.EqualZero
  #define GREATER_EQUAL_ZERO RangeFloat.GreaterEqualZero
  #define EQUALITY FloatEqual
  #define LESS_EQUAL FloatLessEqual
  #define BOUND0_63 RangeFloat.Bound0_63
#elif (defined(TYPESTRING))
  #define STRING
  #define PACKAGE twoString
  #define CLASSNAME StdString
  #define SUPERCLASS TwoString
  #define PRIMITIVE String
  #define EQUALS(a,b) (a.equals(b))
  #define VALUE_SET
  #define ONEOF
  #define ONEOF_ZERO
  #define ONEOF_PLUS_MINUS_ONE
  #define ONEOF_MINUS_ONE
  #define ONEOF_ONE
  #define SEQ_SUBSCRIPT SequenceStringSubscript
  #define NONZERO
  #define BASE_IS_TYPE isString()
  #define EQUAL_ONE
  #define EQUAL_MINUS_ONE
  #define EQUAL_ZERO
  #define GREATER_EQUAL_ZERO
  #define EQUALITY StringEqual
  #define LESS_EQUAL
  #define BOUND0_63
#elif defined(TYPELONGSEQ)
  #define PACKAGE twoSequence
  #define SEQ
  #define CLASSNAME PairwiseNumericInt
  #define SUPERCLASS TwoSequence
  #define PRIMITIVE long
  #define EQUALS(a,b) (a == b)
  #define VALUE_SET ValueSet.ValueSetScalarArray
  #define ONEOF EltOneOf
  #define ONEOF_ZERO InvDef.elts_zero
  #define ONEOF_PLUS_MINUS_ONE InvDef.elts_plus_minus_one
  #define ONEOF_MINUS_ONE InvDef.elts_minus_one
  #define SEQ_SUBSEQUENCE SequenceScalarSubsequence
  #define EQUAL_ONE  EltRangeInt.EqualOne
  #define EQUAL_MINUS_ONE  EltRangeInt.EqualMinusOne
  #define EQUAL_ZERO EltRangeInt.EqualZero
  #define GREATER_EQUAL_ZERO EltRangeInt.GreaterEqualZero
  #define EQUALITY PairwiseIntEqual
  #define LESS_EQUAL PairwiseIntLessEqual
  #define BOUND0_63 EltRangeInt.Bound0_63
  #define NONZERO EltNonZero
  #define GREATER_EQUAL_ZERO EltRangeInt.GreaterEqualZero
  #define BASE_IS_TYPE baseIsIntegral()
#elif defined(TYPEDOUBLESEQ)
  #define PACKAGE twoSequence
  #define SEQ
  #define CLASSNAME PairwiseNumericFloat
  #define SUPERCLASS TwoSequenceFloat
  #define PRIMITIVE double
  #define EQUALS(a,b) (Global.fuzzy.eq (a, b))
  #define VALUE_SET ValueSet.ValueSetFloatArray
  #define ONEOF EltOneOfFloat
  #define ONEOF_ZERO InvDef.elts_zero_float
  #define ONEOF_PLUS_MINUS_ONE InvDef.elts_plus_minus_one_float
  #define ONEOF_MINUS_ONE InvDef.elts_minus_one_float
  #define SEQ_SUBSEQUENCE SequenceFloatSubsequence
  #define EQUAL_ONE  EltRangeFloat.EqualOne
  #define EQUAL_MINUS_ONE  EltRangeFloat.EqualMinusOne
  #define EQUAL_ZERO EltRangeFloat.EqualZero
  #define GREATER_EQUAL_ZERO EltRangeFloat.GreaterEqualZero
  #define EQUALITY PairwiseFloatEqual
  #define LESS_EQUAL PairwiseFloatLessEqual
  #define NONZERO EltNonZeroFloat
  #define GREATER_EQUAL_ZERO EltRangeFloat.GreaterEqualZero
  #define BASE_IS_TYPE baseIsFloat()
#elif defined (TYPESTRINGSEQ)
  #define PACKAGE twoSequence
  #define STRING
  #define SEQ
  #define CLASSNAME PairwiseString
  #define SUPERCLASS TwoSequenceString
  #define PRIMITIVE String
  #define EQUALS(a,b) (a.equals(b))
  #define VALUE_SET ValueSet.ValueSetStringArray
  #define ONEOF EltOneOf
  #define ONEOF_ZERO
  #define ONEOF_PLUS_MINUS_ONE
  #define ONEOF_MINUS_ONE
  #define SEQ_SUBSEQUENCE SequenceStringSubsequence
  #define EQUAL_ONE
  #define EQUAL_MINUS_ONE
  #define EQUAL_ZERO
  #define GREATER_EQUAL_ZERO
  #define EQUALITY PairwiseStringEqual
  #define LESS_EQUAL
  #define BOUND0_63
  #define NONZERO
  #define GREATER_EQUAL_ZERO
  #define BASE_IS_TYPE baseIsString()
#else
  #error "TYPELONG, TYPEDOUBLE, TYPESTRING, TYPELONGSEQ, TYPESTRINGSEQ or TYPEDOUBLESEQ  must be defined"
#endif

#if (defined(SEQ))
  #define VAR1 x[]
  #define VAR2 y[]
  #define COMMENT_TXT corresponding elements of two sequences of PRIMITIVE
#else
  #define VAR1 x
  #define VAR2 y
  #define COMMENT_TXT two PRIMITIVE scalars
#endif

// ***** This file is automatically generated from Numeric.java.jpp

package daikon.inv.binary.PACKAGE;

import daikon.*;
import daikon.inv.*;
import daikon.inv.unary.sequence.*;
import daikon.inv.unary.scalar.*;
import daikon.inv.binary.twoScalar.*;
import daikon.inv.binary.twoString.*;
import daikon.derive.binary.*;
import daikon.suppress.*;
import daikon.Quantify.QuantFlags;
import static daikon.inv.Invariant.asInvClass;

import plume.*;
import java.util.*;

/*>>>
import org.checkerframework.checker.lock.qual.*;
import org.checkerframework.checker.nullness.qual.*;
import org.checkerframework.checker.signature.qual.*;
import org.checkerframework.dataflow.qual.*;
import typequals.*;
*/

/**
 * Baseclass for binary numeric invariants.
 *
 * Each specific invariant is implemented in a subclass (typically, in
 * this file).  The subclass must provide the methods instantiate(),
 * check(), and format(). Symmetric functions should define
 * is_symmetric() to return true.
 **/
public abstract class CLASSNAME extends SUPERCLASS {

  // We are Serializable, so we specify a version to allow changes to
  // method signatures without breaking serialization.  If you add or
  // remove fields, you should change this number to the current date.
  static final long serialVersionUID = 20060609L;

  protected CLASSNAME(PptSlice ppt, boolean swap) {
    super(ppt);
    this.swap = swap;
  }

  protected CLASSNAME(boolean swap) {
    super();
    this.swap = swap;
  }

  /**
   * Returns true if it is ok to instantiate a numeric invariant over the
   * specified slice.
   */
  public boolean instantiate_ok (VarInfo[] vis) {

    ProglangType type1 = vis[0].file_rep_type;
    ProglangType type2 = vis[1].file_rep_type;
    if (!type1.BASE_IS_TYPE || !type2.BASE_IS_TYPE) {
      return false;
    }

    return true;
  }

  /*@Pure*/ public boolean isExact() {
    return true;
  }

<<<<<<< HEAD
  public String repr(/*>>>@GuardSatisfied CLASSNAME this*/) {
    return UtilMDE.unqualified_name (getClass()) + ": " + format() +
=======
  public String repr() {
    return getClass().getSimpleName() + ": " + format() +
>>>>>>> 54e4136f
      (swap ? " [swapped]" : " [unswapped]");
  }

  /**
   * Returns a string in the specified format that describes the invariant.
   *
   * The generic format string is obtained from the subclass specific
   * get_format_str().  Instances of %varN% are replaced by the variable
   * name in the specified format.
   */
  /*@SideEffectFree*/ public String format_using(/*>>>@GuardSatisfied CLASSNAME this,*/ OutputFormat format) {

    if (ppt == null)
      return (String.format ("proto ppt [class %s] format %s", getClass(),
                             get_format_str (format)));
    String fmt_str = get_format_str (format);
    String v1 = null;
    String v2 = null;

    #if defined(SEQ)
        if (format.isJavaFamily()) {
          #if defined(STRING)
            return format_unimplemented(format);
          #else
            v1 = var1().name_using(format);
            v2 = var2().name_using(format);
            if (this instanceof Divides) {
              return "daikon.Quant.pairwiseDivides(" + v1 + ", " + v2 + ")";
            } else if (this instanceof Square) {
              return "daikon.Quant.pairwiseSquare(" + v1 + ", " + v2 + ")";
          #if defined(TYPELONG) || defined(TYPELONGSEQ)
            } else if (this instanceof BitwiseComplement) {
              return "daikon.Quant.pairwiseBitwiseComplement(" +v1+", "+v2+ ")";
            } else if (this instanceof BitwiseSubset) {
              return "daikon.Quant.pairwiseBitwiseSubset(" +v1+ ", " + v2 + ")";
          #endif
            } else {
              return format_unimplemented(format);
            }
          #endif
        }

        if (format == OutputFormat.CSHARPCONTRACT) {
          #if defined(STRING)
            fmt_str = UtilMDE.replaceString(fmt_str, "%var1%", var1().csharp_name());
            fmt_str = UtilMDE.replaceString(fmt_str, "%var2%", var2().csharp_name());
            return fmt_str;
          #else
            v1 = var1().csharp_name();
            v2 = var2().csharp_name();
            String[] split1 = var1().csharp_array_split();
            String[] split2 = var2().csharp_array_split();
            if (this instanceof Divides) {
              return "Contract.ForAll(0, " + split1[0] + ".Count(), i => " + split1[0] + " [i]" + split1[1] + " % " + split2[0] + "[i]" + split2[1] + " == 0)";
            } else if (this instanceof Square) {
              return "Contract.ForAll(0, " + split1[0] + ".Count(), i => " + split1[0] + " [i]" + split1[1] + " == " + split2[0] + "[i]" + split2[1] + "*" + split2[0] + "[i]" + split2[1] + ")";
          #if defined(TYPELONG) || defined(TYPELONGSEQ)
            } else if (this instanceof BitwiseComplement) {
              return "Contract.ForAll(0, " + split1[0] + ".Count(), i => " + split1[0] + " [i]" + split1[1] + " == ~" + split2[0] + "[i]" + split2[1] + ")";
            } else if (this instanceof BitwiseSubset) {
              return "Contract.ForAll(0, " + split1[0] + ".Count(), i => " + split1[0] + " [i]" + split1[1] + " == " + split1[0] + "[i]" + split1[1] + " | " + split2[0] + "[i]" + split2[1] + ")";
          #endif
            } else {
              return format_unimplemented(format);
            }
          #endif
        }

      if (format == OutputFormat.ESCJAVA) {
        String[] form = VarInfo.esc_quantify (var1(), var2());
        fmt_str = form[0] + "(" + fmt_str + ")" + form[3];
        v1 = form[1];
        v2 = form[2];
      } else if (format == OutputFormat.SIMPLIFY) {
        String[] form = VarInfo.simplify_quantify (QuantFlags.element_wise(),
                                                   var1(), var2());
        fmt_str = form[0] + " " + fmt_str + " " + form[3];
        v1 = form[1];
        v2 = form[2];
      } else if (format == OutputFormat.DAIKON) {
        fmt_str += " (elementwise)";
      }
      if (v1 == null)
        v1 = var1().name_using(format);
      if (v2 == null)
        v2 = var2().name_using(format);
    #else
      v1 = var1().name_using(format);
      v2 = var2().name_using(format);
    #endif


    // Note that we do not use String.replaceAll here, because that's
    // inseparable from the regex library, and we don't want to have to
    // escape v1 with something like
    // v1.replaceAll("([\\$\\\\])", "\\\\$1")
    fmt_str = UtilMDE.replaceString(fmt_str, "%var1%", v1);
    fmt_str = UtilMDE.replaceString(fmt_str, "%var2%", v2);

    if (false && (format == OutputFormat.DAIKON)) {
      fmt_str = "[" + getClass() + "]" + fmt_str + " ("
             + var1().get_value_info() + ", " + var2().get_value_info() +  ")";
    }
    return (fmt_str);
  }

  /**
   * Calls the function specific equal check and returns the correct
   * status.
   */
#if (defined(SEQ))
  public InvariantStatus check_modified(PRIMITIVE[] x, PRIMITIVE[] y,
                                        int count) {
    if (x.length != y.length) {
      if (Debug.logOn())
        log ("Falsified - x length = %s y length = %s", x.length, y.length);
      return (InvariantStatus.FALSIFIED);
    }

    if (Debug.logDetail()) {
      log ("testing values %s, %s", ArraysMDE.toString (x),
           ArraysMDE.toString(y));
    }

    try {
      for (int i = 0; i < x.length; i++) {
        if (!eq_check (x[i], y[i])) {
          if (Debug.logOn())
            log ("Falsified - x[%s]=%s y[%s]=%s", i, x[i], i, y[i]);
          return (InvariantStatus.FALSIFIED);
        }
      }
      return (InvariantStatus.NO_CHANGE);
    } catch (Exception e) {
      if (Debug.logOn())
        log ("Falsified - exception %s", e);
      return (InvariantStatus.FALSIFIED);
    }
  }
#else
  public InvariantStatus check_modified(PRIMITIVE x, PRIMITIVE y, int count) {

    try {
      if (eq_check (x, y))
        return (InvariantStatus.NO_CHANGE);
      else
        return (InvariantStatus.FALSIFIED);
    } catch (Exception e) {
      return (InvariantStatus.FALSIFIED);
    }
  }
#endif

#if defined(SEQ)
  /**
   * Checks to see if this invariant is over subsequences and if the
   * same relationship holds over the full sequence.  This is obvious
   * if it does.  For example 'x[foo..] op y[bar..]' would be obvious
   * if 'x[] op y[]'  This can't fully be handled as a suppression since
   * a suppression needs to insure that foo == bar as well.  But that
   * is not a requirement here (the fact that 'x[] op y[]' implies that
   * foo == bar when x[] and y[] are not missing)
   */
  public /*@Nullable*/ DiscardInfo is_subsequence (VarInfo[] vis) {

    VarInfo v1 = var1(vis);
    VarInfo v2 = var2(vis);

    // Make sure each var is a sequence subsequence
    if (!v1.isDerived() || !(v1.derived instanceof SEQ_SUBSEQUENCE))
      return (null);
    if (!v2.isDerived() || !(v2.derived instanceof SEQ_SUBSEQUENCE))
      return (null);

    @SuppressWarnings("nullness") // checker bug: flow
    /*@NonNull*/ SEQ_SUBSEQUENCE der1 = (SEQ_SUBSEQUENCE) v1.derived;
    @SuppressWarnings("nullness") // checker bug: flow
    /*@NonNull*/ SEQ_SUBSEQUENCE der2 = (SEQ_SUBSEQUENCE) v2.derived;

    // Both of the indices must be either from the start or up to the end.
    // It is not necessary to check that they match in any other way since
    // if the supersequence holds, that implies that the sequences are
    // of the same length.  Thus any subsequence that starts from the
    // beginning or finishes at the end must end or start at the same
    // spot (or it would have been falsified when it didn't)
    if (der1.from_start != der2.from_start)
      return (null);

    // Look up this class over the sequence variables
    Invariant inv = find (getClass(), der1.seqvar(), der2.seqvar());
    if (inv == null)
      return (null);
    return new DiscardInfo(this, DiscardCode.obvious, "Implied by " +
                           inv.format());
  }
#endif

#if !defined(SEQ)
  /**
   * Checks to see if 'x[a] op y[b]' where 'x[] op y[]' and 'a == b'.
   * Doesn't catch the case where a = b+1.
   */
  public /*@Nullable*/ DiscardInfo is_subscript (VarInfo[] vis) {

    VarInfo v1 = var1(vis);
    VarInfo v2 = var2(vis);

    // Make sure each var is a sequence subscript
    if (!v1.isDerived() || !(v1.derived instanceof SEQ_SUBSCRIPT))
      return (null);
    if (!v2.isDerived() || !(v2.derived instanceof SEQ_SUBSCRIPT))
      return (null);

    @SuppressWarnings("nullness") // checker bug: flow
    /*@NonNull*/ SEQ_SUBSCRIPT der1 = (SEQ_SUBSCRIPT) v1.derived;
    @SuppressWarnings("nullness") // checker bug: flow
    /*@NonNull*/ SEQ_SUBSCRIPT der2 = (SEQ_SUBSCRIPT) v2.derived;

    // Make sure the shifts match
    if (der1.index_shift != der2.index_shift)
      return (null);

    // Look for this invariant over a sequence
    String cstr = getClass().getName();
    cstr = cstr.replaceFirst ("Numeric", "PairwiseNumeric");
    cstr = cstr.replaceFirst ("twoScalar", "twoSequence");
    cstr = cstr.replaceFirst ("twoFloat", "twoSequence");
    Class<? extends Invariant> pairwise_class;
    try {
      @SuppressWarnings("signature") // string manipulation; application invariants
      /*@ClassGetName*/ String cstr_cgn = cstr;
      pairwise_class = asInvClass(Class.forName (cstr_cgn));
    } catch (Exception e) {
      throw new Error ("can't create class for " + cstr, e);
    }
    Invariant inv = find (pairwise_class, der1.seqvar(), der2.seqvar());
    if (inv == null)
      return (null);

    // Look to see if the subscripts are equal
    Invariant subinv = find (EQUALITY.class, der1.sclvar(), der2.sclvar());
    if (subinv == null)
      return (null);

    return new DiscardInfo(this, DiscardCode.obvious, "Implied by " +
                           inv.format() + " and " + subinv.format());
  }
#endif

  /*@Pure*/
  public /*@Nullable*/ DiscardInfo isObviousDynamically (VarInfo[] vis) {

    DiscardInfo super_result = super.isObviousDynamically(vis);
    if (super_result != null)
      return super_result;

    #if (defined (SEQ))
      // any elementwise relation across subsequences is made obvious by
      // the same relation across the original sequence
      DiscardInfo result = is_subsequence (vis);
      if (result != null) return result;
    #else
      // any relation across subscripts is made obvious by the same
      // relation across the original sequence if the subscripts are equal
      DiscardInfo result = is_subscript (vis);
      if (result != null) return result;
    #endif

    // Check for invariant specific obvious checks.  The obvious_checks
    // method returns an array of arrays of antecedents.  If all of the
    // antecedents in an array are true, then the invariant is obvoius.
    InvDef[][] obvious_arr = obvious_checks (vis);
    obvious_loop:
    for (int i = 0; i < obvious_arr.length; i++) {
      InvDef[] antecedents = obvious_arr[i];
      StringBuffer why = null;
      for (int j = 0; j < antecedents.length; j++) {
        Invariant inv = antecedents[j].find ();
        if (inv == null)
          continue obvious_loop;
        if (why == null)
          why = new StringBuffer(inv.format());
        else {
          why.append(" and ");
          why.append(inv.format());
        }
      }
      return new DiscardInfo (this, DiscardCode.obvious, "Implied by " + why);
    }

    return (null);
  }

#if defined (SEQ)
  /**
   * Returns an invariant that is true when the size(v1) == size(v2).
   * There are a number of possible cases for an array:
   * <pre>
   *    x[]         - entire array, size usually available as size(x[])
   *    x[..(n-1)]  - size is n
   *    x[..n]      - size is n+1
   *    x[n..]      - size is size(x[]) - n
   *    x[(n+1)..]  - size is size(x[]) - (n+1)
   * </pre>
   * Each combination of the above must be considered in creating the
   * equality invariant.  Not all possibilities can be handled.  Null is
   * returned in that case.  In the following table, s stands for the size
   * <pre>
   *                    x[]     x[..(n-1)]  x[..n]  x[n..]    x[(n+1)..]
   *                  --------- ----------  ------  ------    ----------
   *    y[]           s(y)=s(x)   s(y)=n
   *    y[..(m-1)]        x         m=n
   *    y[..m]            x         x         m=n
   *    y[m..]            x         x          x     m=n &and;
   *                                                s(y)=s(x)
   *    y[(m+1)..]        x         x          x        x       m=n &and;
   *                                                           s(y)=s(x)
   * </pre>
   * NOTE: this is not currently used.  Many (if not all) of the missing
   * table cells above could be filled in with linear binary invariants
   * (eg, m = n + 1)
   */
  public /*@Nullable*/ InvDef array_sizes_eq (VarInfo v1, VarInfo v2) {

    VarInfo v1_size = get_array_size (v1);
    VarInfo v2_size = get_array_size (v2);

    // If we can find a size variable for each side build the invariant
    if ((v1_size != null) && (v2_size != null)) {
      return (new InvDef (v1_size, v2_size, IntEqual.class));
    }

    // If either variable is not derived, there is no possible invariant
    // (since we covered all of the direct size comparisons above)
    if ((v1.derived == null) || (v2.derived == null))
      return (null);

    // Get the sequence subsequence derivations
    SEQ_SUBSEQUENCE v1_ss = (SEQ_SUBSEQUENCE) v1.derived;
    SEQ_SUBSEQUENCE v2_ss = (SEQ_SUBSEQUENCE) v2.derived;

    // If both are from_start and have the same index_shift, just compare
    // the variables
    if (v1_ss.from_start && v2_ss.from_start
        && (v1_ss.index_shift == v2_ss.index_shift))
      return (new InvDef (v1_ss.sclvar(), v2_ss.sclvar(), IntEqual.class));

    return (null);
  }


  /**
   * Returns a variable that corresponds to the size of v.  Returns null
   * if no such variable exists.  There are two cases that are
   * not handled:  x[..n] with an index shift and x[n..]
   */
  public /*@Nullable*/ VarInfo get_array_size (VarInfo v) {

    assert v.rep_type.isArray();

    if (v.derived == null)
      return (v.sequenceSize());
    else if (v.derived instanceof SEQ_SUBSEQUENCE) {
      SEQ_SUBSEQUENCE ss = (SEQ_SUBSEQUENCE) v.derived;
      if (ss.from_start && (ss.index_shift == -1))
        return (ss.sclvar());
    }

    return (null);
  }
#endif

  /**
   * Return a format string for the specified output format.  Each instance
   * of %varN% will be replaced by the correct name for varN.
   */
  public abstract String get_format_str (/*>>>@GuardSatisfied CLASSNAME this,*/ OutputFormat format);

  /**
   * Returns true if x and y don't invalidate the invariant.
   */
  public abstract boolean eq_check (PRIMITIVE x, PRIMITIVE y);

  /**
   * Returns an array of arrays of antecedents.  If all of the
   * antecedents in any array are true, then the invariant is obvious.
   */
  public InvDef[][] obvious_checks (VarInfo[] vis) {
    return (new InvDef[][] {});
  }

  public static List</*@Prototype*/ Invariant> get_proto_all() {

    List</*@Prototype*/ Invariant> result = new ArrayList</*@Prototype*/ Invariant>();
    #if (defined(STRING))
        result.add (SubString.get_proto(false));
        result.add (SubString.get_proto(true));
    #else
      result.add (Divides.get_proto (false));
      result.add (Divides.get_proto (true));
      result.add (Square.get_proto (false));
      result.add (Square.get_proto (true));
    #endif
    #if defined(TYPELONG) || defined(TYPELONGSEQ)
      result.add (BitwiseComplement.get_proto());
      result.add (BitwiseSubset.get_proto (false));
      result.add (BitwiseSubset.get_proto (true));
    #endif
    #if defined (TYPELONG) || defined (TYPEDOUBLE)
      result.add (ZeroTrack.get_proto (false));
      result.add (ZeroTrack.get_proto (true));
    #endif
    #if defined (TYPELONG)
      result.add (BitwiseAndZero.get_proto ());
      result.add (ShiftZero.get_proto (false));
      result.add (ShiftZero.get_proto (true));
    #endif
    // System.out.printf ("%s get proto: %s\n", CLASSNAME.class, result);
    return (result);
  }

  // suppressor definitions, used by many of the classes below
  protected static NISuppressor
    #if !defined(STRING)
      var1_eq_0       = new NISuppressor (0, EQUAL_ZERO.class),
      var2_eq_0       = new NISuppressor (1, EQUAL_ZERO.class),
      var1_ge_0       = new NISuppressor (0, GREATER_EQUAL_ZERO.class),
      var2_ge_0       = new NISuppressor (1, GREATER_EQUAL_ZERO.class),
      var1_eq_1       = new NISuppressor (0, EQUAL_ONE.class),
      var2_eq_1       = new NISuppressor (1, EQUAL_ONE.class),
      var1_eq_minus_1 = new NISuppressor (0, EQUAL_MINUS_ONE.class),
      var2_eq_minus_1 = new NISuppressor (1, EQUAL_MINUS_ONE.class),
      var1_ne_0       = new NISuppressor (0, NONZERO.class),
      var2_ne_0       = new NISuppressor (1, NONZERO.class),
      var1_le_var2    = new NISuppressor (0, 1, LESS_EQUAL.class),
    #endif
    var1_eq_var2    = new NISuppressor (0, 1, EQUALITY.class),
    var2_eq_var1    = new NISuppressor (0, 1, EQUALITY.class);

  #if defined(TYPELONG) || defined(TYPELONGSEQ)
    protected static NISuppressor var2_valid_shift =
      new NISuppressor (1, BOUND0_63.class);
  #endif

  //
  // Int and Float Numeric Invariants
  //

#if !defined(STRING)
  /**
   * Represents the divides without remainder invariant between
   * COMMENT_TXT.  Prints as <code>VAR1 % VAR2 == 0</code>.
   */
  public static class Divides extends CLASSNAME {
    // We are Serializable, so we specify a version to allow changes to
    // method signatures without breaking serialization.  If you add or
    // remove fields, you should change this number to the current date.
    static final long serialVersionUID = 20040113L;

    protected Divides (PptSlice ppt, boolean swap) {
      super(ppt, swap);
    }

    protected Divides (boolean swap) {
      super(swap);
    }

    private static /*@Prototype*/ Divides proto = new /*@Prototype*/ Divides (false);
    private static /*@Prototype*/ Divides proto_swap = new /*@Prototype*/ Divides (true);

    /** Returns the prototype invariant **/
    public static /*@Prototype*/ CLASSNAME get_proto (boolean swap) {
      if (swap) {
        return (proto_swap);
      } else {
        return (proto);
      }
    }

    // Variables starting with dkconfig_ should only be set via the
    // daikon.config.Configuration interface.
    /** Boolean.  True iff divides invariants should be considered. **/
    public static boolean dkconfig_enabled = Invariant.invariantEnabledDefault;

    /** Returns whether or not this invariant is enabled **/
    public boolean enabled() { return dkconfig_enabled; }

    protected Divides instantiate_dyn (/*>>> @Prototype Divides this,*/ PptSlice slice) {
      return new Divides (slice, swap);
    }

    public String get_format_str (/*>>>@GuardSatisfied Divides this,*/ OutputFormat format) {
      if (format == OutputFormat.SIMPLIFY)
        return ("(EQ 0 (MOD %var1% %var2%))");
      else if (format == OutputFormat.CSHARPCONTRACT)
        return ("%var1% % %var2% == 0");
      else

        #if defined(TYPEDOUBLE)
        if (format.isJavaFamily()) {
          return "daikon.Quant.fuzzy.eq(%var1% % %var2%, 0)";
        }
        #endif
        return ("%var1% % %var2% == 0");
    }

    public boolean eq_check (PRIMITIVE x, PRIMITIVE y) {
      return (EQUALS(0, (x % y)));
    }


    #if defined(SEQ)
      /**
       * This needs to be an obvious check and not a suppression for
       * sequences because there is no consistent way to check that
       * var1 and var2 have the same length (for derivations).
       */
      public InvDef[][] obvious_checks (VarInfo[] vis) {

        return new InvDef[][] {
          new InvDef[] {
            new InvDef (var2(vis), ONEOF.class, ONEOF_PLUS_MINUS_ONE)
          },
          new InvDef[] {
            new InvDef (var1(), ONEOF.class, ONEOF_ZERO)
          }
        };
      }
    #endif

    /**
     * Returns a list of non-instantiating suppressions for this invariant.
     */
    /*@Pure*/
    public /*@NonNull*/ NISuppressionSet get_ni_suppressions() {
      if (swap) {
        return (suppressions_swap);
      } else {
        return (suppressions);
      }
    }

    /** definition of this invariant (the suppressee) (unswapped) **/
    private static NISuppressee suppressee
      = new NISuppressee (Divides.class, false);

    private static NISuppressionSet suppressions =
      new NISuppressionSet (new NISuppression[] {

        #if !defined (SEQ)
          // These suppressions are only valid on scalars because the length
          // of var1 and var2 must also be the same and there is no suppressor
          // for that.

          // var2 == 1 ==> var1 % var2 == 0
          new NISuppression (var2_eq_1, suppressee),

          // var2 == -1 ==> var1 % var2 == 0
          new NISuppression (var2_eq_minus_1, suppressee),

          // (var1 == 0) ^ (var2 != 0) ==> var1 % var2 == 0
          new NISuppression (var1_eq_0, var2_ne_0, suppressee),
        #endif

         // (var1 == var2) ^ (var2 != 0) ==> var1 % var2 == 0
         new NISuppression (var1_eq_var2, var2_ne_0, suppressee),

         // (var2 == var1) ^ (var1 != 0) ==> var2 % var1 == 0
         new NISuppression (var2_eq_var1, var1_ne_0, suppressee),

      });
    private static NISuppressionSet suppressions_swap = suppressions.swap();

    /**
     * Returns non-null if this invariant is obvious from an existing,
     * non-falsified linear binary invariant in the same slice as this
     * invariant.  This invariant of the form "x % y == 0" is falsified
     * if a linear binary invariant is found of the form "a*y - 1*x + 0 == 0"
     *
     * @return non-null value iff this invariant is obvious from
     *          other invariants in the same slice
     **/
    /*@Pure*/
    public /*@Nullable*/ DiscardInfo isObviousDynamically(VarInfo[] vis) {
      // First call super type's method, and if it returns non-null, then
      // this invariant is already known to be obvious, so just return
      // whatever reason the super type returned.
      DiscardInfo di = super.isObviousDynamically(vis);
      if (di != null) {
        return di;
      }

      VarInfo var1 = vis[0];
      VarInfo var2 = vis[1];

      // ensure that var1.varinfo_index <= var2.varinfo_index
      if (var1.varinfo_index > var2.varinfo_index) {
        var1 = vis[1];
        var2 = vis[0];
      }

      // Find slice corresponding to these two variables.
      // Ideally, this should always just be ppt if all
      // falsified invariants have been removed.
      PptSlice2 ppt2 = ppt.parent.findSlice(var1,var2);

      // If no slice is found , no invariants exist to make this one obvious.
      if (ppt2 == null) {
        return null;
      }

      // For each invariant, check to see if it's a linear binary
      // invariant of the form "a*y - 1*x + 0 == 0" and if so,
      // you know this invariant of the form "x % y == 0" is obvious.
      for(Invariant inv : ppt2.invs) {
        #if defined(TYPEDOUBLE)
        if (inv instanceof LinearBinaryFloat) {
          LinearBinaryFloat linv = (LinearBinaryFloat) inv;
        #else
        if (inv instanceof LinearBinary) {
          LinearBinary linv = (LinearBinary) inv;
        #endif

          // General form for linear binary: a*x + b*y + c == 0,
          // but a and b can be switched with respect to vis, and either
          // one may be negative, so instead check:
          //  - c == 0
          //  - a*b < 0   (a and b have different signs)
          //  - |a| == 1 or |b| == 1, so one will divide the other
          //     While this means that both x % y == 0 and y % x == 0,
          //     only one of these invariants will still be true at this
          //     time, and only that one will be falsified by this test.
          if ((!linv.is_false()) &&
             Global.fuzzy.eq(linv.core.c, 0) &&
             linv.core.b*linv.core.a < 0 &&
             (Global.fuzzy.eq(linv.core.a*linv.core.a, 1) ||
              Global.fuzzy.eq(linv.core.b*linv.core.b, 1))) {
            return new DiscardInfo(this, DiscardCode.obvious,
                                   "Linear binary invariant implies divides");
          }
        }
      }

      return null;
    }

  }

  /**
   * Represents the square invariant between
   * COMMENT_TXT.  Prints as <code>VAR1 = VAR2**2</code>.
   **/
  public static class Square extends CLASSNAME {
    // We are Serializable, so we specify a version to allow changes to
    // method signatures without breaking serialization.  If you add or
    // remove fields, you should change this number to the current date.
    static final long serialVersionUID = 20040113L;

    protected Square (PptSlice ppt, boolean swap) {
      super(ppt, swap);
    }

    protected Square (boolean swap) {
      super(swap);
    }

    private static /*@Prototype*/ Square proto = new /*@Prototype*/ Square (false);
    private static /*@Prototype*/ Square proto_swap = new /*@Prototype*/ Square (true);

    /** Returns the prototype invariant **/
    public static /*@Prototype*/ Square get_proto (boolean swap) {
      if (swap) {
        return proto_swap;
      } else {
        return proto;
      }
    }

    // Variables starting with dkconfig_ should only be set via the
    // daikon.config.Configuration interface.
    /** Boolean.  True iff square invariants should be considered. **/
    public static boolean dkconfig_enabled = Invariant.invariantEnabledDefault;

    /** Returns whether or not this invariant is enabled **/
    public boolean enabled() { return dkconfig_enabled; }
    protected Square instantiate_dyn (/*>>> @Prototype Square this,*/ PptSlice slice) {
      return new Square (slice, swap);
    }

    public String get_format_str (/*>>>@GuardSatisfied Square this,*/ OutputFormat format) {
      if (format == OutputFormat.SIMPLIFY)
        return ("(EQ %var1% (* %var2% %var2))");
      else if (format == OutputFormat.CSHARPCONTRACT)
        return "%var1% == %var2%*%var2%";
      else if (format.isJavaFamily()) {
        #if defined(TYPEDOUBLE)
        return ("daikon.Quant.fuzzy.eq(%var1%, %var2%*%var2%)");
        #else
        return ("%var1% == %var2%*%var2%");
        #endif
      } else {
        return ("%var1% == %var2%**2");
      }
    }

    /** Check to see if x == y squared. **/
    public boolean eq_check (PRIMITIVE x, PRIMITIVE y) {
      return (EQUALS(x, y*y));
    }

    // Note there are no NI Suppressions for Square.  Two obvious
    // suppressions are:
    //
    //      (var2 == 1) ^ (var1 == 1)  ==> var1 = var2*var2
    //      (var2 == 0) ^ (var1 == 0)  ==> var1 = var2*var2
    //
    // But all of the antecedents would be constants, so we would
    // never need to create this slice, so there is no reason to create
    // these.

  }

  /**
   * Represents the zero tracks invariant between
   * COMMENT_TXT; that is, when <code>VAR1</code> is zero,
   * <code>VAR2</code> is also zero.
   * Prints as <code>VAR1 = 0 &rArr; VAR2 = 0</code>.
   **/
  public static class ZeroTrack extends CLASSNAME {
    // We are Serializable, so we specify a version to allow changes to
    // method signatures without breaking serialization.  If you add or
    // remove fields, you should change this number to the current date.
    static final long serialVersionUID = 20040313L;

    protected ZeroTrack (PptSlice ppt, boolean swap) {
      super(ppt, swap);
    }

    protected /*@Prototype*/ ZeroTrack (boolean swap) {
      super(swap);
    }

    private static /*@Prototype*/ ZeroTrack proto = new /*@Prototype*/ ZeroTrack (false);
    private static /*@Prototype*/ ZeroTrack proto_swap = new /*@Prototype*/ ZeroTrack (true);

    /** Returns the prototype invariant **/
    public static /*@Prototype*/ ZeroTrack get_proto (boolean swap) {
      if (swap)
        return proto_swap;
      else
        return proto;
    }

    // Variables starting with dkconfig_ should only be set via the
    // daikon.config.Configuration interface.
    /** Boolean.  True iff zero-track invariants should be considered. **/
    public static boolean dkconfig_enabled = false;

    /** Returns whether or not this invariant is enabled **/
    public boolean enabled() { return dkconfig_enabled; }

    protected ZeroTrack instantiate_dyn (/*>>> @Prototype ZeroTrack this,*/ PptSlice slice) {
      return new ZeroTrack (slice, swap);
    }

    public String get_format_str (/*>>>@GuardSatisfied ZeroTrack this,*/ OutputFormat format) {
      if (format == OutputFormat.SIMPLIFY) {
        return ("(IMPLIES (EQ %var1% 0) (EQ %var2% 0))");
      } else if (format.isJavaFamily() || format == OutputFormat.CSHARPCONTRACT) {
        return ("(!(%var1% == 0)) || (%var2% == 0)");
      } else {
        return ("(%var1% == 0) ==> (%var2% == 0)");
      }
    }

    public boolean eq_check (PRIMITIVE x, PRIMITIVE y) {
      if (x == 0)
        return (y == 0);
      else
        return true;
    }

    /** Returns a list of non-instantiating suppressions for this invariant. */
    /*@Pure*/
    public /*@NonNull*/ NISuppressionSet get_ni_suppressions() {
      if (swap) {
        return (suppressions_swap);
      } else {
        return (suppressions);
      }
    }

    /** definition of this invariant (the suppressee) (unswapped) **/
    private static NISuppressee suppressee
      = new NISuppressee (ZeroTrack.class, false);

    private static NISuppressionSet suppressions =
      new NISuppressionSet (new NISuppression[] {
        // (var1 == var2) ==> (var1=0 ==> var2=0)
        new NISuppression (var1_eq_var2, suppressee),
        // (var1 != 0)    ==> (var1=0 ==> var2=0)
        new NISuppression (var1_ne_0, suppressee),
        // (var2 == 0) ==> (var1=0 ==> var2=0)
        new NISuppression (var2_eq_0, suppressee),
      });
    private static NISuppressionSet suppressions_swap = suppressions.swap();

  }

#endif !STRING

#if defined(TYPELONG) || defined(TYPELONGSEQ)

  /**
   * Represents the bitwise complement invariant between
   * COMMENT_TXT.  Prints as <code>VAR1 = ~VAR2</code>.
   **/
  public static class BitwiseComplement extends CLASSNAME {
    // We are Serializable, so we specify a version to allow changes to
    // method signatures without breaking serialization.  If you add or
    // remove fields, you should change this number to the current date.
    static final long serialVersionUID = 20040113L;

    protected BitwiseComplement (PptSlice ppt) {
      super(ppt, false);
    }

    protected /*@Prototype*/ BitwiseComplement () {
      super(false);
    }

    private static /*@Prototype*/ BitwiseComplement proto = new /*@Prototype*/ BitwiseComplement ();

    /** Returns the prototype invariant **/
    public static /*@Prototype*/ BitwiseComplement get_proto() {
      return (proto);
    }

    // Variables starting with dkconfig_ should only be set via the
    // daikon.config.Configuration interface.
    /** Boolean.  True iff bitwise complement invariants should be considered. **/
    public static boolean dkconfig_enabled = false;

    /** Returns whether or not this invariant is enabled **/
    public boolean enabled() { return dkconfig_enabled; }

    protected BitwiseComplement instantiate_dyn (/*>>> @Prototype BitwiseComplement this,*/ PptSlice slice) {
      return new BitwiseComplement (slice);
    }

    /*@Pure*/ public boolean is_symmetric() {
      return true;
    }

    public String get_format_str (/*>>>@GuardSatisfied BitwiseComplement this,*/ OutputFormat format) {
      if (format == OutputFormat.SIMPLIFY)
        return ("(EQ %var1% (~ %var2%))");
      else if (format == OutputFormat.CSHARPCONTRACT)
        return "%var1% == ~%var2%";
      else
        #if defined(TYPEDOUBLE)
        if (format.isJavaFamily()) {
          return "daikon.Quant.fuzzy.eq(%var1%, ~%var2%)";
        }
        #endif
        return ("%var1% == ~%var2%");
    }

    /** Check to see if x == ~y . **/
    public boolean eq_check (PRIMITIVE x, PRIMITIVE y) {
      return (EQUALS(x, ~y));
    }
  }

  /**
   * Represents the bitwise subset invariant between
   * COMMENT_TXT; that is, the bits of <code>VAR2</code> are a subset of the
   * bits of <code>VAR1</code>.  Prints as <code>VAR1 = VAR2 | VAR1</code>.
   **/
  public static class BitwiseSubset extends CLASSNAME {
    // We are Serializable, so we specify a version to allow changes to
    // method signatures without breaking serialization.  If you add or
    // remove fields, you should change this number to the current date.
    static final long serialVersionUID = 20040113L;

    protected BitwiseSubset (PptSlice ppt, boolean swap) {
      super(ppt, swap);
    }

    protected BitwiseSubset (boolean swap) {
      super(swap);
    }

    private static /*@Prototype*/ BitwiseSubset proto = new /*@Prototype*/ BitwiseSubset (false);
    private static /*@Prototype*/ BitwiseSubset proto_swap = new /*@Prototype*/ BitwiseSubset (true);

    /** Returns the prototype invariant **/
    public static /*@Prototype*/ BitwiseSubset get_proto (boolean swap) {
      if (swap)
        return proto_swap;
      else
        return proto;
    }

    // Variables starting with dkconfig_ should only be set via the
    // daikon.config.Configuration interface.
    /** Boolean.  True iff bitwise subset invariants should be considered. **/
    public static boolean dkconfig_enabled = false;

    /** Returns whether or not this invariant is enabled **/
    public boolean enabled() { return dkconfig_enabled; }

    public BitwiseSubset instantiate_dyn (/*>>> @Prototype BitwiseSubset this,*/ PptSlice slice) {
      return new BitwiseSubset (slice, swap);
    }

    public String get_format_str (/*>>>@GuardSatisfied BitwiseSubset this,*/ OutputFormat format) {
      if (format == OutputFormat.SIMPLIFY)
        return ("(EQ %var1% (|java-bitwise-or| %var2% %var1%))");
      else if (format == OutputFormat.DAIKON)
        return ("%var2% is a bitwise subset of %var1%");
      else if (format == OutputFormat.CSHARPCONTRACT)
        return "%var1% == (%var2% | %var1%)";
      else
        #if defined(TYPEDOUBLE)
        if (format.isJavaFamily()) {
          return "daikon.Quant.fuzzy.eq(%var1%, %var2% | %var1%)";
        }
        #endif
        return ("%var1% == (%var2% | %var1%)");
    }

    public boolean eq_check (PRIMITIVE x, PRIMITIVE y) {
      return (EQUALS(x, (y | x)));
    }

    #if defined(SEQ)
      /**
       * This needs to be an obvious check and not a suppression for
       * sequences because there is no consistent way to check that
       * var1 and var2 have the same length (for derivations).
       */
      public InvDef[][] obvious_checks (VarInfo[] vis) {

        return new InvDef[][] {
          // suppress if var2 == 0
          new InvDef[] {new InvDef (var2(), ONEOF.class, ONEOF_ZERO)},
          // suppress if var1 == -1 (all of its bits are on)
          new InvDef[] {new InvDef (var1(), ONEOF.class,ONEOF_MINUS_ONE)}
        };
      }
    #endif

    /** Returns a list of non-instantiating suppressions for this invariant. */
    /*@Pure*/
    public /*@NonNull*/ NISuppressionSet get_ni_suppressions() {
      if (swap) {
        return (suppressions_swap);
      } else {
        return (suppressions);
      }
    }

    /** definition of this invariant (the suppressee) (unswapped) **/
    private static NISuppressee suppressee
      = new NISuppressee (BitwiseSubset.class, false);

    private static NISuppressionSet suppressions =
      new NISuppressionSet (new NISuppression[] {
        #if !defined(SEQ)
          // (var2 == 0) ==> var1 = (var2 | var1)
          new NISuppression (var2_eq_0, suppressee),

          // (var1 == -1) ==> var1 = (var2 | var1)
          new NISuppression (var1_eq_minus_1, suppressee),
        #endif
        // (var1 == var2) ==> var1 = (var2 | var1)
        new NISuppression (var1_eq_var2, suppressee),

      });
    private static NISuppressionSet suppressions_swap = suppressions.swap();
  }

  /**
   * Represents the BitwiseAnd == 0 invariant between
   * COMMENT_TXT; that is, <code>VAR1</code> and <code>VAR2</code> have no
   * bits in common.  Prints as <code>VAR1 &amp; VAR2 == 0</code>.
   **/
  public static class BitwiseAndZero extends CLASSNAME {
    // We are Serializable, so we specify a version to allow changes to
    // method signatures without breaking serialization.  If you add or
    // remove fields, you should change this number to the current date.
    static final long serialVersionUID = 20040313L;

    protected BitwiseAndZero (PptSlice ppt) {
      super(ppt, false);
    }

    protected /*@Prototype*/ BitwiseAndZero () {
      super(false);
    }

    private static /*@Prototype*/ BitwiseAndZero proto = new /*@Prototype*/ BitwiseAndZero ();

    /** Returns the prototype invariant **/
    public static /*@Prototype*/ BitwiseAndZero get_proto () {
      return (proto);
    }

    // Variables starting with dkconfig_ should only be set via the
    // daikon.config.Configuration interface.
    /** Boolean.  True iff BitwiseAndZero invariants should be considered. **/
    public static boolean dkconfig_enabled = false;

    /** Returns whether or not this invariant is enabled **/
    public boolean enabled() { return dkconfig_enabled; }

    public BitwiseAndZero instantiate_dyn (/*>>> @Prototype BitwiseAndZero this,*/ PptSlice slice) {
      return new BitwiseAndZero (slice);
    }

    public String get_format_str (/*>>>@GuardSatisfied BitwiseAndZero this,*/ OutputFormat format) {
      if (format == OutputFormat.SIMPLIFY)
        return ("(EQ (|java-&| %var1% %var2%) 0)");
      else if (format == OutputFormat.CSHARPCONTRACT)
        return ("(%var1% & %var2%) == 0");
      else
        #if defined(TYPEDOUBLE)
        if (format.isJavaFamily()) {
          return "daikon.Quant.fuzzy.eq(%var1% & %var2%, 0)";
        }
        #endif

        return ("(%var1% & %var2%) == 0");
    }

    /*@Pure*/ public boolean is_symmetric() {
      return true;
    }

    public boolean eq_check (PRIMITIVE x, PRIMITIVE y) {
      return ((x & y) == 0);
    }

    /** Returns a list of non-instantiating suppressions for this invariant. */
    /*@Pure*/
    public /*@Nullable*/ NISuppressionSet get_ni_suppressions() {
      return (suppressions);
    }

    /** definition of this invariant (the suppressee) (unswapped) **/
    private static NISuppressee suppressee
      = new NISuppressee (BitwiseAndZero.class, 2);

    #if !defined(SEQ)
    private static NISuppressionSet suppressions =
      new NISuppressionSet (new NISuppression[] {
        // (var1 == 0) ==> (var1 & var2) == 0
        new NISuppression (var1_eq_0, suppressee),

        // (var2 == 0) ==> (var1 & var2) == 0
        new NISuppression (var2_eq_0, suppressee),

    });
    #else
    private static /*@Nullable*/ NISuppressionSet suppressions = null;
    #endif
  }

  /**
   * Represents the ShiftZero invariant between
   * COMMENT_TXT;
   * that is, <code>VAR1</code> right-shifted by <code>VAR2</code>
   * is always zero.  Prints as <code>VAR1 &gt;&gt; VAR2 = 0</code>.
   **/
  public static class ShiftZero  extends CLASSNAME {
    // We are Serializable, so we specify a version to allow changes to
    // method signatures without breaking serialization.  If you add or
    // remove fields, you should change this number to the current date.
    static final long serialVersionUID = 20040313L;

    protected ShiftZero (PptSlice ppt, boolean swap) {
      super(ppt, swap);
    }

    protected ShiftZero (boolean swap) {
      super(swap);
    }

    private static /*@Prototype*/ ShiftZero proto = new /*@Prototype*/ ShiftZero (false);
    private static /*@Prototype*/ ShiftZero proto_swap = new /*@Prototype*/ ShiftZero (true);

    /** Returns the prototype invariant **/
    public static /*@Prototype*/ ShiftZero get_proto (boolean swap) {
      if (swap)
        return proto_swap;
      else
        return proto;
    }

    // Variables starting with dkconfig_ should only be set via the
    // daikon.config.Configuration interface.
    /** Boolean.  True iff ShiftZero invariants should be considered. **/
    public static boolean dkconfig_enabled = false;

    /** Returns whether or not this invariant is enabled **/
    public boolean enabled() { return dkconfig_enabled; }

    protected ShiftZero instantiate_dyn (/*>>> @Prototype ShiftZero this,*/ PptSlice slice) {
      return new ShiftZero (slice, swap);
    }

    public String get_format_str (/*>>>@GuardSatisfied ShiftZero this,*/ OutputFormat format) {
      if (format == OutputFormat.SIMPLIFY)
        return ("(EQ (|java->>| %var1% %var2%) 0)");
      else if (format == OutputFormat.CSHARPCONTRACT)
        return ("(%var1% >> %var2% == 0)");
      else
        #if defined(TYPEDOUBLE)
        if (format.isJavaFamily()) {
          return "daikon.Quant.fuzzy.eq(%var1% >> %var2%, 0)";
        }
        #endif
        return ("(%var1% >> %var2% == 0)");
    }

    public boolean eq_check (PRIMITIVE x, PRIMITIVE y) {
      if ((y < 0) || (y > 63))
        throw new ArithmeticException ("shift op (" + y + ") is out of range");
      return ((x >> y) == 0);
    }

    /** Returns a list of non-instantiating suppressions for this invariant. */
    /*@Pure*/
    public /*@NonNull*/ NISuppressionSet get_ni_suppressions() {
      if (swap) {
        return (suppressions_swap);
      } else {
        return (suppressions);
      }
    }

    /** definition of this invariant (the suppressee) (unswapped) **/
    private static NISuppressee suppressee
      = new NISuppressee (ShiftZero.class, false);

    private static NISuppressionSet suppressions =
      new NISuppressionSet (new NISuppression[] {
          // (var1>=0) ^ (var1<=var2) ^ (0<=var2<=63) ==> (var1 >> var2) == 0
          new NISuppression (var1_ge_0, var1_le_var2, var2_valid_shift,
                             suppressee),
      });
    private static NISuppressionSet suppressions_swap = suppressions.swap();
  }

#endif

//
// Standard String invariants
//

#if defined(STRING)
  /**
   * Represents the substring invariant between
   * COMMENT_TXT.  Prints as <code>VAR1 is a substring of VAR2</code>.
   */
  public static class SubString extends CLASSNAME {
    // We are Serializable, so we specify a version to allow changes to
    // method signatures without breaking serialization.  If you add or
    // remove fields, you should change this number to the current date.
    static final long serialVersionUID = 20081113L;

    protected SubString (PptSlice ppt, boolean swap) {
      super(ppt, swap);
    }

    protected SubString (boolean swap) {
      super(swap);
    }

    private static /*@Prototype*/ SubString proto = new /*@Prototype*/ SubString (false);
    private static /*@Prototype*/ SubString proto_swap = new /*@Prototype*/ SubString (true);

    /** Returns the prototype invariant **/
    public static /*@Prototype*/ SubString get_proto (boolean swap) {
      if (swap) {
        return (proto_swap);
      } else {
        return (proto);
      }
    }

    // Variables starting with dkconfig_ should only be set via the
    // daikon.config.Configuration interface.
    /** Boolean.  True iff SubString invariants should be considered. **/
    public static boolean dkconfig_enabled = false;

    /** Returns whether or not this invariant is enabled **/
    public boolean enabled() { return dkconfig_enabled; }

    protected SubString instantiate_dyn (/*>>> @Prototype SubString this,*/ PptSlice slice) {
      return new SubString (slice, swap);
    }

    public String get_format_str (/*>>>@GuardSatisfied SubString this,*/ OutputFormat format) {
      if (format == OutputFormat.DAIKON) {
        return "%var1% is a substring of %var2%";
      } else if (format.isJavaFamily()) {
        return "%var2%.contains(%var1%)";
      } else if (format == OutputFormat.CSHARPCONTRACT) {
        #if defined(TYPESTRINGSEQ)
           return "Contract.ForAll(0, %var2%.Count(), i => %var2%[i].Contains(%var1%[i]))";
        #elif defined(TYPESTRING)
          return "%var2%.Contains(%var1%)";
        #endif
      } else {
        return format_unimplemented(format);
      }
    }

    public boolean eq_check (PRIMITIVE x, PRIMITIVE y) {
      return (y.contains (x));
    }

    /** Justified as long as there are samples **/
    protected double computeConfidence() {
      if (ppt.num_samples() == 0) {
        return Invariant.CONFIDENCE_UNJUSTIFIED;
      }

      return Invariant.CONFIDENCE_JUSTIFIED;
    }

    /**
     * Returns a list of non-instantiating suppressions for this invariant.
     */
    /*@Pure*/
    public /*@NonNull*/ NISuppressionSet get_ni_suppressions() {
      if (swap) {
        return (suppressions_swap);
      } else {
        return (suppressions);
      }
    }

    /** definition of this invariant (the suppressee) (unswapped) **/
    private static NISuppressee suppressee
      = new NISuppressee (SubString.class, false);

    private static NISuppressionSet suppressions =
      new NISuppressionSet (new NISuppression[] {
          // v1 == v2 ==> v1 subsequence v2
          new NISuppression (var1_eq_var2, suppressee),
      });
    private static NISuppressionSet suppressions_swap = suppressions.swap();
  }
#endif

}<|MERGE_RESOLUTION|>--- conflicted
+++ resolved
@@ -225,13 +225,8 @@
     return true;
   }
 
-<<<<<<< HEAD
   public String repr(/*>>>@GuardSatisfied CLASSNAME this*/) {
-    return UtilMDE.unqualified_name (getClass()) + ": " + format() +
-=======
-  public String repr() {
     return getClass().getSimpleName() + ": " + format() +
->>>>>>> 54e4136f
       (swap ? " [swapped]" : " [unswapped]");
   }
 
