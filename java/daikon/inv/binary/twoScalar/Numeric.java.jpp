--- conflicted
+++ resolved
@@ -738,13 +738,8 @@
       return new Divides (slice, swap);
     }
 
-<<<<<<< HEAD
     public String get_format_str (/*>>>@GuardSatisfied Divides this,*/ OutputFormat format) {
-      if (format == OutputFormat.SIMPLIFY)
-=======
-    public String get_format_str (OutputFormat format) {
       if (format == OutputFormat.SIMPLIFY) {
->>>>>>> 82b0aa3f
         return ("(EQ 0 (MOD %var1% %var2%))");
       } else if (format == OutputFormat.CSHARPCONTRACT) {
         return ("%var1% % %var2% == 0");
@@ -940,13 +935,8 @@
       return new Square (slice, swap);
     }
 
-<<<<<<< HEAD
     public String get_format_str (/*>>>@GuardSatisfied Square this,*/ OutputFormat format) {
-      if (format == OutputFormat.SIMPLIFY)
-=======
-    public String get_format_str (OutputFormat format) {
       if (format == OutputFormat.SIMPLIFY) {
->>>>>>> 82b0aa3f
         return ("(EQ %var1% (* %var2% %var2))");
       } else if (format == OutputFormat.CSHARPCONTRACT) {
         return "%var1% == %var2%*%var2%";
@@ -1112,13 +1102,8 @@
       return true;
     }
 
-<<<<<<< HEAD
     public String get_format_str (/*>>>@GuardSatisfied BitwiseComplement this,*/ OutputFormat format) {
-      if (format == OutputFormat.SIMPLIFY)
-=======
-    public String get_format_str (OutputFormat format) {
       if (format == OutputFormat.SIMPLIFY) {
->>>>>>> 82b0aa3f
         return ("(EQ %var1% (~ %var2%))");
       } else if (format == OutputFormat.CSHARPCONTRACT) {
         return "%var1% == ~%var2%";
@@ -1180,13 +1165,8 @@
       return new BitwiseSubset (slice, swap);
     }
 
-<<<<<<< HEAD
     public String get_format_str (/*>>>@GuardSatisfied BitwiseSubset this,*/ OutputFormat format) {
-      if (format == OutputFormat.SIMPLIFY)
-=======
-    public String get_format_str (OutputFormat format) {
       if (format == OutputFormat.SIMPLIFY) {
->>>>>>> 82b0aa3f
         return ("(EQ %var1% (|java-bitwise-or| %var2% %var1%))");
       } else if (format == OutputFormat.DAIKON) {
         return ("%var2% is a bitwise subset of %var1%");
@@ -1290,13 +1270,8 @@
       return new BitwiseAndZero (slice);
     }
 
-<<<<<<< HEAD
     public String get_format_str (/*>>>@GuardSatisfied BitwiseAndZero this,*/ OutputFormat format) {
-      if (format == OutputFormat.SIMPLIFY)
-=======
-    public String get_format_str (OutputFormat format) {
       if (format == OutputFormat.SIMPLIFY) {
->>>>>>> 82b0aa3f
         return ("(EQ (|java-&| %var1% %var2%) 0)");
       } else if (format == OutputFormat.CSHARPCONTRACT) {
         return ("(%var1% & %var2%) == 0");
@@ -1386,13 +1361,8 @@
       return new ShiftZero (slice, swap);
     }
 
-<<<<<<< HEAD
     public String get_format_str (/*>>>@GuardSatisfied ShiftZero this,*/ OutputFormat format) {
-      if (format == OutputFormat.SIMPLIFY)
-=======
-    public String get_format_str (OutputFormat format) {
       if (format == OutputFormat.SIMPLIFY) {
->>>>>>> 82b0aa3f
         return ("(EQ (|java->>| %var1% %var2%) 0)");
       } else if (format == OutputFormat.CSHARPCONTRACT) {
         return ("(%var1% >> %var2% == 0)");
