#if 0
Do not attempt to compile this file with a Java compiler such as javac.
You first need to preprocess it with cpp, the C preprocessor.
The correct way to build the system is to run 'make'.
#endif

#if !(defined(EQUAL) || defined(EQUALFLOAT) || defined(EQUALSTRING) || defined(LESSTHAN) || defined(LESSTHANFLOAT) || defined(LESSTHANSTRING) || defined(GREATERTHAN) || defined(GREATERTHANFLOAT) || defined(GREATERTHANSTRING) || defined(LESSEQUAL) || defined(LESSEQUALFLOAT) || defined(LESSEQUALSTRING) || defined(GREATEREQUAL) || defined(GREATEREQUALFLOAT) || defined(GREATEREQUALSTRING))
  #error "EQUAL, EQUALFLOAT, EQUALSTRING, LESSTHAN, LESSTHANFLOAT, LESSTHANSTRING, GREATERTHAN, GREATERTHANFLOAT, GREATERTHANSTRING, LESSEQUAL, LESSEQUALFLOAT, LESSEQUALSTRING, GREATEREQUAL, GREATEREQUALFLOAT, or GREATEREQUALSTRING must be defined"
#endif

#if (defined(EQUAL) || defined(LESSTHAN) || defined(GREATERTHAN) || defined(LESSEQUAL) || defined(GREATEREQUAL))
  #define SUPERCLASS TwoSequence
  #define PRIMITIVE long
  #define NUMERIC
  #define IS_INT
  #define ARRAYCOMPARATOR new ArraysMDE.LongArrayComparatorLexical()
  #define ELEM_MATCH_COMPARE(v1, v2) (ArraysMDE.isSubset (v1, v2) && \
                                      ArraysMDE.isSubset (v2, v1))
  #define SUBSEQUENCE SubSequence
  #define BASE_IS_TYPE baseIsIntegral()
  #define BASE_IS_SCALAR baseIsScalar()
  #define SEQ_SUBSEQUENCE SequenceScalarSubsequence
  #define PAIRWISECOMP_EQ PairwiseIntEqual
  #define PAIRWISECOMP_LT PairwiseIntLessThan
  #define PAIRWISECOMP_GT PairwiseIntGreaterThan
  #define PAIRWISECOMP_LE PairwiseIntLessEqual
  #define PAIRWISECOMP_GE PairwiseIntGreaterEqual
  #define SEQSEQ_EQ       SeqSeqIntEqual
  #define SEQSEQ_LT       SeqSeqIntLessThan
  #define SEQSEQ_GT       SeqSeqIntGreaterThan
  #define SEQSEQ_LE       SeqSeqIntLessEqual
  #define SEQSEQ_GE       SeqSeqIntGreaterEqual
#elif (defined(EQUALFLOAT) || defined(LESSTHANFLOAT) || defined(GREATERTHANFLOAT) || defined(LESSEQUALFLOAT) || defined(GREATEREQUALFLOAT))
  #define SUPERCLASS TwoSequenceFloat
  #define PRIMITIVE double
  #define NUMERIC
  #define IS_FLOAT
  #define ARRAYCOMPARATOR Global.fuzzy.new DoubleArrayComparatorLexical()
  #define ELEM_MATCH_COMPARE(v1, v2) Global.fuzzy.isElemMatch (v1, v2)
  #define SUBSEQUENCE SubSequenceFloat
  #define BASE_IS_TYPE baseIsFloat()
  #define BASE_IS_SCALAR baseIsFloat()
  #define SEQ_SUBSEQUENCE SequenceFloatSubsequence
  #define PAIRWISECOMP_EQ PairwiseFloatEqual
  #define PAIRWISECOMP_LT PairwiseFloatLessThan
  #define PAIRWISECOMP_GT PairwiseFloatGreaterThan
  #define PAIRWISECOMP_LE PairwiseFloatLessEqual
  #define PAIRWISECOMP_GE PairwiseFloatGreaterEqual
  #define SEQSEQ_EQ       SeqSeqFloatEqual
  #define SEQSEQ_LT       SeqSeqFloatLessThan
  #define SEQSEQ_GT       SeqSeqFloatGreaterThan
  #define SEQSEQ_LE       SeqSeqFloatLessEqual
  #define SEQSEQ_GE       SeqSeqFloatGreaterEqual
#elif (defined(EQUALSTRING) || defined(LESSTHANSTRING) || defined(GREATERTHANSTRING) || defined(LESSEQUALSTRING) || defined(GREATEREQUALSTRING))
  #define SUPERCLASS TwoSequenceString
  #define PRIMITIVE String
  #define IS_STRING
  #define ARRAYCOMPARATOR new ArraysMDE.StringArrayComparatorLexical()
  #define ELEM_MATCH_COMPARE(v1, v2) (ArraysMDE.isSubset (v1, v2) && \
                                      ArraysMDE.isSubset (v2, v1))
  #define SUBSEQUENCE SubSequenceString
  #define BASE_IS_TYPE baseIsString()
  #define BASE_IS_SCALAR baseIsString()
  #define SEQ_SUBSEQUENCE SequenceStringSubsequence
  // #define PAIRWISECOMP_EQ PairwiseStringEqual
  // #define PAIRWISECOMP_LT PairwiseStringLessThan
  // #define PAIRWISECOMP_GT PairwiseStringGreaterThan
  // #define PAIRWISECOMP_LE PairwiseStringLessEqual
  // #define PAIRWISECOMP_GE PairwiseStringGreaterEqual
  #define SEQCOMPAR_EQ SeqSeqStringEqual
  #define SEQCOMPAR_LT SeqSeqStringLessThan
  #define SEQCOMPAR_GT SeqSeqStringGreaterThan
  #define SEQCOMPAR_LE SeqSeqStringLessEqual
  #define SEQCOMPAR_GE SeqSeqStringGreaterEqual
#endif

#if defined(EQUAL)
  #define SEQSEQINTEQUAL SeqSeqIntEqual
  #define SEQSEQINTEQUALstring "SeqSeqIntEqual"
  #define COMPAREQUALS(a,b) (a == b)
  #define EQUALShtml ==
  #define EQUALSstring "=="
  #define EQUALSstringDBC "pairwiseEqual"
  #define PAIRWISEINTEQUAL PairwiseIntEqual
#elif defined(EQUALFLOAT)
  #define SEQSEQINTEQUAL SeqSeqFloatEqual
  #define SEQSEQINTEQUALstring "SeqSeqFloatEqual"
  #define COMPAREQUALS(a,b) (a == b)
  #define EQUALShtml ==
  #define EQUALSstring "=="
  #define EQUALSstringDBC "pairwiseEqual"
  #define PAIRWISEINTEQUAL PairwiseFloatEqual
#elif defined(EQUALSTRING)
  #define SEQSEQINTEQUAL SeqSeqStringEqual
  #define SEQSEQINTEQUALstring "SeqSeqStringEqual"
  #define COMPAREQUALS(a,b) (a == b)
  #define EQUALShtml ==
  #define EQUALSstring "=="
  #define EQUALSstringDBC "pairwiseEqual"
  // #define PAIRWISEINTEQUAL PairwiseStringEqual
#elif defined(LESSTHAN)
  #define SEQSEQINTEQUAL SeqSeqIntLessThan
  #define SEQSEQINTEQUALstring "SeqSeqIntLessThan"
  #define SEQCOMPAR_SWAP SeqSeqIntGreaterThan
  #define COMPAREQUALS(a,b) (a < b)
  #define EQUALShtml &lt;
  #define EQUALSstring "<"
  #define EQUALSstringDBC "lexLT"
  #define PAIRWISEINTEQUAL PairwiseIntLessThan
#elif defined(LESSTHANFLOAT)
  #define SEQSEQINTEQUAL SeqSeqFloatLessThan
  #define SEQSEQINTEQUALstring "SeqSeqFloatLessThan"
  #define SEQCOMPAR_SWAP SeqSeqFloatGreaterThan
  #define COMPAREQUALS(a,b) (a < b)
  #define EQUALShtml &lt;
  #define EQUALSstring "<"
  #define EQUALSstringDBC "lexLT"
  #define PAIRWISEINTEQUAL PairwiseFloatLessThan
#elif defined(LESSTHANSTRING)
  #define SEQSEQINTEQUAL SeqSeqStringLessThan
  #define SEQSEQINTEQUALstring "SeqSeqStringLessThan"
  #define SEQCOMPAR_SWAP SeqSeqStringGreaterThan
  #define COMPAREQUALS(a,b) (a < b)
  #define EQUALShtml &lt;
  #define EQUALSstring "<"
  #define EQUALSstringDBC "lexLT"
  // #define PAIRWISEINTEQUAL PairwiseStringLessThan
#elif defined(GREATERTHAN)
  #define SEQSEQINTEQUAL SeqSeqIntGreaterThan
  #define SEQSEQINTEQUALstring "SeqSeqIntGreaterThan"
  #define SEQCOMPAR_SWAP SeqSeqIntLessThan
  #define COMPAREQUALS(a,b) (a > b)
  #define EQUALShtml &gt;
  #define EQUALSstring ">"
  #define EQUALSstringDBC "lexGT"
  #define PAIRWISEINTEQUAL PairwiseIntGreaterThan
#elif defined(GREATERTHANFLOAT)
  #define SEQSEQINTEQUAL SeqSeqFloatGreaterThan
  #define SEQSEQINTEQUALstring "SeqSeqFloatGreaterThan"
  #define SEQCOMPAR_SWAP SeqSeqFloatLessThan
  #define COMPAREQUALS(a,b) (a > b)
  #define EQUALShtml &gt;
  #define EQUALSstring ">"
  #define EQUALSstringDBC "lexGT"
  #define PAIRWISEINTEQUAL PairwiseFloatGreaterThan
#elif defined(GREATERTHANSTRING)
  #define SEQSEQINTEQUAL SeqSeqStringGreaterThan
  #define SEQSEQINTEQUALstring "SeqSeqStringGreaterThan"
  #define SEQCOMPAR_SWAP SeqSeqStringLessThan
  #define COMPAREQUALS(a,b) (a > b)
  #define EQUALShtml &gt;
  #define EQUALSstring ">"
  #define EQUALSstringDBC "lexGT"
  // #define PAIRWISEINTEQUAL PairwiseStringGreaterThan
#elif defined(LESSEQUAL)
  #define SEQSEQINTEQUAL SeqSeqIntLessEqual
  #define SEQSEQINTEQUALstring "SeqSeqIntLessEqual"
  #define SEQCOMPAR_SWAP SeqSeqIntGreaterEqual
  #define COMPAREQUALS(a,b) (a <= b)
  #define EQUALShtml &le;
  #define EQUALSstring "<="
  #define EQUALSstringDBC "lexLTE"
  #define PAIRWISEINTEQUAL PairwiseIntLessEqual
#elif defined(LESSEQUALFLOAT)
  #define SEQSEQINTEQUAL SeqSeqFloatLessEqual
  #define SEQSEQINTEQUALstring "SeqSeqFloatLessEqual"
  #define SEQCOMPAR_SWAP SeqSeqFloatGreaterEqual
  #define COMPAREQUALS(a,b) (a <= b)
  #define EQUALShtml &le;
  #define EQUALSstring "<="
  #define EQUALSstringDBC "lexLTE"
  #define PAIRWISEINTEQUAL PairwiseFloatLessEqual
#elif defined(LESSEQUALSTRING)
  #define SEQSEQINTEQUAL SeqSeqStringLessEqual
  #define SEQSEQINTEQUALstring "SeqSeqStringLessEqual"
  #define SEQCOMPAR_SWAP SeqSeqStringGreaterEqual
  #define COMPAREQUALS(a,b) (a <= b)
  #define EQUALShtml &le;
  #define EQUALSstring "<="
  #define EQUALSstringDBC "lexLTE"
  // #define PAIRWISEINTEQUAL PairwiseStringLessEqual
#elif defined(GREATEREQUAL)
  #define SEQSEQINTEQUAL SeqSeqIntGreaterEqual
  #define SEQSEQINTEQUALstring "SeqSeqIntGreaterEqual"
  #define SEQCOMPAR_SWAP SeqSeqIntLessEqual
  #define COMPAREQUALS(a,b) (a >= b)
  #define EQUALShtml &ge;
  #define EQUALSstring ">="
  #define EQUALSstringDBC "lexGTE"
  #define PAIRWISEINTEQUAL PairwiseIntGreaterEqual
#elif defined(GREATEREQUALFLOAT)
  #define SEQSEQINTEQUAL SeqSeqFloatGreaterEqual
  #define SEQSEQINTEQUALstring "SeqSeqFloatGreaterEqual"
  #define SEQCOMPAR_SWAP SeqSeqFloatLessEqual
  #define COMPAREQUALS(a,b) (a >= b)
  #define EQUALShtml &ge;
  #define EQUALSstring ">="
  #define EQUALSstringDBC "lexGTE"
  #define PAIRWISEINTEQUAL PairwiseFloatGreaterEqual
#elif defined(GREATEREQUALSTRING)
  #define SEQSEQINTEQUAL SeqSeqStringGreaterEqual
  #define SEQSEQINTEQUALstring "SeqSeqStringGreaterEqual"
  #define SEQCOMPAR_SWAP SeqSeqStringLessEqual
  #define COMPAREQUALS(a,b) (a >= b)
  #define EQUALShtml &ge;
  #define EQUALSstring ">="
  #define EQUALSstringDBC "lexGTE"
  // #define PAIRWISEINTEQUAL PairwiseStringGreaterEqual
#endif

#if defined (EQUAL) || defined(EQUALFLOAT) || defined (EQUALSTRING)
  #define EQUAL_OP
#elif defined (LESSTHAN) || defined (LESSTHANFLOAT) || defined (LESSTHANSTRING)
  #define LESSTHAN_OP
#elif defined (GREATERTHAN) || defined (GREATERTHANFLOAT) || defined (GREATERTHANSTRING)
  #define GREATERTHAN_OP
#elif defined (LESSEQUAL) || defined (LESSEQUALFLOAT) || defined(LESSEQUALSTRING)
  #define LESSEQUAL_OP
#elif defined (GREATEREQUAL) || defined (GREATEREQUALFLOAT) || defined(GREATEREQUALSTRING)
  #define GREATEREQUAL_OP
#endif

// ***** This file is automatically generated from SeqComparison.java.jpp

package daikon.inv.binary.twoSequence;

import daikon.*;
import daikon.inv.*;
import daikon.suppress.*;
import daikon.derive.binary.*;
import daikon.Quantify.QuantFlags;

import plume.*;
import java.util.logging.Logger;
import java.util.*;

/*>>>
import org.checkerframework.checker.interning.qual.*;
import org.checkerframework.checker.lock.qual.*;
import org.checkerframework.checker.nullness.qual.*;
import org.checkerframework.dataflow.qual.*;
import typequals.*;
*/


/**
 * Represents invariants between two sequences of PRIMITIVE values.  If order
 * matters for each variable (which it does by default), then the
 * sequences are compared lexically.
 * Prints as <code>x[] EQUALShtml y[] lexically</code>.
 *
#if (defined(EQUAL) || defined(EQUALFLOAT) || defined(EQUALSTRING))
 * If order doesn't matter for each variable, then the sequences
 * are compared to see if they are set equivalent.  Prints as
 * <code>x[] == y[]</code>.
 *
#endif
 * If the auxiliary information (e.g., order matters)
 * doesn't match between two variables, then this invariant cannot
 * apply to those variables.
 **/
public class SEQSEQINTEQUAL
  extends SUPERCLASS
  implements Comparison
{
  // We are Serializable, so we specify a version to allow changes to
  // method signatures without breaking serialization.  If you add or
  // remove fields, you should change this number to the current date.
  static final long serialVersionUID = 20030822L;

  // Variables starting with dkconfig_ should only be set via the
  // daikon.config.Configuration interface.
  /**
   * Boolean.  True iff SEQSEQINTEQUAL invariants should be considered.
   **/
  public static boolean dkconfig_enabled = Invariant.invariantEnabledDefault;

  /**
   * Debugging logger.
   **/
  static final Logger debug = Logger.getLogger ("daikon.inv.binary.twoSequence." + SEQSEQINTEQUALstring);

  @SuppressWarnings("interning")  // bug with generics
  static Comparator<PRIMITIVE[]> comparator = ARRAYCOMPARATOR;

  boolean orderMatters;

  protected SEQSEQINTEQUAL(PptSlice ppt, boolean order) {
    super(ppt);
    orderMatters = order;
  }

  protected /*@Prototype*/ SEQSEQINTEQUAL(boolean order) {
    super();
    orderMatters = order;
  }

  #if !(defined(EQUAL) || defined(EQUALFLOAT) || defined(EQUALSTRING))
  protected SEQSEQINTEQUAL(SEQCOMPAR_SWAP seq_swap) {
    super(seq_swap.ppt);
    orderMatters = seq_swap.orderMatters;
  }

  #endif

  private static /*@Prototype*/ SEQSEQINTEQUAL proto = new /*@Prototype*/ SEQSEQINTEQUAL (true);

  /** Returns the prototype invariant for SEQSEQINTEQUAL **/
  public static /*@Prototype*/ SEQSEQINTEQUAL get_proto() {
    return (proto);
  }

  /** Returns whether or not this invariant is enabled **/
  public boolean enabled() {
    return dkconfig_enabled;
  }

  /** Non-Equal SeqComparison is only valid on integral types **/
  public boolean instantiate_ok (VarInfo[] vis) {

    if (!valid_types (vis)) {
      return false;
    }

    VarInfo var1 = vis[0];
    VarInfo var2 = vis[1];
    ProglangType type1 = var1.type;
    ProglangType type2 = var2.type;


    #if !(defined(EQUAL) || defined(EQUALFLOAT) || defined(EQUALSTRING))
      // This intentonally checks dimensions(), not pseudoDimensions.
      boolean only_eq = (! ((type1.dimensions() == 1)
                            && type1.BASE_IS_TYPE
                            && (type2.dimensions() == 1)
                            && type2.BASE_IS_TYPE));
      if (only_eq) {
        return false;
      }

      // non equality comparisons don't make sense if the arrays aren't ordered
      if (!var1.aux.hasOrder()
        || !var2.aux.hasOrder())
        return false;

    #endif

    return true;
  }

  /** Instantiates the invariant on the specified slice **/
  protected SEQSEQINTEQUAL instantiate_dyn (/*>>> @Prototype SEQSEQINTEQUAL this,*/ PptSlice slice) {
    boolean has_order = slice.var_infos[0].aux.hasOrder()
                      && slice.var_infos[1].aux.hasOrder();
    return new SEQSEQINTEQUAL(slice, has_order);
  }

  protected Invariant resurrect_done_swapped() {
    #if (defined(EQUAL) || defined(EQUALFLOAT) || defined(EQUALSTRING))
    return this;
    #else
    return new SEQCOMPAR_SWAP(this);
    #endif
  }

  public String repr(/*>>>@GuardSatisfied SEQSEQINTEQUAL this*/) {
    return SEQSEQINTEQUALstring + varNames() + ": "
      + ",orderMatters=" + orderMatters
      + ",enoughSamples=" + enoughSamples()
      ;
  }

  /*@SideEffectFree*/ public String format_using(/*>>>@GuardSatisfied SEQSEQINTEQUAL this,*/ OutputFormat format) {
    // System.out.println("Calling " + SEQSEQINTEQUALstring + ".format for: " + repr());

    if (format == OutputFormat.SIMPLIFY) {
      return format_simplify();
    }

    if (format == OutputFormat.DAIKON) {
      String name1 = var1().name_using(format);
      String name2 = var2().name_using(format);
      #if (! (defined(EQUAL) || defined(EQUALFLOAT) || defined(EQUALSTRING)))
      String lexically = (var1().aux.hasOrder()
                          ? " (lexically)"
                          : "");
      return name1 + " " + EQUALSstring + " " + name2 + lexically;
      #else
      return name1 + " " + EQUALSstring + " " + name2;
      #endif
    }

    if (format == OutputFormat.CSHARPCONTRACT) {
      String name1 = var1().csharp_collection_string();
      String name2 = var2().csharp_collection_string();

      #if (! (defined(EQUAL) || defined(EQUALFLOAT) || defined(EQUALSTRING)))
      if (var1().aux.hasOrder()) {
        String dbc = "L" + (EQUALSstringDBC).substring(1);
        return name1 + "." + dbc + "(" + name2 + ")";
      } else {
        return "\"SeqComparison.java.jpp: sequence comparison does not apply to unordered collections unimplemented\" != null)"; // interned
      }
      #else

      String[] split1 = var1().csharp_array_split();
      String[] split2 = var2().csharp_array_split();
      // Pairwise equal.
      return "Contract.ForAll(0, " + split1[0] + ".Count(), i => " + split1[0] + "[i]" + split1[1] + ".Equals(" + split2[0] + "[i]" + split2[1] + "))";
      #endif

    }


    if (format.isJavaFamily()) {
      String name1 = var1().name_using(format);
      String name2 = var2().name_using(format);
      #if (! (defined(EQUAL) || defined(EQUALFLOAT) || defined(EQUALSTRING)))
      return "daikon.Quant." + (var1().aux.hasOrder()
                                ? EQUALSstringDBC
                                : "setEqual" )
        + "(" + name1 + ", " + name2 + ")";
      #else
      return "daikon.Quant." + EQUALSstringDBC + "(" + name1 + ", " + name2 + ")";
      #endif
    }

    return format_unimplemented(format);
  }

<<<<<<< HEAD
  public String format_simplify(/*>>>@GuardSatisfied SEQSEQINTEQUAL this*/) {
    if (Invariant.dkconfig_simplify_define_predicates)
=======
  public String format_simplify() {
    if (Invariant.dkconfig_simplify_define_predicates) {
>>>>>>> 82b0aa3f
      return format_simplify_defined();
    } else {
      return format_simplify_explicit();
    }
  }

  private String format_simplify_defined(/*>>>@GuardSatisfied SEQSEQINTEQUAL this*/) {
    String[] var1_name = var1().simplifyNameAndBounds();
    String[] var2_name = var2().simplifyNameAndBounds();
    if (var1_name == null || var2_name == null) {
      return "format_simplify can't handle one of these sequences: "
        + format();
    }
    return "(|lexical-" + EQUALSstring + "| " +
      var1_name[0] + " " + var1_name[1] + " " + var1_name[2] + " " +
      var2_name[0] + " " + var2_name[1] + " " + var2_name[2] + ")";
  }

  private String format_simplify_explicit(/*>>>@GuardSatisfied SEQSEQINTEQUAL this*/)  {
    #if (defined(EQUAL) || defined(EQUALSTRING) || defined(EQUALFLOAT))
      // A simple case: if two sequences are lexically equal iff they
      // are elementwise equal.
      String[] form = VarInfo.simplify_quantify (QuantFlags.element_wise(),
                                                 var1(), var2());
      return form[0] +
        "(EQ " + form[1] + " " + form[2] + ")" + form[3];
    #else
      String classname = this.getClass().toString().substring(6);
      return "warning: method " + classname
        + ".format_simplify_explicit() needs to be implemented: " + format();
    #endif
  }

  public InvariantStatus check_modified(PRIMITIVE /*@Interned*/ [] v1, PRIMITIVE /*@Interned*/ [] v2, int count) {
    /// This does not do the right thing; I really want to avoid comparisons
    /// if one is missing, but not if one is zero-length.
    // // Don't make comparisons with empty arrays.
    // if ((v1.length == 0) || (v2.length == 0)) {
    //   return;
    // }

    int comparison = 0;
    if (orderMatters) {
      // Standard element wise comparison
       comparison = comparator.compare(v1, v2);
    } else {
      // Do a double subset comparison
      comparison = ELEM_MATCH_COMPARE(v1, v2) ? 0 : -1;
    }

    if (! COMPAREQUALS(comparison,0) ) {
      return InvariantStatus.FALSIFIED;
    }
    return InvariantStatus.NO_CHANGE;
  }

  public InvariantStatus add_modified(PRIMITIVE /*@Interned*/ [] v1, PRIMITIVE /*@Interned*/ [] v2, int count) {
    if (logDetail()) {
      log ("add_modified (%s, %s)", ArraysMDE.toString(v1), ArraysMDE.toString(v2));
    }
        return check_modified(v1, v2, count);
  }

  protected double computeConfidence() {
#if (defined(EQUAL) || defined(EQUALFLOAT) || defined(EQUALSTRING))
    // It's an equality invariant
    if (ppt.num_samples() == 0) {
      return Invariant.CONFIDENCE_UNJUSTIFIED;
    } else {
      return Invariant.CONFIDENCE_JUSTIFIED;
    }
#else
    return 1 - Math.pow(.5, ppt.num_values());
#endif
  }

  // For Comparison interface
  public double eq_confidence() {
    #if (defined(EQUAL) || defined(EQUALFLOAT) || defined(EQUALSTRING))
      return getConfidence();
    #else
      return Invariant.CONFIDENCE_NEVER;
    #endif
  }

  /*@Pure*/ public boolean isSameFormula(Invariant o) {
    return true;
  }

  /*@Pure*/ public boolean isExclusiveFormula(Invariant o) {
    return false;
  }

  /**
   *  Since this invariant can be a postProcessed equality, we have to
   *  handle isObvious especially to avoid circular isObvious
   *  relations.
   **/
  /*@Pure*/
  public /*@Nullable*/ DiscardInfo isObviousStatically_SomeInEquality() {
    if (var1().equalitySet == var2().equalitySet) {
      return isObviousStatically (this.ppt.var_infos);
    } else {
      return super.isObviousStatically_SomeInEquality();
    }
  }

  /**
   *  Since this invariant can be a postProcessed equality, we have to
   *  handle isObvious especially to avoid circular isObvious
   *  relations.
   **/
  /*@Pure*/
  public /*@Nullable*/ DiscardInfo isObviousDynamically_SomeInEquality() {
    if (logOn()) {
      log ("Considering dynamically_someInEquality");
    }
    if (var1().equalitySet == var2().equalitySet) {
      return isObviousDynamically (this.ppt.var_infos);
    } else {
      return super.isObviousDynamically_SomeInEquality();
    }
  }

  /*@Pure*/
  public /*@Nullable*/ DiscardInfo isObviousStatically(VarInfo[] vis) {
    #ifdef NUMERIC
      VarInfo var1 = vis[0];
      VarInfo var2 = vis[1];
      DiscardInfo di;
      di = SUBSEQUENCE.isObviousSubSequence(this, var1, var2);
      if (di == null) {
        di = SUBSEQUENCE.isObviousSubSequence(this, var2, var1);
      }
      if (di != null) {
        return di;
      }
    #endif
    return super.isObviousStatically (vis);
  }

  /*@Pure*/
  public /*@Nullable*/ DiscardInfo isObviousDynamically(VarInfo[] vis) {
    DiscardInfo super_result = super.isObviousDynamically(vis);
    if (super_result != null) {
      return super_result;
    }
    assert ppt != null;

    #ifdef NUMERIC

      Debug debug = new Debug (getClass(), ppt, vis);

      if (logOn()) {
        debug.log ("Checking IsObviousDynamically");
      }

      // Check to see if the same Pairwise invariant exists
      DiscardInfo di = new DiscardInfo (this, DiscardCode.obvious, "");
      if (ppt.parent.check_implied (di, vis[0], vis[1],
                                              PAIRWISEINTEQUAL.get_proto())) {
        di.add_implied_vis (vis);
        return (di);
      }

      // If either variable is a subsequence and the original arrays
      // are related elementwise this isn't interesting
      VarInfo v1 = vis[0];
      VarInfo v2 = vis[1];
      VarInfo arr1 = v1;
      VarInfo arr2 = v2;
      if (v1.derived instanceof SEQ_SUBSEQUENCE) {
        arr1 = ((SEQ_SUBSEQUENCE) v1.derived).seqvar();
      }
      if (v2.derived instanceof SEQ_SUBSEQUENCE) {
        arr2 = ((SEQ_SUBSEQUENCE) v2.derived).seqvar();
      }
      if (!isEqual() && ((arr1 != v1) || (arr2 != v2))) {
        VarInfo[] avis = new VarInfo [] {arr1, arr2};
        PptSlice slice = this.ppt.parent.findSlice_unordered (avis);
        if (slice != null) {
          PAIRWISECOMP_EQ picEQ = PAIRWISECOMP_EQ.find(slice);
          if (picEQ != null) {
            return new DiscardInfo(this, DiscardCode.obvious, "Implied by " + picEQ.format());
          }
          PAIRWISECOMP_LT picLT = PAIRWISECOMP_LT.find(slice);
          if (picLT != null) {
            return new DiscardInfo(this, DiscardCode.obvious, "Implied by " + picLT.format());
          }
          PAIRWISECOMP_GT picGT = PAIRWISECOMP_GT.find(slice);
          if (picGT != null) {
            return new DiscardInfo(this, DiscardCode.obvious, "Implied by " + picGT.format());
          }
          PAIRWISECOMP_LE picLE = PAIRWISECOMP_LE.find(slice);
          if (picLE != null) {
            return new DiscardInfo(this, DiscardCode.obvious, "Implied by " + picLE.format());
          }
          PAIRWISECOMP_GE picGE = PAIRWISECOMP_GE.find(slice);
          if (picGE != null) {
            return new DiscardInfo(this, DiscardCode.obvious, "Implied by " + picGE.format());
          }
        }
      }

      // Similarly, if either variable is a subsequence and the original
      // arrays are related lexically this isn't interesting
      if ((arr1 != v1) || (arr2 != v2)) {
        if (arr1 == arr2) {
          debug.log ("Obvious Dynamic- subsequence from same array");
          return new DiscardInfo(this, DiscardCode.obvious, "Supersequences are related lexically");
        }
        VarInfo[] avis = {arr1, arr2};
        debug.log ("looking for " + avis[0].name()
             + " " + avis[1].name());
        PptSlice slice = this.ppt.parent.findSlice_unordered (avis);
        debug.log ("Found ppt " + slice);
        if (slice != null) {
          for (Invariant inv : slice.invs) {
            debug.log ("-- invariant " + inv.format());
          }
          Invariant inv;
          inv = SEQSEQ_EQ.find(slice);
          if (inv != null) {
            if (logOn()) {
              debug.log ("Obvious Dynamic from " + inv.format() + "(" + inv.getClass() + ")");
            }
            return new DiscardInfo(this, DiscardCode.obvious, "Implied by " + inv.format());
          }
          inv = SEQSEQ_LT.find(slice);
          if (inv != null) {
            if (logOn()) {
              debug.log ("Obvious Dynamic from " + inv.format() + "(" + inv.getClass() + ")");
            }
            return new DiscardInfo(this, DiscardCode.obvious, "Implied by " + inv.format());
          }
          inv = SEQSEQ_GT.find(slice);
          if (inv != null) {
            if (logOn()) {
              debug.log ("Obvious Dynamic from " + inv.format() + "(" + inv.getClass() + ")");
            }
            return new DiscardInfo(this, DiscardCode.obvious, "Implied by " + inv.format());
          }
          inv = SEQSEQ_LE.find(slice);
          if (inv != null) {
            if (logOn()) {
              debug.log ("Obvious Dynamic from " + inv.format() + "(" + inv.getClass() + ")");
            }
            return new DiscardInfo(this, DiscardCode.obvious, "Implied by " + inv.format());
          }
          inv = SEQSEQ_GE.find(slice);
          if (inv != null) {
            if (logOn()) {
              debug.log ("Obvious Dynamic from " + inv.format() + "(" + inv.getClass() + ")");
            }
            return new DiscardInfo(this, DiscardCode.obvious, "Implied by " + inv.format());
          }
        }
      }

      // Check to see if these variables are obviously related
      if (v1.isDerived() || v2.isDerived()) {
        if (SUBSEQUENCE.isObviousSubSequenceDynamically (this, v1, v2)
          || SUBSEQUENCE.isObviousSubSequenceDynamically (this, v2, v1)) {
          if (logOn()) {
            debug.log ("Obvious SubSequence Dynamically");
          }
          assert ppt != null;
          return new DiscardInfo(this, DiscardCode.obvious, "Both vars are derived and one is a subsequence "
                                 + "of the other");
        }
      }

    #endif
    return null;
  }

  public void repCheck() {
    super.repCheck();
    /*
      This code is no longer needed now that the can_be_x's are gone
    if (! (this.can_be_eq || this.can_be_lt || this.can_be_gt)
        && ppt.num_samples() != 0) {
      System.err.println (this.repr());
      System.err.println (this.ppt.num_samples());
      throw new Error();
    }
    */
  }

  /*@Pure*/ public boolean isEqual() {
    #if (defined(EQUAL) || defined(EQUALFLOAT) || defined(EQUALSTRING))
    return true;
    #else
    return false;
    #endif
  }

  // Look up a previously instantiated invariant.
  public static /*@Nullable*/ SEQSEQINTEQUAL find(PptSlice ppt) {
    assert ppt.arity() == 2;
    for (Invariant inv : ppt.invs) {
      if (inv instanceof SEQSEQINTEQUAL) {
        return (SEQSEQINTEQUAL) inv;
      }
    }
    return null;
  }

  /**
   * Returns a list of non-instantiating suppressions for this invariant.
   */
  /*@Pure*/
  public /*@Nullable*/ NISuppressionSet get_ni_suppressions() {
    return (suppressions);
  }

  /** Definition of this invariant (the suppressee) **/
  private static NISuppressee suppressee
    = new NISuppressee (SEQSEQINTEQUAL.class, 2);

  #if defined(PAIRWISEINTEQUAL)
    // Suppressor definitions (used in suppressions below)
    private static NISuppressor
      v1_pw_v2 = new NISuppressor (0, 1, PAIRWISEINTEQUAL.class);

    private static NISuppressionSet suppressions =
      new NISuppressionSet (new NISuppression[] {
        // pairwise => lexical
        new NISuppression (v1_pw_v2, suppressee),
      });
  #else
    private static /*@Nullable*/ NISuppressionSet suppressions = null;
  #endif
}<|MERGE_RESOLUTION|>--- conflicted
+++ resolved
@@ -428,13 +428,8 @@
     return format_unimplemented(format);
   }
 
-<<<<<<< HEAD
   public String format_simplify(/*>>>@GuardSatisfied SEQSEQINTEQUAL this*/) {
-    if (Invariant.dkconfig_simplify_define_predicates)
-=======
-  public String format_simplify() {
     if (Invariant.dkconfig_simplify_define_predicates) {
->>>>>>> 82b0aa3f
       return format_simplify_defined();
     } else {
       return format_simplify_explicit();
