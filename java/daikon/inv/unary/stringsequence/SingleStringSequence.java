--- conflicted
+++ resolved
@@ -37,12 +37,8 @@
         && vis[0].file_rep_type.isArray());
   }
 
-<<<<<<< HEAD
-  public VarInfo var(/*>>>@GuardSatisfied @UnknownInitialization(SingleStringSequence.class) @Raw(SingleStringSequence.class) SingleStringSequence this*/) {
-=======
   public VarInfo var(
-      /*>>>@UnknownInitialization(SingleStringSequence.class) @Raw(SingleStringSequence.class) SingleStringSequence this*/ ) {
->>>>>>> 54e4136f
+      /*>>>@GuardSatisfied @UnknownInitialization(SingleStringSequence.class) @Raw(SingleStringSequence.class) SingleStringSequence this*/ ) {
     return ppt.var_infos[0];
   }
 
