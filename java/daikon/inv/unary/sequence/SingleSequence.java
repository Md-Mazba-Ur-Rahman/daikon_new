--- conflicted
+++ resolved
@@ -41,12 +41,8 @@
     super();
   }
 
-<<<<<<< HEAD
-  public VarInfo var(/*>>>@GuardSatisfied @UnknownInitialization(SingleSequence.class) @Raw(SingleSequence.class) SingleSequence this*/) {
-=======
   public VarInfo var(
-      /*>>>@UnknownInitialization(SingleSequence.class) @Raw(SingleSequence.class) SingleSequence this*/ ) {
->>>>>>> 54e4136f
+      /*>>>@GuardSatisfied @UnknownInitialization(SingleSequence.class) @Raw(SingleSequence.class) SingleSequence this*/ ) {
     return ppt.var_infos[0];
   }
 }