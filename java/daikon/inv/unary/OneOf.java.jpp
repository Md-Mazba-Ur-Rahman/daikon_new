--- conflicted
+++ resolved
@@ -2143,13 +2143,8 @@
     = new LinkedHashMap<Long,Long>();
   private static long next_dummy_hashcode = 1001;
 
-<<<<<<< HEAD
   private long get_hashcode_val (/*>>>@GuardSatisfied ONEOFSCALAR this,*/ long hashcode) {
-    if (!dkconfig_omit_hashcode_values_Simplify)
-=======
-  private long get_hashcode_val (long hashcode) {
     if (!dkconfig_omit_hashcode_values_Simplify) {
->>>>>>> 82b0aa3f
       return hashcode;
     }
 
