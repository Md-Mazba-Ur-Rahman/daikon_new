--- conflicted
+++ resolved
@@ -54,13 +54,8 @@
   }
 
   /** return description of invariant.  Only Daikon format is implemented **/
-<<<<<<< HEAD
   /*@SideEffectFree*/ public String format_using(/*>>>@GuardSatisfied PrintableString this,*/ OutputFormat format) {
-    if (format == OutputFormat.DAIKON)
-=======
-  /*@SideEffectFree*/ public String format_using(OutputFormat format) {
     if (format == OutputFormat.DAIKON) {
->>>>>>> 54e4136f
       return var().name() + " is printable";
     } else {
       return format_unimplemented(format);
