package daikon.inv.unary.scalar;

import daikon.*;
import daikon.derive.unary.SequenceLength;
import daikon.inv.*;
import java.util.Iterator;
import plume.*;

/*>>>
import org.checkerframework.checker.lock.qual.*;
import org.checkerframework.checker.nullness.qual.*;
import org.checkerframework.dataflow.qual.*;
import typequals.*;
*/

/**
 * Represents the invariant <code>x == r (mod m)</code> where <code>x</code>
 * is a long scalar variable, <code>r</code> is the (constant) remainder,
 * and <code>m</code> is the (constant) modulus.
 **/
public class Modulus extends SingleScalar {
  // We are Serializable, so we specify a version to allow changes to
  // method signatures without breaking serialization.  If you add or
  // remove fields, you should change this number to the current date.
  static final long serialVersionUID = 20030822L;

  // Variables starting with dkconfig_ should only be set via the
  // daikon.config.Configuration interface.
  /**
   * Boolean.  True iff Modulus invariants should be considered.
   **/
  public static boolean dkconfig_enabled = false;

  long modulus = 0;
  long remainder = 0;

  // An arbitrarily-chosen value used for computing the differences among
  // all the values.  Arbitrary initial value 2222 will be replaced by the
  // first actual value seen.
  long value1 = 2222;
  // used for initializing value1
  boolean no_samples_seen = true;

  private Modulus(PptSlice ppt) {
    super(ppt);
  }

  private /*@Prototype*/ Modulus() {
    super();
  }

  private static /*@Prototype*/ Modulus proto = new /*@Prototype*/ Modulus();

  /** Returns the prototype invariant for Modulus **/
  public static /*@Prototype*/ Modulus get_proto() {
    return (proto);
  }

  /** Returns whether or not this invariant is enabled **/
  public boolean enabled() {
    return dkconfig_enabled;
  }

  /** Modulus is only valid on integral types **/
  public boolean instantiate_ok(VarInfo[] vis) {

    if (!valid_types(vis)) return false;

    return (vis[0].file_rep_type.baseIsIntegral());
  }

  /** Instantiate an invariant on the specified slice **/
  protected Modulus instantiate_dyn(/*>>> @Prototype Modulus this,*/ PptSlice slice) {
    return new Modulus(slice);
  }

<<<<<<< HEAD
  public String repr(/*>>>@GuardSatisfied Modulus this*/) {
    return "Modulus" + varNames() + ": "
      + "modulus=" + modulus + ",remainder=" + remainder;
=======
  public String repr() {
    return "Modulus" + varNames() + ": " + "modulus=" + modulus + ",remainder=" + remainder;
>>>>>>> 54e4136f
  }

  /*@SideEffectFree*/ public String format_using(/*>>>@GuardSatisfied Modulus this,*/ OutputFormat format) {
    String name = var().name_using(format);

    if (format == OutputFormat.DAIKON) {
      return var().name() + " == " + remainder + "  (mod " + modulus + ")";
    }

    if (format.isJavaFamily()) {
      name = var().name_using(format);
      if (var().type.isFloat()) {
        return "daikon.Quant.fuzzy.eq(" + name + " % " + modulus + ", " + remainder + ")";
      } else {
        return name + " % " + modulus + " == " + remainder;
      }
    }

    if (format == OutputFormat.CSHARPCONTRACT) {
      return var().csharp_name() + " % " + modulus + " == " + remainder;
    }

    //   if (format == OutputFormat.JAVA
    //     || format == OutputFormat.JML) {
    //   return var().name.name() + " % " + modulus + " == " + remainder;
    //  }

    if (format == OutputFormat.SIMPLIFY) {
      if (modulus > 0) {
        return "(EQ (MOD "
            + var().simplify_name()
            + " "
            + simplify_format_long(modulus)
            + ") "
            + simplify_format_long(remainder)
            + ")";
      } else {
        return format_too_few_samples(format, null);
      }
    }

    return format_unimplemented(format);
  }

  public InvariantStatus check_modified(long value, int count) {
    if (modulus == 1) {
      // We shouldn't ever get to this case; the invariant should have been
      // destroyed instead.
      throw new Error("Modulus = 1");
    } else if (no_samples_seen) {
      return InvariantStatus.NO_CHANGE;
    } else if (value == value1) {
      // no new information, so nothing to do
      return InvariantStatus.NO_CHANGE;
    } else if (modulus == 0) {
      // only one value seen so far
      // REACHABLE?
      if (modulus == 1) {
        return InvariantStatus.FALSIFIED;
      }
    } else {
      long new_modulus_long = Math.abs(MathMDE.gcd(modulus, value1 - value));
      int new_modulus;
      if (new_modulus_long > Integer.MAX_VALUE || (new_modulus_long < Integer.MIN_VALUE)) {
        new_modulus = 1;
      } else {
        new_modulus = (int) new_modulus_long;
        assert new_modulus > 0;
      }
      if (new_modulus != modulus) {
        if (new_modulus == 1) {
          return InvariantStatus.FALSIFIED;
        }
      }
    }
    assert modulus != 1;
    return InvariantStatus.NO_CHANGE;
  }

  public InvariantStatus add_modified(long value, int count) {
    if (modulus == 1) {
      // We shouldn't ever get to this case; the invariant should have been
      // destroyed instead.
      throw new Error("Modulus = 1");
      // assert falsified;
      // // We already know this confidence fails
      // return;
    } else if (no_samples_seen) {
      value1 = value;
      no_samples_seen = false;
      return InvariantStatus.NO_CHANGE;
    } else if (value == value1) {
      // no new information, so nothing to do
      return InvariantStatus.NO_CHANGE;
    } else if (modulus == 0) {
      // only one value seen so far
      long new_modulus = Math.abs(value1 - value);

      if (new_modulus == 1) {
        return InvariantStatus.FALSIFIED;
      }
      modulus = new_modulus;
      remainder = MathMDE.mod_positive(value, modulus);
    } else {
      long new_modulus_long = Math.abs(MathMDE.gcd(modulus, value1 - value));
      int new_modulus;
      if (new_modulus_long > Integer.MAX_VALUE || (new_modulus_long < Integer.MIN_VALUE)) {
        new_modulus = 1;
      } else {
        new_modulus = (int) new_modulus_long;
        assert new_modulus > 0;
      }
      if (new_modulus != modulus) {
        if (new_modulus == 1) {
          return InvariantStatus.FALSIFIED;
        } else {
          remainder = remainder % new_modulus;
          modulus = new_modulus;
        }
      }
    }
    assert modulus != 1;
    return InvariantStatus.NO_CHANGE;
  }

  //  public InvariantStatus check_modified(long value, int count) {}

  protected double computeConfidence() {
    if (modulus == 1) return Invariant.CONFIDENCE_NEVER;
    if (modulus == 0) {
      return Invariant.CONFIDENCE_UNJUSTIFIED;
    }
    double probability_one_elt_modulus = 1 - 1.0 / modulus;
    // return 1 - Math.pow(probability_one_elt_modulus, ppt.num_mod_samples());
    return 1 - Math.pow(probability_one_elt_modulus, ppt.num_samples());
  }

  /*@Pure*/ public boolean isSameFormula(Invariant other) {
    Modulus otherModulus = (Modulus) other;

    boolean thisMeaningless = (modulus == 0 || modulus == 1);
    boolean otherMeaningless = (otherModulus.modulus == 0 || otherModulus.modulus == 1);

    if (thisMeaningless && otherMeaningless) {
      return true;
    } else {
      return (modulus != 1)
          && (modulus != 0)
          && (modulus == otherModulus.modulus)
          && (remainder == otherModulus.remainder);
    }
  }

  /*@Pure*/ public boolean isExclusiveFormula(Invariant other) {
    if ((modulus == 0) || (modulus == 1)) return false;

    // Weak test, can be strengthened.
    //  * x = 1 mod 4  is exclusive with  x = 6 mod 8
    //  * x = 1 mod 4  is exclusive with  x = 0 mod 2
    //  * x = 0 mod 4  is exclusive with  1 <= x <= 3
    if (other instanceof Modulus) {
      return ((modulus == ((Modulus) other).modulus) && (remainder != ((Modulus) other).remainder));
    } else if (other instanceof NonModulus) {
      return ((NonModulus) other).hasModulusRemainder(modulus, remainder);
    }

    return false;
  }

  // Look up a previously instantiated invariant.
  public static /*@Nullable*/ Modulus find(PptSlice ppt) {
    assert ppt.arity() == 1;
    for (Invariant inv : ppt.invs) {
      if (inv instanceof Modulus) return (Modulus) inv;
    }
    return null;
  }

  /**
   * Checks to see if this is obvious over the specified variables.
   * Implements the following checks:
   * <pre>
   *    size(x[]) = r (mod m) &rArr; size(x[])-1 = (r-1) (mod m)
   * </pre>
   **/
  /*@Pure*/
  public /*@Nullable*/ DiscardInfo isObviousDynamically(VarInfo[] vis) {

    // Do not show x-1 = a (mod b).  There must be a different mod
    // invariant over x.  JHP: This should really find the invariant rather
    // than presuming it is true.
    VarInfo x = vis[0];
    if ((x.derived instanceof SequenceLength) && (((SequenceLength) x.derived).shift != 0)) {
      return (new DiscardInfo(
          this,
          DiscardCode.obvious,
          "The invariant "
              + format()
              + " is implied by a mod invariant "
              + "over "
              + x.name()
              + " without the offset"));
    }
    return (null);
  }
}<|MERGE_RESOLUTION|>--- conflicted
+++ resolved
@@ -74,14 +74,8 @@
     return new Modulus(slice);
   }
 
-<<<<<<< HEAD
   public String repr(/*>>>@GuardSatisfied Modulus this*/) {
-    return "Modulus" + varNames() + ": "
-      + "modulus=" + modulus + ",remainder=" + remainder;
-=======
-  public String repr() {
     return "Modulus" + varNames() + ": " + "modulus=" + modulus + ",remainder=" + remainder;
->>>>>>> 54e4136f
   }
 
   /*@SideEffectFree*/ public String format_using(/*>>>@GuardSatisfied Modulus this,*/ OutputFormat format) {
