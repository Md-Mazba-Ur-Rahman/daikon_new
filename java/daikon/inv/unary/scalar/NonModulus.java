package daikon.inv.unary.scalar;

import daikon.*;
import daikon.inv.*;
import java.util.*;
import plume.*;

/*>>>
import org.checkerframework.checker.lock.qual.*;
import org.checkerframework.dataflow.qual.*;
import typequals.*;
*/

/**
 * Represents long scalars that are never equal to <code>r (mod m)</code>
 * where all other numbers in the same range (i.e., all the values that
 * <code>x</code> doesn't take from <code>min(x)</code> to
 * <code>max(x)</code>) are equal to <code>r (mod m)</code>.
 * Prints as <code>x != r (mod m)</code>, where <code>r</code>
 * is the remainder and <code>m</code> is the modulus.
 **/
public class NonModulus extends SingleScalar {
  // We are Serializable, so we specify a version to allow changes to
  // method signatures without breaking serialization.  If you add or
  // remove fields, you should change this number to the current date.
  static final long serialVersionUID = 20020122L;

  // Variables starting with dkconfig_ should only be set via the
  // daikon.config.Configuration interface.
  /**
   * Boolean.  True iff NonModulus invariants should be considered.
   **/
  public static boolean dkconfig_enabled = false;

  // Set elements = new HashSet();
  SortedSet<Long> elements = new TreeSet<Long>();

  private long modulus = 0;
  private long remainder = 0;
  // The next two variables indicate whether the "modulus" and "result"
  // fields are up to date.
  // Indicates that no nonmodulus has been found; maybe with more
  // samples, one will appear.
  private boolean no_result_yet = false;
  // We don't continuously keep the modulus and remainder field up to date.
  // This indicates whether it is.
  private boolean results_accurate = false;

  private NonModulus(PptSlice ppt) {
    super(ppt);
  }

  private /*@Prototype*/ NonModulus() {
    super();
  }

  private static /*@Prototype*/ NonModulus proto = new /*@Prototype*/ NonModulus();

  /** Returns the prototype invariant for NonModulus **/
  public static /*@Prototype*/ NonModulus get_proto() {
    return proto;
  }

  /** NonModulus is only valid on integral types **/
  public boolean instantiate_ok(VarInfo[] vis) {

    if (!valid_types(vis)) return false;

    return (vis[0].file_rep_type.baseIsIntegral());
  }

  /** Returns whether or not this invariant is enabled **/
  public boolean enabled() {
    return dkconfig_enabled;
  }

  /** instantiate an invariant on the specified slice **/
  protected NonModulus instantiate_dyn(/*>>> @Prototype NonModulus this,*/ PptSlice slice) {
    return new NonModulus(slice);
  }

  /*@SideEffectFree*/ public NonModulus clone(/*>>>@GuardSatisfied NonModulus this*/) {
    NonModulus result = (NonModulus) super.clone();
    result.elements = new TreeSet<Long>(this.elements);
    return result;
  }

  public String repr(/*>>>@GuardSatisfied NonModulus this*/) {
    return "NonModulus" + varNames() + ": " + "m=" + modulus + ",r=" + remainder;
  }

  /*@SideEffectFree*/ public String format_using(
      /*>>>@GuardSatisfied NonModulus this,*/ OutputFormat format) {
    updateResults();
    String name = var().name_using(format);

    if (format == OutputFormat.DAIKON) {
      if (no_result_yet) {
        return name + " != ? (mod ?) ***";
      }
      return name + " != " + remainder + "  (mod " + modulus + ")";
    }

    if (no_result_yet) {
      return format_too_few_samples(format, null);
    }

    if (format.isJavaFamily()) {

      if (var().type.isFloat()) {
        return "daikon.Quant.fuzzy.ne(" + name + " % " + modulus + ", " + remainder + ")";
      } else {
        return name + " % " + modulus + " != " + remainder;
      }
    }

    if (format == OutputFormat.CSHARPCONTRACT) {
      return name + " % " + modulus + " != " + remainder;
    }

    if (format == OutputFormat.SIMPLIFY) {
      return "(NEQ (MOD "
          + var().simplify_name()
          + " "
          + simplify_format_long(modulus)
          + ") "
          + simplify_format_long(remainder)
          + ")";
    }

    return format_unimplemented(format);
  }

  // Set either modulus and remainder, or no_result_yet.
<<<<<<< HEAD
  void updateResults(/*>>>@GuardSatisfied NonModulus this*/) {
    if (results_accurate) return;
=======
  void updateResults() {
    if (results_accurate) {
      return;
    }
>>>>>>> f1d98f58
    if (elements.size() == 0) {
      no_result_yet = true;
    } else {
      // Do I want to communicate back some information about the smallest
      // possible modulus?
      long[] result = MathMDE.nonmodulus_strict_long(elements.iterator());
      if (result == null) {
        no_result_yet = true;
      } else {
        remainder = result[0];
        modulus = result[1];
        no_result_yet = false;
      }
    }
    results_accurate = true;
  }

  public InvariantStatus check_modified(long value, int count) {
    return InvariantStatus.NO_CHANGE;
  }

  // XXX have to deal with flowing this; maybe it should live at all ppts?
  public InvariantStatus add_modified(long value, int count) {
    if (elements.add(Intern.internedLong(value))
        && results_accurate
        && (!no_result_yet)
        && (MathMDE.mod_positive(value, modulus) == remainder)) results_accurate = false;
    return InvariantStatus.NO_CHANGE;
  }

  protected double computeConfidence() {
    updateResults();
    if (no_result_yet) {
      return Invariant.CONFIDENCE_UNJUSTIFIED;
    }
    double probability_one_elt_nonmodulus = 1 - 1.0 / modulus;
    // return 1 - Math.pow(probability_one_elt_nonmodulus, ppt.num_mod_samples());
    return 1 - Math.pow(probability_one_elt_nonmodulus, ppt.num_samples());
  }

  /*@Pure*/ public boolean isSameFormula(Invariant o) {
    NonModulus other = (NonModulus) o;

    updateResults();
    other.updateResults();

    if (no_result_yet && other.no_result_yet) {
      return true;
    } else if (no_result_yet || other.no_result_yet) {
      return false;
    } else {
      return (modulus == other.modulus) && (remainder == other.remainder);
    }
  }

  /** Returns true if this has the given modulus and remainder. **/
  public boolean hasModulusRemainder(long modulus, long remainder) {
    updateResults();
    if (no_result_yet) return false;

    return ((modulus == this.modulus) && (remainder == this.remainder));
  }

  /*@Pure*/ public boolean isExclusiveFormula(Invariant o) {
    updateResults();
    if (no_result_yet) return false;
    if (o instanceof NonModulus) {
      NonModulus other = (NonModulus) o;
      other.updateResults();
      if (other.no_result_yet) return false;
      return ((modulus == other.modulus) && (remainder != other.remainder));
    } else if (o instanceof Modulus) {
      Modulus other = (Modulus) o;
      return ((modulus == other.modulus) && (remainder == other.remainder));
    }

    return false;
  }
}<|MERGE_RESOLUTION|>--- conflicted
+++ resolved
@@ -132,15 +132,10 @@
   }
 
   // Set either modulus and remainder, or no_result_yet.
-<<<<<<< HEAD
   void updateResults(/*>>>@GuardSatisfied NonModulus this*/) {
-    if (results_accurate) return;
-=======
-  void updateResults() {
     if (results_accurate) {
       return;
     }
->>>>>>> f1d98f58
     if (elements.size() == 0) {
       no_result_yet = true;
     } else {
