--- conflicted
+++ resolved
@@ -92,7 +92,7 @@
   }
 
   @Override
-  /*@SideEffectFree*/ public String format_using(OutputFormat format) {
+  /*@SideEffectFree*/ public String format_using(/*>>>@GuardSatisfied IsPointer this,*/ OutputFormat format) {
     String varname = var().name_using(format);
     if (format == OutputFormat.SIMPLIFY) return "(AND)"; // trivially true
     if (format == OutputFormat.JAVA)
@@ -109,21 +109,7 @@
   protected double computeProbability() {
     assert !falsified;
 
-<<<<<<< HEAD
-    @Override
-    /*@SideEffectFree*/ public String format_using(/*>>>@GuardSatisfied IsPointer this,*/ OutputFormat format) {
-      String varname = var().name_using (format);
-      if (format == OutputFormat.SIMPLIFY)
-          return "(AND)";       // trivially true
-      if (format == OutputFormat.JAVA)
-          return "daikon.tools.runtimechecker.Runtime.isWithinPointerRange(" +
-                  varname + ")";
-      else
-          return varname + "  isPointer";
-    }
-=======
     ValueSet.ValueSetScalar vs = (ValueSet.ValueSetScalar) ppt.var_infos[0].get_value_set();
->>>>>>> 54e4136f
 
     if ((!isWithinPointerRange(vs.max())) || (!isWithinPointerRange(vs.min()))) {
       return Invariant.PROBABILITY_UNJUSTIFIED;
