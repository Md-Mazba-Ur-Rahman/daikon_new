package daikon.inv.unary.scalar;

import daikon.*;
import daikon.inv.*;
import daikon.inv.unary.UnaryInvariant;
import plume.*;

/*>>>
import org.checkerframework.checker.initialization.qual.*;
import org.checkerframework.checker.interning.qual.*;
import org.checkerframework.checker.lock.qual.*;
import org.checkerframework.checker.nullness.qual.*;
import typequals.*;
*/

/**
 * Abstract base class used to evaluate single long scalars.
 **/
public abstract class SingleScalar extends UnaryInvariant {
  // We are Serializable, so we specify a version to allow changes to
  // method signatures without breaking serialization.  If you add or
  // remove fields, you should change this number to the current date.
  static final long serialVersionUID = 20020122L;

  protected SingleScalar(PptSlice ppt) {
    super(ppt);
  }

  protected /*@Prototype*/ SingleScalar() {
    super();
  }

<<<<<<< HEAD
  public VarInfo var(/*>>>@GuardSatisfied @UnknownInitialization(SingleScalar.class) @Raw(SingleScalar.class) SingleScalar this*/) {
=======
  public VarInfo var(
      /*>>>@UnknownInitialization(SingleScalar.class) @Raw(SingleScalar.class) SingleScalar this*/ ) {
>>>>>>> 54e4136f
    return ppt.var_infos[0];
  }

  /** Returns whether or not the specified types are valid for unary scalar.
   *  (Static version of method.)
   **/
  public static final boolean valid_types_static(VarInfo[] vis) {
    return ((vis.length == 1) && vis[0].file_rep_type.isScalar());
  }

  /** Returns whether or not the specified types are valid for unary scalar **/
  public final boolean valid_types(VarInfo[] vis) {
    return valid_types_static(vis);
  }

  // Should never be called with modified == ValueTuple.MISSING_NONSENSICAL.
  // Subclasses need not override this except in special cases;
  // just implement @link{add_modified(Object,int)}.
  public InvariantStatus add(/*@Interned*/ Object val, int mod_index, int count) {
    assert !falsified;
    assert (mod_index >= 0) && (mod_index < 2);
    long value = ((Long) val).longValue();
    if (mod_index == 0) {
      return add_unmodified(value, count);
    } else {
      return add_modified(value, count);
    }
  }

  public InvariantStatus check(/*@Interned*/ Object val, int mod_index, int count) {
    assert !falsified;
    assert (mod_index >= 0) && (mod_index < 2);
    long value = ((Long) val).longValue();
    if (mod_index == 0) {
      return check_unmodified(value, count);
    } else {
      return check_modified(value, count);
    }
  }

  /**
   * This method need not check for falsified;
   * that is done by the caller.
   **/
  public abstract InvariantStatus add_modified(long value, int count);

  /**
   * By default, do nothing if the value hasn't been seen yet.
   * Subclasses can override this.
   **/
  public InvariantStatus add_unmodified(long value, int count) {
    // System.out.println("SingleScalar.add_unmodified " + ppt.name() + ": parent=" + ppt.parent);
    return InvariantStatus.NO_CHANGE;
  }

  public abstract InvariantStatus check_modified(long value, int count);

  public InvariantStatus check_unmodified(long value, int count) {
    return InvariantStatus.NO_CHANGE;
  }

  // This has no additional suppression factories beyond those of Invariant.

}

//     def format(self, arg_tuple=None):
//         if arg_tuple == None:
//             if self.var_infos:
//                 arg = self.var_infos[0].name
//             # not sure whether this is the right thing, but oh well
//             else:
//                 arg = "var"
//         else:
//             (arg,) = arg_tuple
//
//         as_base = invariant.format(self, arg)
//         if as_base:
//             return as_base
//
//         suffix = " \t(%d values" % (self.values,)
//         if self.can_be_None:
//             suffix += ", can be None)"
//         else:
//             suffix += ")"
//
//         if self.modulus and self.modulus_justified():
//             return arg + " = %d (mod %d)" % self.modulus + suffix
//         elif self.nonmodulus and self.nonmodulus_justified():
//             return arg + " != %d (mod %d)" % self.nonmodulus + suffix
//
//         nonzero = ((self.min < 0) and (self.max > 0)
//                    and (not self.can_be_zero) and self.nonzero_justified())
//
//         if self.min_justified and self.max_justified:
//             result = " in [%s..%s]" % (self.min, self.max)
//             if nonzero:
//                 result = " nonzero" + result
//             return arg + result + suffix
//         if self.min_justified and (self.min != 0 or not self.nonnegative_obvious):
//             result = "%s >= %s" % (arg, self.min)
//             if nonzero:
//                 result += " and nonzero"
//             return result + suffix
//         if self.max_justified:
//             result = "%s <= %s" % (arg, self.max)
//             if nonzero:
//                 result += " and nonzero"
//             return result + suffix
//         if nonzero:
//             return arg + "!= 0" + suffix
//
//         if self.one_of and not self.can_be_None:
//             return "%s in %s" % (arg, util.format_as_set(self.one_of))
//
//         return arg + " unconstrained" + suffix
//
//     def diff(self, other):
//         # print "diff(single_scalar_numeric_invariant)"
//         inv1 = self
//         inv2 = other
//
//         # If they print the same, then make them compare the same
//         if diffs_same_format(inv1, inv2):
//             return None
//
//         as_base = invariant.diff(inv1, inv2)
//         if as_base:
//             return as_base
//
//         min_missing = ((inv1.min_justified and not inv2.min_justified)
//                        or (inv2.min_justified and not inv1.min_justified))
//         min_different = (inv1.min_justified and inv2.min_justified
//                          and inv1.min != inv2.min)
//         max_missing = ((inv1.max_justified and not inv2.max_justified)
//                        or (inv2.max_justified and not inv1.max_justified))
//         max_different = (inv1.max_justified and inv2.max_justified
//                          and (inv1.max != inv2.max))
//         # print "max_different=%s" % (max_different,), inv1.max_justified, inv2.max_justified, inv1.max, inv2.max
//         nzj1 = inv1.nonzero_justified()
//         nzj2 = inv1.nonzero_justified()
//         zero_different = (nzj1 and not nzj2) or (nzj2 and not nzj1)
//
//         modulus_different = (inv1.modulus != inv2.modulus)
//         nonmodulus_different = (inv1.nonmodulus != inv2.nonmodulus)
//
//         if result == []:
//             return None
//         return string.join(result, ", ")<|MERGE_RESOLUTION|>--- conflicted
+++ resolved
@@ -30,12 +30,8 @@
     super();
   }
 
-<<<<<<< HEAD
-  public VarInfo var(/*>>>@GuardSatisfied @UnknownInitialization(SingleScalar.class) @Raw(SingleScalar.class) SingleScalar this*/) {
-=======
   public VarInfo var(
-      /*>>>@UnknownInitialization(SingleScalar.class) @Raw(SingleScalar.class) SingleScalar this*/ ) {
->>>>>>> 54e4136f
+      /*>>>@GuardSatisfied @UnknownInitialization(SingleScalar.class) @Raw(SingleScalar.class) SingleScalar this*/ ) {
     return ppt.var_infos[0];
   }
 
