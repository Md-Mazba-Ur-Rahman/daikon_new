package daikon.inv;

import daikon.*;
import daikon.split.PptSplitter;
import java.util.logging.Level;
import java.util.logging.Logger;
import plume.*;

/*>>>
import org.checkerframework.checker.formatter.qual.*;
import org.checkerframework.checker.initialization.qual.*;
import org.checkerframework.checker.lock.qual.*;
import org.checkerframework.checker.nullness.qual.*;
import org.checkerframework.dataflow.qual.*;
import typequals.*;
*/

// Here Implication is reimplemented as an extension of the new general
// Joiner class

/**
 * The Implication invariant class is used internally within Daikon to
 * handle invariants that are only true when certain other conditions are
 * also true (splitting).
 **/
public class Implication extends Joiner {
  // We are Serializable, so we specify a version to allow changes to
  // method signatures without breaking serialization.  If you add or
  // remove fields, you should change this number to the current date.
  static final long serialVersionUID = 20030822L;

  // orig_left and orig_right are the original invariants, in the original
  // context (the parent of the conditional ppt where predicate and
  // consequent appear).  predicate and consequent might be permuted from
  // the original.  orig_left and orig_right are used in computeConfidence,
  // and orig_right is used in isObvious*.
  /** The original predicate invariant from its original conditional ppt. */
  private Invariant orig_left;
  /** The original consequent invariant from its original conditional ppt.
   *  Or, right itself if right is a DummyInvariant from a splitter file.  */
  private Invariant orig_right;

  public Invariant predicate() {
    return left;
  }

  public Invariant consequent() {
    return right;
  }

  public boolean iff;

  protected Implication(
      PptSlice ppt,
      Invariant predicate,
      Invariant consequent,
      boolean iff,
      Invariant orig_predicate,
      Invariant orig_consequent) {
    super(ppt, predicate, consequent);
    assert (predicate != null);
    assert (consequent != null);
    assert (orig_predicate != null);
    assert (orig_consequent != null);
    this.iff = iff;
    this.orig_left = orig_predicate;
    this.orig_right = orig_consequent;
  }

  /**
   * Creates a new Implication Invariant and adds it to the PptTopLevel.
   *
   * @return null if predicate and the consequent are the same, or if
   * the PptTopLevel already contains this Implication.
   **/
  public static /*@Nullable*/ Implication makeImplication(
      PptTopLevel ppt,
      Invariant predicate,
      Invariant consequent,
      boolean iff,
      Invariant orig_predicate,
      Invariant orig_consequent) {
    if (predicate.isSameInvariant(consequent)) {
      PptSplitter.debug.fine(
          "Not creating implication (pred==conseq): " + predicate + " ==> " + consequent);
      return null;
    }

    Implication result =
        new Implication(
            ppt.joiner_view, predicate, consequent, iff, orig_predicate, orig_consequent);

    // Don't add this Implication to the program point if the program
    // point already has this implication.
    if (ppt.joiner_view.hasImplication(result)) {
      return null;
    }

    if (PptSplitter.debug.isLoggable(Level.FINE))
      PptSplitter.debug.fine("Creating implication " + predicate + " ==> " + consequent);
    return result;
  }

  protected double computeConfidence() {
    double pred_conf = orig_left.computeConfidence();
    double cons_conf = orig_right.computeConfidence();
    if ((pred_conf == CONFIDENCE_NEVER) || (cons_conf == CONFIDENCE_NEVER)) {
      return CONFIDENCE_NEVER;
    }
    double result = confidence_and(pred_conf, cons_conf);
    log("Confidence %s %s/%s for %s", result, pred_conf, cons_conf, format());
    return result;
  }

<<<<<<< HEAD
  public String repr(/*>>>@GuardSatisfied Implication this*/) {
    return "[Implication: " + left.repr()
      + " => " + right.repr() + "]";
=======
  public String repr() {
    return "[Implication: " + left.repr() + " => " + right.repr() + "]";
>>>>>>> 54e4136f
  }

  /*@SideEffectFree*/ public String format_using(/*>>>@GuardSatisfied Implication this,*/ OutputFormat format) {
    String pred_fmt = left.format_using(format);
    String consq_fmt = right.format_using(format);
    if (format == OutputFormat.DAIKON || format == OutputFormat.JML) {
      String arrow = (iff ? "  <==>  " : "  ==>  "); // "interned"
      return "(" + pred_fmt + ")" + arrow + "(" + consq_fmt + ")";
    } else if (format == OutputFormat.ESCJAVA) {
      String arrow = (iff ? "  ==  " : "  ==>  "); // "interned"
      return "(" + pred_fmt + ")" + arrow + "(" + consq_fmt + ")";
    } else if (format == OutputFormat.JAVA) {
      String mid = (iff ? " == " : " || !"); // "interned"
      return "(" + consq_fmt + ")" + mid + "(" + pred_fmt + ")";
    } else if (format == OutputFormat.SIMPLIFY) {
      String cmp = (iff ? "IFF" : "IMPLIES");
      return "(" + cmp + " " + pred_fmt + " " + consq_fmt + ")";
    } else if (format == OutputFormat.DBCJAVA) {
      if (iff) {
        return "((" + pred_fmt + ") == (" + consq_fmt + "))";
      } else {
        return "(" + pred_fmt + " $implies " + consq_fmt + ")";
      }
    } else if (format == OutputFormat.CSHARPCONTRACT) {
      if (iff) {
        return "(" + pred_fmt + ") == (" + consq_fmt + ")";
      } else {
        return "(" + pred_fmt + ").Implies(" + consq_fmt + ")";
      }
    } else {
      return format_unimplemented(format);
    }
  }

  /*@Pure*/
  public /*@Nullable*/ DiscardInfo isObviousStatically(VarInfo[] vis) {
    assert vis.length > 0;
    for (int ii = 0; ii < vis.length; ii++) {
      assert vis[ii] != null;
    }
    return orig_right.isObviousStatically(vis);
  }

  /*@Pure*/
  public /*@Nullable*/ DiscardInfo isObviousDynamically(VarInfo[] vis) {
    assert vis.length > 0;
    for (int ii = 0; ii < vis.length; ii++) {
      assert vis[ii] != null;
    }
    DiscardInfo di = orig_right.isObviousDynamically(vis);
    if (di != null) {
      log("failed isObviousDynamically with vis = %s", VarInfo.arrayToString(vis));
      return (di);
    }

    return (null);
  }

  /**
   * Return true if the right side of the implication and some
   * equality combinations of its member variables are statically
   * obvious.  For example, if a == b, and f(a) is obvious, then so is
   * f(b).  We use the someInEquality (or least interesting) method
   * during printing so we only print an invariant if all its
   * variables are interesting, since a single, static, non
   * interesting occurance means all the equality combinations aren't
   * interesting.
   *
   * This must be overridden for Implication because the right side is
   * the invariant of interest.  The standard version passes the vis
   * from the slice containing the implication itself (slice 0).
   **/
  /*@Pure*/
  public /*@Nullable*/ DiscardInfo isObviousStatically_SomeInEquality() {
    return orig_right.isObviousStatically_SomeInEquality();
    //     DiscardInfo result = isObviousStatically (orig_right.ppt.var_infos);
    //     if (result != null) return result;
    //     assert orig_right.ppt.var_infos.length > 0;
    //     for (int ii = 0; ii < orig_right.ppt.var_infos.length; ii++ )
    //       assert orig_right.ppt.var_infos[ii] != null;
    //     return isObviousStatically_SomeInEqualityHelper (orig_right.ppt.var_infos,
    //                      new VarInfo[orig_right.ppt.var_infos.length], 0);
  }

  /**
   * Return true if the rightr side of the implication some equality
   * combinations of its member variables are dynamically obvious.
   * For example, a == b, and f(a) is obvious, so is f(b).  We use the
   * someInEquality (or least interesting) method during printing so
   * we only print an invariant if all its variables are interesting,
   * since a single, dynamic, non interesting occurance means all the
   * equality combinations aren't interesting.
   *
   * This must be overridden for Implication because the right side is
   * the invariant of interest.  The standard version passes the vis
   * from the slice containing the implication itself (slice 0).
   **/
  /*@Pure*/
  public /*@Nullable*/ DiscardInfo isObviousDynamically_SomeInEquality() {

    // If the consequent is ni-suppressed in its original program point,
    // then it is obvious from some set of other invariants.  Those invariants
    // could be other implications or they could be true at both conditional
    // points.
    // JHP: Seemingly it would be better if this invariant was never
    // created, but somehow that creates other implications.  See the
    // disabled code in PptSplitter.add_implication()
    if (orig_right.is_ni_suppressed())
      return (new DiscardInfo(
          this, DiscardCode.obvious, "consequent " + orig_right.format() + " is ni suppressed"));

    return orig_right.isObviousDynamically_SomeInEquality();
    //     DiscardInfo result = isObviousDynamically (orig_right.ppt.var_infos);
    //     if (result != null)
    //       return result;
    //     return isObviousDynamically_SomeInEqualityHelper (orig_right.ppt.var_infos,
    //                                  new VarInfo[right.ppt.var_infos.length], 0);
  }

  /*@Pure*/ public boolean isSameFormula(/*@NonNull*/ Invariant other) {
    Implication other_implic = (Implication) other;
    return ((iff == other_implic.iff) && super.isSameFormula(other_implic));
  }

  /*@EnsuresNonNullIf(result=true, expression="#1")*/
  /*@Pure*/ public boolean isSameInvariant(Invariant other) {
    if (other == null) return false;
    if (!(other instanceof Implication)) return false;
    if (iff != ((Implication) other).iff) return false;
    return super.isSameInvariant(other);
  }

  // An implication is only interesting if both the predicate and
  // consequent are interesting
  /*@Pure*/ public boolean isInteresting() {
    return (predicate().isInteresting() && consequent().isInteresting());
  }

  // If a constant managed to appear in a predicate, that's
  // interesting enough for us.
  public boolean hasUninterestingConstant() {
    return consequent().hasUninterestingConstant();
  }

  /*@Pure*/ public boolean isAllPrestate() {
    return predicate().isAllPrestate() && consequent().isAllPrestate();
  }

  /**
   * Logs a description of the invariant and the specified msg via the
   * logger as described in {@link daikon.Debug#log(Logger, Class, Ppt,
   * VarInfo[], String)}.  Uses the consequent as the logger.
   */
  @Override
  public void log(
      /*NOT: @UnknownInitialization(Implication.class) @Raw(Implication.class) Implication this,*/ Logger
          log,
      String msg) {

    right.log(
        log,
        msg
            + "[for implication "
            + format()
            + " ("
            + (orig_right == null ? "null" : orig_right.format())
            + ")]");
  }

  /**
   * Logs a description of the invariant and the specified msg via the
   * logger as described in {@link daikon.Debug#log(Logger, Class, Ppt,
   * VarInfo[], String)}.  Uses the consequent as the logger
   *
   * @return whether or not it logged anything
   */
  @Override
  /*@FormatMethod*/
  @SuppressWarnings({
    "override.receiver.invalid", // sound overriding, not expressible in Checker Framework
    "method.invocation.invalid", // call to format is OK
    "formatter"
  }) // call to format method is correct because of @FormatMethod annotation
  public boolean log(
      /*>>>@UnknownInitialization(Implication.class) @Raw(Implication.class) Implication this,*/ String
          format,
      /*@Nullable*/ Object... args) {
    String msg = format;
    if (args.length > 0) msg = String.format(format, args);
    return (right.log(
        msg
            + " [for implication "
            + format()
            + " ("
            + (orig_right == null ? "null" : orig_right.format())
            + ")]"));
  }

  public boolean enabled(/*>>> @Prototype Implication this*/) {
    throw new Error("do not invoke " + getClass() + ".enabled()");
  }

  public boolean valid_types(/*>>> @Prototype Implication this,*/ VarInfo[] vis) {
    throw new Error("do not invoke " + getClass() + ".valid_types()");
  }

  protected /*@NonPrototype*/ Invariant instantiate_dyn(
      /*>>> @Prototype Implication this,*/ PptSlice slice) {
    throw new Error("do not invoke " + getClass() + ".instantiate_dyn()");
  }
}<|MERGE_RESOLUTION|>--- conflicted
+++ resolved
@@ -112,14 +112,8 @@
     return result;
   }
 
-<<<<<<< HEAD
   public String repr(/*>>>@GuardSatisfied Implication this*/) {
-    return "[Implication: " + left.repr()
-      + " => " + right.repr() + "]";
-=======
-  public String repr() {
     return "[Implication: " + left.repr() + " => " + right.repr() + "]";
->>>>>>> 54e4136f
   }
 
   /*@SideEffectFree*/ public String format_using(/*>>>@GuardSatisfied Implication this,*/ OutputFormat format) {
