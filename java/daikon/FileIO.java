--- conflicted
+++ resolved
@@ -238,18 +238,11 @@
       this.parent_ppt_name = parent_ppt_name;
       this.id = id;
     }
-<<<<<<< HEAD
-    /*@SideEffectFree*/ public String toString(/*>>>@GuardSatisfied ParentRelation this*/) { return parent_ppt_name + "[" + id + "] "
-                                 + rel_type; };
-    private void readObject(ObjectInputStream in)
-      throws IOException, ClassNotFoundException {
-=======
-    /*@SideEffectFree*/ public String toString() {
+    /*@SideEffectFree*/ public String toString(/*>>>@GuardSatisfied ParentRelation this*/) {
       return parent_ppt_name + "[" + id + "] " + rel_type;
     };
 
     private void readObject(ObjectInputStream in) throws IOException, ClassNotFoundException {
->>>>>>> 54e4136f
       in.defaultReadObject();
       if (parent_ppt_name != null) parent_ppt_name.intern();
     }
@@ -861,13 +854,8 @@
 
     // Print the Invocation on one or two lines, indented by two spaces.
     // The receiver Invocation may be canonicalized or not.
-<<<<<<< HEAD
     String format(/*>>>@GuardSatisfied Invocation this,*/ boolean show_values) {
-      if (! show_values) {
-=======
-    String format(boolean show_values) {
       if (!show_values) {
->>>>>>> 54e4136f
         return "  " + ppt.ppt_name.getNameWithoutPoint();
       }
 
@@ -914,11 +902,7 @@
 
     // Return true if the invocations print the same
     /*@EnsuresNonNullIf(result=true, expression="#1")*/
-<<<<<<< HEAD
-    /*@Pure*/ public boolean equals (/*>>>@GuardSatisfied Invocation this,*/ /*@GuardSatisfied*/ /*@Nullable*/ Object other) {
-=======
-    /*@Pure*/ public boolean equals(/*@Nullable*/ Object other) {
->>>>>>> 54e4136f
+    /*@Pure*/ public boolean equals(/*>>>@GuardSatisfied Invocation this,*/ /*@GuardSatisfied*/ /*@Nullable*/ Object other) {
       if (other instanceof FileIO.Invocation)
         return this.format().equals(((FileIO.Invocation) other).format());
       else return false;
