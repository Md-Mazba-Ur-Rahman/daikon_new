package daikon;

import java.io.Serializable;
import java.util.Vector;

/*>>>
import org.checkerframework.checker.lock.qual.*;
import org.checkerframework.checker.nullness.qual.*;
import org.checkerframework.dataflow.qual.*;
*/

/**
 * A VarComparabilityImplicit is an arbitrary integer, and comparisons
 * succeed exactly if the two integers are equal, except that negative
 * integers compare equal to everything.  Alternately, for an array
 * variable, a VarComparabilityImplicit may separately indicate
 * comparabilities for the elements and indices.
 * <pre>
 * VarComparabilityImplicit ::= int
 *                            | VarComparabilityImplicit "[" int "]"
 * </pre>
 * <p>
 *
 * This is called "implicit" because the comparability objects do not refer
 * to one another or refer directly to variables; whether two variables are
 * comparable depends on their comparability objects.  Implicit
 * comparability has the flavor of types in programming languages.<p>
 *
 * Soon, this will probably be modified to permit the group identifiers to
 * be arbitrary strings (not containing square brackets) instead of
 * arbitrary integers.
 **/
public final class VarComparabilityImplicit extends VarComparability implements Serializable {
  // We are Serializable, so we specify a version to allow changes to
  // method signatures without breaking serialization.  If you add or
  // remove fields, you should change this number to the current date.
  static final long serialVersionUID = 20020122L;

  /**
   * The number that indicates which comparable set the VarInfo
   * belongs to.
   **/
  int base;
  /** indexTypes[0] is comparability of the first index of this array. */
  // null only for the "unknown" type??
  VarComparabilityImplicit /*@Nullable*/ [] indexTypes;
  /**
   * Indicates how many of the indices are in use; there may be more
   * indices than this.
   */
  int dimensions;

  private /*@MonotonicNonNull*/ VarComparabilityImplicit cached_element_type;

  public static final VarComparabilityImplicit unknown = new VarComparabilityImplicit(-3, null, 0);

  private VarComparabilityImplicit(
      int base, VarComparabilityImplicit /*@Nullable*/ [] indexTypes, int dimensions) {
    this.base = base;
    this.indexTypes = indexTypes;
    this.dimensions = dimensions;
  }

  /*@Pure*/ public int hashCode(/*>>>@GuardSatisfied VarComparabilityImplicit this*/) {
    if (base < 0) {
      // This is equals() to everything
      return -1;
    }
    if (dimensions > 0) {
      return (indexType(dimensions - 1).hashCode() << 4) ^ elementType().hashCode();
    }
    return base;
  }

  /*@EnsuresNonNullIf(result=true, expression="#1")*/
<<<<<<< HEAD
  /*@Pure*/ public boolean equals (/*>>>@GuardSatisfied VarComparabilityImplicit this,*/ final /*@GuardSatisfied*/ /*@Nullable*/ Object o) {
=======
  /*@Pure*/ public boolean equals(final /*@Nullable*/ Object o) {
>>>>>>> 54e4136f
    if (!(o instanceof VarComparabilityImplicit)) return false;
    return equals((VarComparabilityImplicit) o);
  }

  /*@EnsuresNonNullIf(result=true, expression="#1")*/
<<<<<<< HEAD
  /*@Pure*/ public boolean equals (/*>>>@GuardSatisfied VarComparabilityImplicit this,*/ final /*@GuardSatisfied*/ VarComparabilityImplicit o) {
    return equality_set_ok (o);
=======
  /*@Pure*/ public boolean equals(final VarComparabilityImplicit o) {
    return equality_set_ok(o);
>>>>>>> 54e4136f
  }

  public boolean baseAlwayscomparable() {
    return (base < 0);
  }

  public /*@Pure*/ boolean alwaysComparable(/*>>>@GuardSatisfied VarComparabilityImplicit this*/) {
    return (dimensions == 0) && (base < 0);
  }

  static VarComparabilityImplicit parse(String rep, /*@Nullable*/ ProglangType vartype) {
    // String rep_ = rep;          // for debugging

    Vector<String> dim_reps = new Vector<String>();
    // handle array types
    while (rep.endsWith("]")) {
      int openpos = rep.lastIndexOf("[");
      dim_reps.add(0, rep.substring(openpos + 1, rep.length() - 1));
      rep = rep.substring(0, openpos);
    }
    int dims = dim_reps.size();
    VarComparabilityImplicit[] index_types = new VarComparabilityImplicit[dims];
    for (int i = 0; i < dims; i++) {
      index_types[i] = parse(dim_reps.elementAt(i), null);
    }
    try {
      int base = Integer.parseInt(rep);
      return new VarComparabilityImplicit(base, index_types, dims);
    } catch (NumberFormatException e) {
      throw new IllegalArgumentException(e);
    }
  }

  public VarComparability makeAlias() {
    return this;
  }

  public VarComparability elementType(/*>>>@GuardSatisfied VarComparabilityImplicit this*/) {
    if (cached_element_type == null) {
      // When Ajax is modified to output non-atomic info for arrays, this
      // check will no longer be necessary.
      if (dimensions > 0) {
        cached_element_type = new VarComparabilityImplicit(base, indexTypes, dimensions - 1);
      } else {
        // COMPARABILITY TEST
        // System.out.println("Warning: taking element type of non-array comparability.");
        cached_element_type = unknown;
      }
    }
    return cached_element_type;
  }

  /**
   * Determines the comparability of the length of this string.  Currently
   * always returns unknown, but it would be best if string lengths were
   * only comparable with other string lengths (or perhaps nothing)
   */
  public VarComparability string_length_type() {
    return unknown;
  }

  public /*@Pure*/ VarComparability indexType(/*>>>@GuardSatisfied VarComparabilityImplicit this,*/ int dim) {
    // When Ajax is modified to output non-atomic info for arrays, this
    // check will no longer be necessary.
    if (dim < dimensions) {
      assert indexTypes != null : "@AssumeAssertion(nullness): dependent: not the unknown type";
      return indexTypes[dim];
    } else {
      return unknown;
    }
  }

<<<<<<< HEAD
  @SuppressWarnings("purity")    // Override the purity checker
  static /*@Pure*/ boolean comparable (/*@GuardSatisfied*/ VarComparabilityImplicit type1,
                                       /*@GuardSatisfied*/ VarComparabilityImplicit type2) {
    if (type1.alwaysComparable())
      return true;
    if (type2.alwaysComparable())
      return true;
=======
  @SuppressWarnings("purity") // Override the purity checker
  static /*@Pure*/ boolean comparable(
      VarComparabilityImplicit type1, VarComparabilityImplicit type2) {
    if (type1.alwaysComparable()) return true;
    if (type2.alwaysComparable()) return true;
>>>>>>> 54e4136f
    if ((type1.dimensions > 0) && (type2.dimensions > 0)) {
      // Both are arrays
      return (comparable(
              type1.indexType(type1.dimensions - 1), type2.indexType(type2.dimensions - 1))
          && comparable(type1.elementType(), type2.elementType()));
    } else if ((type1.dimensions == 0) && (type2.dimensions == 0)) {
      // Neither is an array.
      return type1.base == type2.base;
    } else {
      // One array, one non-array, and the non-array isn't universally comparable.
      assert type1.dimensions == 0 || type2.dimensions == 0;
      return false;
    }
  }

  /**
   * Same as comparable, except that variables that are comparable to
   * everything (negative comparability value) can't be included in the
   * same equality set as those with positive values.
   */
<<<<<<< HEAD
  public boolean equality_set_ok (/*>>>@GuardSatisfied VarComparabilityImplicit this,*/ /*@GuardSatisfied*/ VarComparability other) {
=======
  public boolean equality_set_ok(VarComparability other) {
>>>>>>> 54e4136f

    VarComparabilityImplicit type1 = this;
    VarComparabilityImplicit type2 = (VarComparabilityImplicit) other;

    if ((type1.dimensions > 0) && (type2.dimensions > 0)) {
      return (type1
              .indexType(type1.dimensions - 1)
              .equality_set_ok(type2.indexType(type2.dimensions - 1))
          && type1.elementType().equality_set_ok(type2.elementType()));
    }

    if ((type1.dimensions == 0) && (type2.dimensions == 0)) return type1.base == type2.base;

    // One array, one non-array
    assert type1.dimensions == 0 || type2.dimensions == 0;
    return false;
  }

  // for debugging
  /*@SideEffectFree*/ public String toString(/*>>>@GuardSatisfied VarComparabilityImplicit this*/) {
    String result = "" + base;
    for (int i = 0; i < dimensions; i++) {
      result += "[" + indexType(i) + "]";
    }
    return result;
  }
}<|MERGE_RESOLUTION|>--- conflicted
+++ resolved
@@ -73,23 +73,14 @@
   }
 
   /*@EnsuresNonNullIf(result=true, expression="#1")*/
-<<<<<<< HEAD
-  /*@Pure*/ public boolean equals (/*>>>@GuardSatisfied VarComparabilityImplicit this,*/ final /*@GuardSatisfied*/ /*@Nullable*/ Object o) {
-=======
-  /*@Pure*/ public boolean equals(final /*@Nullable*/ Object o) {
->>>>>>> 54e4136f
+  /*@Pure*/ public boolean equals(/*>>>@GuardSatisfied VarComparabilityImplicit this,*/ final /*@GuardSatisfied*/ /*@Nullable*/ Object o) {
     if (!(o instanceof VarComparabilityImplicit)) return false;
     return equals((VarComparabilityImplicit) o);
   }
 
   /*@EnsuresNonNullIf(result=true, expression="#1")*/
-<<<<<<< HEAD
-  /*@Pure*/ public boolean equals (/*>>>@GuardSatisfied VarComparabilityImplicit this,*/ final /*@GuardSatisfied*/ VarComparabilityImplicit o) {
-    return equality_set_ok (o);
-=======
-  /*@Pure*/ public boolean equals(final VarComparabilityImplicit o) {
+  /*@Pure*/ public boolean equals(/*>>>@GuardSatisfied VarComparabilityImplicit this,*/ final /*@GuardSatisfied*/ VarComparabilityImplicit o) {
     return equality_set_ok(o);
->>>>>>> 54e4136f
   }
 
   public boolean baseAlwayscomparable() {
@@ -162,21 +153,11 @@
     }
   }
 
-<<<<<<< HEAD
-  @SuppressWarnings("purity")    // Override the purity checker
-  static /*@Pure*/ boolean comparable (/*@GuardSatisfied*/ VarComparabilityImplicit type1,
-                                       /*@GuardSatisfied*/ VarComparabilityImplicit type2) {
-    if (type1.alwaysComparable())
-      return true;
-    if (type2.alwaysComparable())
-      return true;
-=======
   @SuppressWarnings("purity") // Override the purity checker
   static /*@Pure*/ boolean comparable(
-      VarComparabilityImplicit type1, VarComparabilityImplicit type2) {
+      /*@GuardSatisfied*/ VarComparabilityImplicit type1, /*@GuardSatisfied*/ VarComparabilityImplicit type2) {
     if (type1.alwaysComparable()) return true;
     if (type2.alwaysComparable()) return true;
->>>>>>> 54e4136f
     if ((type1.dimensions > 0) && (type2.dimensions > 0)) {
       // Both are arrays
       return (comparable(
@@ -197,11 +178,7 @@
    * everything (negative comparability value) can't be included in the
    * same equality set as those with positive values.
    */
-<<<<<<< HEAD
-  public boolean equality_set_ok (/*>>>@GuardSatisfied VarComparabilityImplicit this,*/ /*@GuardSatisfied*/ VarComparability other) {
-=======
-  public boolean equality_set_ok(VarComparability other) {
->>>>>>> 54e4136f
+  public boolean equality_set_ok(/*>>>@GuardSatisfied VarComparabilityImplicit this,*/ /*@GuardSatisfied*/ VarComparability other) {
 
     VarComparabilityImplicit type1 = this;
     VarComparabilityImplicit type2 = (VarComparabilityImplicit) other;
