--- conflicted
+++ resolved
@@ -53,13 +53,8 @@
     get(ppt).add(inv);
   }
 
-<<<<<<< HEAD
   public List<Invariant> get(/*>>>@GuardSatisfied InvMap this,*/ PptTopLevel ppt) {
-    if (! pptToInvs.containsKey(ppt)) {
-=======
-  public List<Invariant> get(PptTopLevel ppt) {
     if (!pptToInvs.containsKey(ppt)) {
->>>>>>> 54e4136f
       throw new Error("ppt has not yet been added: " + ppt.name());
     }
     return pptToInvs.get(ppt);
