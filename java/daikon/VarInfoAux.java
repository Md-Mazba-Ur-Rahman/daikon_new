package daikon;

import java.io.*;
import java.util.*;
import java.util.logging.Level;
import java.util.logging.Logger;

/*>>>
import org.checkerframework.checker.interning.qual.*;
import org.checkerframework.checker.lock.qual.*;
import org.checkerframework.checker.nullness.qual.*;
import org.checkerframework.dataflow.qual.*;
*/

/**
 * Represents additional information about a VarInfo that frontends
 * tell Daikon.  For example, whether order matters in a collection.
 * This is immutable and interned.
 **/
public final class VarInfoAux implements Cloneable, Serializable {
  // We are Serializable, so we specify a version to allow changes to
  // method signatures without breaking serialization.  If you add or
  // remove fields, you should change this number to the current date.
  static final long serialVersionUID = 20020614L;

  /**
   * General debug tracer.
   **/
  public static final Logger debug = Logger.getLogger("daikon.VarInfoAux");

  // The below are all the possible keys for the map, and values tend to be
  // binary.  So could we make it a packed binary array?

  /**
   * Whether the elements in this collection are all the meaningful
   * elements, or whether there is a null at the end of this
   * collection that ends the collection.
   **/
  public static final String NULL_TERMINATING = "nullTerminating";

  /**
   * Whether this variable is a parameter to a method, or derived from
   * a parameter to a method.  By default, if p is a parameter, then
   * some EXIT invariants related to p aren't printed.  Frontends are
   * responsible for setting if p is a parameter and if p.a is a
   * parameter.  In Java, p.a is not a parameter, whereas in IOA, it
   * is.
   **/
  public static final String IS_PARAM = "isParam";

  /**
   * Whether repeated elements can exist in this collection.
   **/
  public static final String HAS_DUPLICATES = "hasDuplicates";

  /**
   * Whether order matters.
   **/
  public static final String HAS_ORDER = "hasOrder";

  /**
   * Whether taking the size of this matters.
   **/
  public static final String HAS_SIZE = "hasSize";

  /**
   * Java-specific. The package name of the class that declares this
   * variable, if the variable is a field. If it's not a field of some
   * class, the value of this key is "no_package_name_string".
   */
  public static final String PACKAGE_NAME = "declaringClassPackageName";

  public static final String NO_PACKAGE_NAME = "no_package_name_string";

  /**
   * Whether null has a special meaning for this variable or its members.
   **/
  public static final String HAS_NULL = "hasNull";

  /**
   * Indicates the minimum size of the vector, if there's any.
   */
  public static final String MINIMUM_LENGTH = "minlength";

  /**
   * Indicates the maximum size of the vector, if there's any.
   */
  public static final String MAXIMUM_LENGTH = "maxlength";

  /**
   * Indicates the minimum value of the scalar variable or the vector elements, if there's any.
   */
  public static final String MINIMUM_VALUE = "minvalue";

  /**
   * Indicates the maximum value of the scalar variable or the vector elements, if there's any.
   */
  public static final String MAXIMUM_VALUE = "maxvalue";

  /**
   * Indicates the valid values (using string representation) for the elements
   * of the vector. Values are enclosed in square brackets, and each element is
   * quoted separately, e.g.: ["a" "b"]. Parsing will be done upon
   * call of the getList() method.
   *
   * @see #getList(String)
   */
  public static final String VALID_VALUES = "validvalues";

  public static final String TRUE = "true";
  public static final String FALSE = "false";

  /**
   * Whether this variable is an inline structure or a reference to
   * a structure (class).  By default it is a reference.  If it is
   * an inlined structure (or array), it doesn't make sense to look
   * for invariants over its hashcode.  Front ends include references
   * to inlined structures as variables because some tools that follow
   * daikon need other information about the variable.
   */
  public static final String IS_STRUCT = "isStruct";

  /**
   * Return an interned VarInfoAux that represents a given string.
   * Elements are separated by commas, in the form:
   * <p>
   * x = a, "a key" = "a value"
   * <p>
   * Parse allow for quoted elements.  White space to the left and
   * right of keys and values do not matter, but inbetween does.
   **/
  public static /*@Interned*/ VarInfoAux parse(String inString) throws IOException {
    Reader inStringReader = new StringReader(inString);
    StreamTokenizer tok = new StreamTokenizer(inStringReader);
    tok.resetSyntax();
    tok.wordChars(0, Integer.MAX_VALUE);
    tok.quoteChar('\"');
    tok.whitespaceChars(' ', ' ');
    tok.ordinaryChar('[');
    tok.ordinaryChar(']');
    tok.ordinaryChars(',', ',');
    tok.ordinaryChars('=', '=');
    Map</*@Interned*/ String, /*@Interned*/ String> map = theDefault.map;

    String key = "";
    String value = "";
    boolean seenEqual = false;
    boolean insideVector = false;
    for (int tokInfo = tok.nextToken();
        tokInfo != StreamTokenizer.TT_EOF;
        tokInfo = tok.nextToken()) {
      @SuppressWarnings("interning") // initialization-checking pattern
      boolean mapUnchanged = (map == theDefault.map);
      if (mapUnchanged) {
        // We use default values if none are specified.  We initialize
        // here rather than above to save time when there are no tokens.

        map = new HashMap</*@Interned*/ String, /*@Interned*/ String>(theDefault.map);
      }

      /*@Interned*/ String token;
      if (tok.ttype == StreamTokenizer.TT_WORD || tok.ttype == '\"') {
        assert tok.sval != null
            : "@AssumeAssertion(nullness): representation invariant of StreamTokenizer";
        token = tok.sval.trim().intern();
      } else {
        token = ((char) tok.ttype + "").intern();
      }

      debug.fine("Token info: " + tokInfo + " " + token);

      if (token == "[") { // interned
        if (!seenEqual) throw new IOException("Aux option did not contain an '='");
        if (insideVector) throw new IOException("Vectors cannot be nested in an aux option");
        if (value.length() > 0) throw new IOException("Cannot mix scalar and vector values");

        insideVector = true;
        value = "";
      } else if (token == "]") { // interned
        if (!insideVector) throw new IOException("']' without preceding '['");
        insideVector = false;
      } else if (token == ",") { // interned
        if (!seenEqual) throw new IOException("Aux option did not contain an '='");
        if (insideVector) throw new IOException("',' cannot be used inside a vector");
        map.put(key.intern(), value.intern());
        key = "";
        value = "";
        seenEqual = false;
      } else if (token == "=") { // interned
        if (seenEqual) throw new IOException("Aux option contained more than one '='");
        if (insideVector) throw new IOException("'=' cannot be used inside a vector");
        seenEqual = true;
      } else {
        if (!seenEqual) {
          key = (key + " " + token).trim();
        } else if (insideVector) {
          value = value + " \"" + token.trim() + "\"";
        } else {
          value = (value + " " + token).trim();
        }
      }
    }

    if (seenEqual) {
      map.put(key.intern(), value.intern());
    }

    // Interning
    VarInfoAux result = new VarInfoAux(map).intern();
    assert interningMap != null
        : "@AssumeAssertion(nullness):  application invariant:  postcondition of intern(), which was just called";
    if (debug.isLoggable(Level.FINE)) {
      debug.fine("New parse " + result);
      debug.fine("Intern table size: " + new Integer(interningMap.size()));
    }
    return result;
  }

  /**
   * Interned default options.
   **/
  private static /*@Interned*/ VarInfoAux theDefault = new VarInfoAux().intern();

  /**
   * Create a new VarInfoAux with default options.
   **/
  public static /*@Interned*/ VarInfoAux getDefault() {
    return theDefault;
  }

  /**
   * Map for interning.
   **/
  private static /*@MonotonicNonNull*/ Map<VarInfoAux, /*@Interned*/ VarInfoAux> interningMap =
      null;

  /**
   * Special handler for deserialization.
   **/
  private /*@Interned*/ Object readResolve() throws ObjectStreamException {
    return this.intern();
  }

  /**
   * Contains the actual hashMap for this.
   **/
  private Map</*@Interned*/ String, /*@Interned*/ String> map;

  /**
   * Whether this is interned.
   **/
  private boolean isInterned = false;

  /**
   * Make the default map here.
   **/
  private VarInfoAux() {
    HashMap</*@Interned*/ String, /*@Interned*/ String> defaultMap =
        new HashMap</*@Interned*/ String, /*@Interned*/ String>();
    // The following are default values.
    defaultMap.put(HAS_DUPLICATES, TRUE);
    defaultMap.put(HAS_ORDER, TRUE);
    defaultMap.put(HAS_SIZE, TRUE);
    defaultMap.put(HAS_NULL, TRUE);
    defaultMap.put(NULL_TERMINATING, TRUE);
    defaultMap.put(IS_PARAM, FALSE);
    defaultMap.put(PACKAGE_NAME, NO_PACKAGE_NAME);
    defaultMap.put(IS_STRUCT, FALSE);
    this.map = defaultMap;
    this.isInterned = false;
  }

  /**
   * Create a new VarInfoAux with default options.
   **/
  private VarInfoAux(Map</*@Interned*/ String, /*@Interned*/ String> map) {
    this.map = map;
    this.isInterned = false;
  }

  /** Creates and returns a copy of this. **/
  // Default implementation to quiet Findbugs.
  /*@SideEffectFree*/ public VarInfoAux clone(/*>>>@GuardSatisfied VarInfoAux this*/) throws CloneNotSupportedException {
    return (VarInfoAux) super.clone();
  }

  /*@SideEffectFree*/ public String toString(/*>>>@GuardSatisfied VarInfoAux this*/) {
    return map.toString();
  }

  /*@Pure*/ public int hashCode(/*>>>@GuardSatisfied VarInfoAux this*/) {
    return map.hashCode();
  }

  /*@EnsuresNonNullIf(result=true, expression="#1")*/
<<<<<<< HEAD
  /*@Pure*/ public boolean equals (/*>>>@GuardSatisfied VarInfoAux this,*/ /*@GuardSatisfied*/ /*@Nullable*/ Object o) {
=======
  /*@Pure*/ public boolean equals(/*@Nullable*/ Object o) {
>>>>>>> 54e4136f
    if (o instanceof VarInfoAux) {
      return equals((VarInfoAux) o);
    } else {
      return false;
    }
  }

  /*@EnsuresNonNullIf(result=true, expression="#1")*/
<<<<<<< HEAD
  /*@Pure*/ public boolean equals (/*>>>@GuardSatisfied VarInfoAux this,*/ /*@GuardSatisfied*/ VarInfoAux o) {
=======
  /*@Pure*/ public boolean equals(VarInfoAux o) {
>>>>>>> 54e4136f
    return this.map.equals(o.map);
  }

  /**
   * Returns canonical representation of this.  Doesn't need to be
   * called by outside classes because these are always interned.
   **/
  @SuppressWarnings({"interning", "cast"}) // intern method
  private /*@Interned*/ VarInfoAux intern() {
    if (this.isInterned)
      return (/*@Interned*/ VarInfoAux) this; // cast is redundant (except in JSR 308)

    if (interningMap == null) {
      interningMap = new HashMap<VarInfoAux, /*@Interned*/ VarInfoAux>();
    }

    /*@Interned*/ VarInfoAux result;
    if (interningMap.containsKey(this)) {
      result = interningMap.get(this);
    } else {
      // Intern values in map
      interningMap.put(
          this, (/*@Interned*/ VarInfoAux) this); // cast is redundant (except in JSR 308)
      result = (/*@Interned*/ VarInfoAux) this; // cast is redundant (except in JSR 308)
      this.isInterned = true;
    }
    return result;
  }

  /**
   * Returns the integer value associated with a key, assuming it is
   * defined. It is recommended to check that it is defined first with
   * {@link #hasValue(String)}.
   *
   * @throws RuntimeException if the key is not defined.
   * @throws NumberFormatException if the value of the key cannot be parsed as an integer.
   * @see #hasValue(String)
   */
  public int getInt(/*@KeyFor("this.map")*/ String key) {
    if (!hasValue(key)) {
      throw new RuntimeException(String.format("Key '%s' is not defined", key));
    }
    return Integer.parseInt(getValue(key));
  }

  /**
   * Returns the string array associated with a key, assuming it is
   * defined. It is recommended to check that it is defined first with
   * {@link #hasValue(String)}.
   *
   * @throws RuntimeException if the key is not defined.
   * @see #hasValue(String)
   */
  public String[] getList(/*@KeyFor("this.map")*/ String key) {
    try {
      if (!hasValue(key)) {
        throw new RuntimeException(String.format("Key '%s' is not defined", key));
      }
      final String sValue = getValue(key);
      StreamTokenizer tok = new StreamTokenizer(new StringReader(sValue));
      tok.quoteChar('"');
      tok.whitespaceChars(' ', ' ');
      ArrayList<String> lValues = new ArrayList<String>();

      int tokInfo = tok.nextToken();
      while (tokInfo != StreamTokenizer.TT_EOF) {
        if (tok.ttype != '"') continue;
        assert tok.sval != null
            : "@AssumeAssertion(nullness)"; // tok.type == '"' guarantees not null
        lValues.add(tok.sval.trim());
        tokInfo = tok.nextToken();
      }
      return lValues.toArray(new String[] {});
    } catch (IOException ex) {
      throw new RuntimeException(String.format("Parsing for key '%s' failed", key), ex);
    }
  }

  /**
   * Returns the value for the given key.
   **/
  public String getValue(/*@KeyFor("this.map")*/ String key) {
    assert map.containsKey(key) : "Map contains key " + key;
    return map.get(key);
  }

  /**
   * Return <code>true</code> if the value for the given key is defined,
   * and <code>false</code> otherwise.
   */
  public boolean hasValue(String key) {
    return map.containsKey(key);
  }

  public boolean getFlag(/*@KeyFor("this.map")*/ String key) {
    assert map.containsKey(key);
    Object value = map.get(key);
    return value.equals(TRUE);
  }

  /**
   * Return a new VarInfoAux with the desired value set.
   * Does not modify this.
   **/
  public /*@Interned*/ VarInfoAux setValue(String key, String value) {
    HashMap</*@Interned*/ String, /*@Interned*/ String> newMap =
        new HashMap</*@Interned*/ String, /*@Interned*/ String>(this.map);
    newMap.put(key.intern(), value.intern());
    return new VarInfoAux(newMap).intern();
  }

  /**
   * Converts the integer <code>value</code> to a String before
   * invoking {@link #setValue(String, String)}.
   */
  public VarInfoAux setInt(String key, int value) {
    return setValue(key, Integer.toString(value));
  }

  /**
   * @see #HAS_DUPLICATES
   */
  @SuppressWarnings("keyfor") // HAS_DUPLICATES is always a key
  /*@Pure*/ public boolean hasDuplicates() {
    return getFlag(HAS_DUPLICATES);
  }

  /**
   * @see #HAS_ORDER
   */
  @SuppressWarnings("keyfor") // HAS_ORDER is always a key
  /*@Pure*/ public boolean hasOrder() {
    return getFlag(HAS_ORDER);
  }

  /**
   * @see #HAS_SIZE
   */
  @SuppressWarnings("keyfor") // HAS_SIZE is always a key
  /*@Pure*/ public boolean hasSize() {
    return getFlag(HAS_SIZE);
  }

  /**
   * @see #HAS_NULL
   */
  @SuppressWarnings("keyfor") // HAS_NULL is always a key
  /*@Pure*/ public boolean hasNull() {
    return getFlag(HAS_NULL);
  }

  /**
   * @see #NULL_TERMINATING
   */
  @SuppressWarnings("keyfor") // NULL_TERMINATING is always a key
  /*@Pure*/ public boolean nullTerminating() {
    return getFlag(NULL_TERMINATING);
  }

  /**
   * @see #IS_STRUCT
   */
  @SuppressWarnings("keyfor") // IS_PARAM is always a key
  /*@Pure*/ public boolean isParam() {
    return getFlag(IS_PARAM);
  }

  /**
   * @see #PACKAGE_NAME
   */
  @SuppressWarnings("keyfor") // PACKAGE_NAME is always a key
  /*@Pure*/ public boolean packageName() {
    return getFlag(PACKAGE_NAME);
  }

  /**
   * @see #IS_STRUCT
   */
  @SuppressWarnings("keyfor") // IS_STRUCT is always a key
  /*@Pure*/ public boolean isStruct() {
    return getFlag(IS_STRUCT);
  }
}<|MERGE_RESOLUTION|>--- conflicted
+++ resolved
@@ -293,11 +293,7 @@
   }
 
   /*@EnsuresNonNullIf(result=true, expression="#1")*/
-<<<<<<< HEAD
-  /*@Pure*/ public boolean equals (/*>>>@GuardSatisfied VarInfoAux this,*/ /*@GuardSatisfied*/ /*@Nullable*/ Object o) {
-=======
-  /*@Pure*/ public boolean equals(/*@Nullable*/ Object o) {
->>>>>>> 54e4136f
+  /*@Pure*/ public boolean equals(/*>>>@GuardSatisfied VarInfoAux this,*/ /*@GuardSatisfied*/ /*@Nullable*/ Object o) {
     if (o instanceof VarInfoAux) {
       return equals((VarInfoAux) o);
     } else {
@@ -306,11 +302,7 @@
   }
 
   /*@EnsuresNonNullIf(result=true, expression="#1")*/
-<<<<<<< HEAD
-  /*@Pure*/ public boolean equals (/*>>>@GuardSatisfied VarInfoAux this,*/ /*@GuardSatisfied*/ VarInfoAux o) {
-=======
-  /*@Pure*/ public boolean equals(VarInfoAux o) {
->>>>>>> 54e4136f
+  /*@Pure*/ public boolean equals(/*>>>@GuardSatisfied VarInfoAux this,*/ /*@GuardSatisfied*/ VarInfoAux o) {
     return this.map.equals(o.map);
   }
 
