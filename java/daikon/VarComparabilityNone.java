--- conflicted
+++ resolved
@@ -55,12 +55,7 @@
    * representation types in the data trace file are the same.  This
    * lets us compare integers to longs, but not integers to arrays.
    **/
-<<<<<<< HEAD
-  static /*@Pure*/ boolean comparable(/*@GuardSatisfied*/ VarComparabilityNone vcomp1,
-                                      /*@GuardSatisfied*/ VarComparabilityNone vcomp2) {
-=======
-  static /*@Pure*/ boolean comparable(VarComparabilityNone vcomp1, VarComparabilityNone vcomp2) {
->>>>>>> 54e4136f
+  static /*@Pure*/ boolean comparable(/*@GuardSatisfied*/ VarComparabilityNone vcomp1, /*@GuardSatisfied*/ VarComparabilityNone vcomp2) {
     return true;
   }
 
