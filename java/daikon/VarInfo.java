package daikon;

import static daikon.FileIO.VarDefinition;

import daikon.PrintInvariants;
import daikon.Quantify;
import daikon.Quantify.QuantFlags;
import daikon.Quantify.QuantifyReturn;
import daikon.VarInfoName.*;
import daikon.chicory.DaikonVariableInfo;
import daikon.derive.*;
import daikon.derive.binary.*;
import daikon.derive.ternary.*;
import daikon.derive.unary.*;
import daikon.inv.*;
import daikon.inv.binary.twoScalar.*;
import daikon.inv.unary.scalar.*;
import daikon.inv.unary.sequence.*;
import java.io.*;
import java.util.*;
import java.util.logging.Level;
import java.util.logging.Logger;
import plume.*;

/*>>>
import org.checkerframework.checker.formatter.qual.*;
import org.checkerframework.checker.interning.qual.*;
import org.checkerframework.checker.lock.qual.*;
import org.checkerframework.checker.nullness.qual.*;
import org.checkerframework.dataflow.qual.*;
*/

/**
 * Represents information about a particular variable for a program
 * point.  This object doesn't hold the value of the variable at a
 * particular step of the program point, but can get the value it
 * holds when given a ValueTuple using the getValue() method.  VarInfo
 * also includes info about the variable's name, its declared type, its
 * file representation type, its internal type, and its comparability.
 */
@SuppressWarnings({
  "nullness",
  "interning"
}) // nullness properties in this file are hairy; save for later
public final /*@Interned*/ class VarInfo implements Cloneable, Serializable {
  // We are Serializable, so we specify a version to allow changes to
  // method signatures without breaking serialization.  If you add or
  // remove fields, you should change this number to the current date.
  static final long serialVersionUID = 20060815L;

  /**
   * If true, then variables are only considered comparable if they
   * are declared with the same type.  For example, java.util.List
   * is not comparable to java.util.ArrayList and float is not
   * comparable to double.  This may miss valid invariants, but
   * significant time can be saved and many variables with
   * different declared types are not comparable (e.g., java.util.Date
   * and java.util.ArrayList).
   */
  public static boolean dkconfig_declared_type_comparability = true;

  /**
   * If true, the treat static constants (such as MapQuick.GeoPoint.FACTOR)
   * as fields within an object rather than as a single name.  Not correct,
   * but used to obtain compatibility with VarInfoName.
   */
  public static boolean dkconfig_constant_fields_simplify = true;

  /** Debug missing vals. */
  public static final Logger debugMissing = Logger.getLogger("daikon.VarInfo.missing");

  /** The program point this variable is in. */
  public PptTopLevel ppt;

  /**
   * Name.  Do not compare names of invariants from different program
   * points, because two different program points could contain unrelated
   * variables named "x".
   */
  private VarInfoName var_info_name; // interned

  /**
   * Name as specified in the program point declaration.  VarInfoName
   * sometimes changes this name as part of parsing so that
   * VarInfoName.name() doesn't return the original name.
   */
  private /*@Interned*/ String str_name; // interned

  /** returns the interned name of the variable */
  /*@Pure*/
  public /*@Interned*/ String name(/*>>>@GuardSatisfied VarInfo this*/) {
    if (FileIO.new_decl_format) {
      return str_name;
    } else {
      return (var_info_name.name().intern()); // vin ok
    }
  }

  /** Returns the original name of the variable from the program point declaration. */
  public /*@Interned*/ String str_name() {
    return str_name;
  }

  /**
   * Type as declared in the target program. This is seldom used
   * within Daikon as these types vary with program language and
   * the like.  It's here more for information than anything else.
   */
  public ProglangType type; // interned (as are all ProglangType objects)

  /**
   * Type as written in the data trace file -- i.e., it is the
   * source variable type mapped into the set of basic types
   * recognized by Daikon.  In particular, it includes boolean and
   * hashcode (pointer).  This is the type that is normally used
   * when determining if an invariant is applicable to a variable.
   * For example, the less-than invariant is not applicable to
   * booleans or hashcodes, but is applicable to integers (of
   * various sizes) and floats.
   * (In the variable name, "rep" stands for "representation".)
   */
  public ProglangType file_rep_type; // interned (as are all ProglangType objects)

  /**
   * Type as internally stored by Daikon.  It contains less
   * information than file_rep_type (for example, boolean and
   * hashcode are both stored as integers).
   * (In the variable name, "rep" stands for "representation".)
   *
   * @see ProglangType#fileTypeToRepType()
   */
  public ProglangType rep_type; // interned (as are all ProglangType objects)

  /** Comparability info. */
  public VarComparability comparability;

  /** Auxiliary info. */
  public VarInfoAux aux;

  /** The index in lists of VarInfo objects. */
  public int varinfo_index;

  /**
   * The index in a ValueTuple (more generally, in a list of values).
   * It can differ from varinfo_index due to
   * constants (and possibly other factors).
   * It is -1 iff is_static_constant or not yet set.
   */
  public int value_index;

  /**
   * is_static_constant == (value_index == -1);
   * is_static_constant == (static_constant_value != null).
   */
  // queried via isStaticConstant() method, so consider making this field private
  public boolean is_static_constant;

  /** Null if not statically constant. */
  /*@Nullable*/ /*@Interned*/ Object static_constant_value;

  /** Whether and how derived.  Null if this is not derived. */
  public /*@MonotonicNonNull*/ Derivation derived;

  // Various enums used for information about variables
  public enum RefType {
    POINTER,
    OFFSET
  };

  public enum LangFlags {
    PUBLIC,
    PRIVATE,
    PROTECTED,
    STATIC,
    FINAL,
    SYNCHRONIZED,
    VOLATILE,
    TRANSIENT,
    ANNOTATION,
    ENUM
  };
  // These enums are intentionally duplicated in Chicory and other
  // front-ends. These values are written into decl files, and as
  // such, should stay constant between front-ends. They should not be
  // changed without good reason; if you do change them, make sure to
  // also change the corresponding constants in Daikon front ends!
  // Adding a new enum is fine, but should also be done in all locations.
  public enum VarKind {
    FIELD,
    FUNCTION,
    ARRAY,
    VARIABLE,
    RETURN
  };

  public enum VarFlags {
    IS_PARAM,
    NO_DUPS,
    NOT_ORDERED,
    NO_SIZE,
    NOMOD,
    SYNTHETIC,
    CLASSNAME,
    TO_STRING,
    NON_NULL,
    IS_PROPERTY,
    IS_ENUM,
    IS_READONLY
  };

  public /*@Nullable*/ RefType ref_type;
  public VarKind var_kind;
  public EnumSet<VarFlags> var_flags = EnumSet.noneOf(VarFlags.class);
  public EnumSet<LangFlags> lang_flags = EnumSet.noneOf(LangFlags.class);

  public VarDefinition vardef;
  /**
   * For documentation, see {@link #get_enclosing_var()}.
   * Null if no variable encloses this one -- that is, this is not a field
   * of another variable, nor a "method call" like tostring or class.
   */
  public /*@Nullable*/ VarInfo enclosing_var;
  public int arr_dims = 0;
  /** The arguments that were used to create this function application.
   * Null if this variable is not a function application. */
  public /*@MonotonicNonNull*/ List<VarInfo> function_args = null;

  /** Parent program points in ppt hierarchy (optional) */
  public List<VarParent> parents;

  /**
   * The relative name of this variable with respect to its enclosing
   * variable.  Field name for fields, method name for instance methods.
   */
  public /*@Nullable*/ String relative_name = null;

  /**
   * Returns whether or not we have encountered to date any missing values
   * due to array indices being out of bounds.  This can happen with both
   * subscripts and subsequences.  Note that this becomes true as we are
   * running, it cannot be set in advance without a first pass.
   *
   * This is used as we are processing data to destroy any invariants
   * that use this variable.
   *
   * @see Derivation#missingOutOfBounds()
   */
  public boolean missingOutOfBounds() {
    if ((derived != null) && derived.missingOutOfBounds()) {
      return true;
    }
    return false;
  }

  /**
   * True if a missing/nonsensical value was ever observed for this variable.
   * This starts out false and is set dynamically, while reading the trace file.
   */
  public boolean canBeMissing = false;

  /**
   * Which equality group this belongs to.  Replaces equal_to.  Never null
   * after this is put inside equalitySet.
   */
  public Equality equalitySet;

  /** Cached value for sequenceSize() */
  private VarInfo sequenceSize;

  /** non-null if this is an orig() variable.
   *  <b>Do not test equality!  Only use its .name slot.</b>
   */
  public /*@Nullable*/ VarInfo postState;

  /**
   * @exception RuntimeException if representation invariant on this is broken
   */
  public void checkRep() {
    assert ppt != null;
    assert var_info_name != null; // vin ok
    assert var_info_name == var_info_name.intern(); // vin ok
    assert type != null;
    assert file_rep_type != null;
    assert rep_type != null;
    assert comparability != null; // anything else ??
    assert (comparability.alwaysComparable()
            || (((VarComparabilityImplicit) comparability).dimensions
                == file_rep_type.dimensions()))
        : "Dimensions mismatch for "
            + this
            + ": "
            + ((VarComparabilityImplicit) comparability).dimensions
            + " "
            + file_rep_type.dimensions();
    assert 0 <= varinfo_index && varinfo_index < ppt.var_infos.length;
    assert -1 <= value_index && value_index <= varinfo_index
        : "" + this + " value_index=" + value_index + ", varinfo_index=" + varinfo_index;
    assert is_static_constant == (value_index == -1);
    assert is_static_constant || (static_constant_value == null);
    if ((var_kind == VarKind.FIELD || var_kind == VarKind.ARRAY) && enclosing_var == null) {
      throw new AssertionError("enclosing-var not specified for variable " + var_info_name);
    }
  }

  /** Returns whether or not rep_type is a legal type */
  static boolean legalRepType(ProglangType rep_type) {
    return ((rep_type == ProglangType.INT)
        || (rep_type == ProglangType.DOUBLE)
        || (rep_type == ProglangType.STRING)
        || (rep_type == ProglangType.INT_ARRAY)
        || (rep_type == ProglangType.DOUBLE_ARRAY)
        || (rep_type == ProglangType.STRING_ARRAY));
  }

  /** Returns whether or not constant_value is a legal constant */
  /*@EnsuresNonNullIf(result=false, expression="#1")*/
  static boolean legalConstant(/*@Nullable*/ Object constant_value) {
    return ((constant_value == null)
        || (constant_value instanceof Long)
        || (constant_value instanceof Double));
  }

  /**
   * Returns whether or not file_rep_type is a legal file_rep_type.
   * The file_rep_type matches rep_type except that it also allows
   * the more detailed scalar types (HASHCODE, BOOLEAN, etc).
   */
  static boolean legalFileRepType(ProglangType file_rep_type) {
    return (legalRepType(file_rep_type)
        // The below types are converted into one of the rep types
        // by ProglangType.fileTypeToRepType().
        || (file_rep_type == ProglangType.HASHCODE)
        || (file_rep_type == ProglangType.HASHCODE_ARRAY)
        || ((file_rep_type.dimensions() <= 1) && file_rep_type.baseIsPrimitive()));
  }

  /**
   * Create VarInfo from VarDefinition.
   * <p>
   * This does not create a fully initialized VarInfo.  For example, its
   * ppt and enclosing_var fields are not yet set.  Callers need to do some
   * work to complete the construction of the VarInfo.
   */
  public VarInfo(VarDefinition vardef) {
    vardef.checkRep();

    this.vardef = vardef;

    // Create a VarInfoName from the external name.  This probably gets
    // removed in the long run.
    try {
      var_info_name = VarInfoName.parse(vardef.name); // vin ok
    } catch (Exception e) {
      @SuppressWarnings("nullness") // error case, likely to crash later anyway
      /*@NonNull*/ VarInfoName vin = null;
      var_info_name = vin;
      System.out.printf("Warning: Can't parse %s as a VarInfoName", vardef.name);
    }
    str_name = vardef.name.intern();

    // Copy info from vardef
    var_kind = vardef.kind;
    relative_name = vardef.relative_name;
    ref_type = vardef.ref_type;
    arr_dims = vardef.arr_dims;
    comparability = vardef.comparability;
    file_rep_type = vardef.rep_type;
    type = vardef.declared_type;
    var_flags = vardef.flags;
    lang_flags = vardef.lang_flags;
    parents = new LinkedList<VarParent>(vardef.parents);

    // If a static constant value was specified, set it
    if (vardef.static_constant_value != null) {
      is_static_constant = true;
      static_constant_value = vardef.static_constant_value;
    } else {
      is_static_constant = false;
    }

    // Create the rep_type from the file rep type
    rep_type = file_rep_type.fileTypeToRepType();

    // Create the VarInfoAux information
    final List<String> auxstrs = new ArrayList<String>();
    if (var_flags.contains(VarFlags.IS_PARAM)) {
      auxstrs.add(VarInfoAux.IS_PARAM + "=true");
    }
    if (var_flags.contains(VarFlags.NON_NULL)) {
      auxstrs.add(VarInfoAux.IS_NON_NULL + "=true");
    }
    if (vardef.min_value != null) {
      auxstrs.add(VarInfoAux.MINIMUM_VALUE + "=" + vardef.min_value);
    }
    if (vardef.max_value != null) {
      auxstrs.add(VarInfoAux.MAXIMUM_VALUE + "=" + vardef.max_value);
    }
    if (vardef.min_length != null) {
      auxstrs.add(VarInfoAux.MINIMUM_LENGTH + "=" + vardef.min_length);
    }
    if (vardef.max_length != null) {
      auxstrs.add(VarInfoAux.MAXIMUM_LENGTH + "=" + vardef.max_length);
    }
    if (vardef.valid_values != null) {
      auxstrs.add(VarInfoAux.VALID_VALUES + "=" + vardef.valid_values);
    }
    // Sadly, String.join is only available from Java 8:
    // https://docs.oracle.com/javase/8/docs/api/java/lang/String.html#join-java.lang.CharSequence-java.lang.Iterable-
    final String auxstr = UtilMDE.join(auxstrs, ", ");

    try {
      aux = VarInfoAux.parse(auxstr);
    } catch (Exception e) {
      throw new RuntimeException("unexpected aux error", e);
    }
  }

  /**
   * Finishes defining the variable by relating it to other variables.
   * This cannot be done when creating the variable because the other variables
   * it is related to, may not yet exist.  Variables are related to their
   * enclosing variables (for fields, arrays, and functions) and to their
   * parent variables in the PptHierarchy.  RuntimeExceptions are thrown if
   * any related variables do not exist.
   */
  public void relate_var() {

    if (vardef == null) return;

    // System.out.printf ("enclosing var for %s is %s%n", str_name,
    //                   vardef.enclosing_var);

    // Find and set the enclosing variable (if any)
    if (vardef.enclosing_var != null) {
      enclosing_var = ppt.find_var_by_name(vardef.enclosing_var);
      if (enclosing_var == null) {
        for (int i = 0; i < ppt.var_infos.length; i++) {
          System.out.printf("var = '%s'%n", ppt.var_infos[i]);
        }
        throw new RuntimeException(
            String.format(
                "enclosing variable '%s' for variable '%s' " + "in ppt '%s' cannot be found",
                vardef.enclosing_var,
                vardef.name,
                ppt.name));
      }
    }

    // Convert vardef.function_args, which is a list of Strings,
    // into this.function_args, which is a list of VarInfos.
    if (vardef.function_args != null) {
      function_args = new ArrayList<VarInfo>(vardef.function_args.size());
      for (String varname : vardef.function_args) {
        VarInfo vi = ppt.find_var_by_name(varname);
        if (vi == null) {
          throw new RuntimeException(
              String.format(
                  "function argument '%s' for variable '%s' " + " in ppt '%s' cannot be found",
                  varname,
                  vardef.name,
                  ppt.name));
        }
        function_args.add(vi);
      }
    }

    // do something appropriate with the ppt/var hierarchy.  It may be
    // that  this is better done within PptRelation
  }

  /**
   * Setup information normally specified in the declaration record
   * for derived variables where the new variable is the result of
   * applying a function to the other variables.  Much of the
   * information is inferred from (arbitrarily) the first argument to
   * the function.
   * <p>
   * The parent_ppt field is set if each VarInfo in the derivation has
   * the same parent.  The parent_variable field is set if there is a
   * parent_ppt and one or more of the bases has a non-default parent
   * variable.  The parent variable name is formed as
   * function_name(arg1,arg2,...) where arg1, arg2, etc are the
   * parent variable names of each of the arguments.
   */
  public void setup_derived_function(String name, VarInfo... bases) {

    // Copy variable info from the first base
    VarInfo base = bases[0];
    ref_type = null;
    var_flags = base.var_flags.clone();
    lang_flags = base.lang_flags.clone();
    for (int ii = 1; ii < bases.length; ii++) {
      var_flags.retainAll(bases[ii].var_flags);
      lang_flags.retainAll(bases[ii].lang_flags);
    }
    enclosing_var = null;
    arr_dims = base.arr_dims;
    var_kind = VarKind.FUNCTION;
    function_args = Arrays.asList(bases);

    // Build the string name
    List<String> arg_names = new ArrayList<String>();
    for (VarInfo vi : bases) {
      arg_names.add(vi.name());
    }
    str_name = String.format("%s(%s)", name, UtilMDE.join(arg_names, ",")).intern();

    // The parent ppt is the same as the base if each varinfo in the
    // derivation has the same parent
    for (VarParent bp : base.parents) {
      int parent_relation_id = bp.parent_relation_id;
      String parent_ppt = bp.parent_ppt;

      if (allHaveRelation(parent_relation_id)) {
        parents.add(new VarParent(parent_ppt, parent_relation_id, null));
      }
    }

    // If there is a parent_ppt, determine the parent_variable name.
    // If all of the argument names are the default, then the parent_variable
    // is the default as well.  Otherwise, build up the name from the
    // function name and the name of each arguments parent variable name.
    // TWS: the code doesn't appear to handle the case where some are default and some aren't.
    for (VarParent p : parents) {
      boolean parent_vars_specified = false;
      for (VarInfo vi : bases) {
        for (VarParent vp : vi.parents) {
          if (vp.parent_variable != null && vp.parent_relation_id == p.parent_relation_id) {
            parent_vars_specified = true;
          }
        }
      }
      if (!parent_vars_specified) {
        p.parent_variable = null;
      } else {
        StringBuilderDelimited args = new StringBuilderDelimited(",");
        for (VarInfo vi : bases) {
          boolean found = false;
          for (VarParent vp : vi.parents) {
            if (vp.parent_relation_id == p.parent_relation_id) {
              args.append(vp.parent_variable);
              found = true;
            }
          }
          if (!found) {
            args.append(vi.name());
          }
        }
        p.parent_variable = String.format("%s(%s)", name, args.toString());
      }
    }
  }

  /**
   * Setup information normally specified in the declaration record
   * for derived variables where one of the variables is the base of
   * the derivation.  In general this information is inferred
   * from the base variable of the derived variables.  Note that
   * parent_ppt is set if each VarInfo in the derivation has the same
   * parent, but parent_variable is not set.  This has to be set based
   * on the particular derivation.
   */
  public void setup_derived_base(VarInfo base, /*@Nullable*/ VarInfo... others) {

    // Copy variable info from the base
    ref_type = base.ref_type;
    var_kind = base.var_kind;
    var_flags = base.var_flags.clone();
    lang_flags = base.lang_flags.clone();
    enclosing_var = base.enclosing_var;
    arr_dims = base.arr_dims;
    function_args = base.function_args;

    // The parent ppt is the same as the base if each varinfo in the
    // derivation has the same parent
    for (VarParent bp : base.parents) {
      int parent_relation_id = bp.parent_relation_id;
      String parent_ppt = bp.parent_ppt;

      if (allHaveRelation(parent_relation_id, others)) {
        parents.add(new VarParent(parent_ppt, parent_relation_id, null));
      }
    }
  }

  /** Returns true if all variables have a parent relation with the specified id */
  private static boolean allHaveRelation(int parent_relation_id, VarInfo... vs) {
    for (VarInfo vi : vs) {
      if (vi == null) continue;
      boolean hasRelId = false;
      for (VarParent vp : vi.parents) {
        if (parent_relation_id == vp.parent_relation_id) {
          hasRelId = true;
          break;
        }
      }
      if (!hasRelId) {
        return false;
      }
    }
    return true;
  }

  /** Create the specified VarInfo */
  private VarInfo(
      VarInfoName name,
      ProglangType type,
      ProglangType file_rep_type,
      VarComparability comparability,
      boolean is_static_constant,
      /*@Nullable*/ /*@Interned*/ Object static_constant_value,
      VarInfoAux aux) {

    assert name != null;
    assert file_rep_type != null;
    assert legalFileRepType(file_rep_type)
        : "Unsupported representation type "
            + file_rep_type.format()
            + "/"
            + file_rep_type.getClass()
            + " "
            + ProglangType.HASHCODE.getClass()
            + " for variable "
            + name;
    assert type != null;
    assert comparability != null;
    // COMPARABILITY TEST
    // assert
    //   comparability.alwaysComparable() || ((VarComparabilityImplicit)comparability).dimensions == file_rep_type.dimensions()
    //   : "Types dimensions incompatibility: "
    //     + type
    //     + " vs. "
    //     + file_rep_type;
    assert aux != null;
    assert legalConstant(static_constant_value)
        : "unexpected constant class " + static_constant_value.getClass();

    // Possibly the call to intern() isn't necessary; but it's safest to
    // make the call to intern() rather than running the risk that a caller
    // didn't.
    this.var_info_name = name.intern(); // vin ok
    this.type = type;
    this.file_rep_type = file_rep_type;
    this.rep_type = file_rep_type.fileTypeToRepType();
    this.comparability = comparability;
    this.is_static_constant = is_static_constant;
    this.static_constant_value = static_constant_value;
    this.aux = aux;
    this.parents = new LinkedList<VarParent>();

    if (debug.isLoggable(Level.FINE)) {
      debug.fine("Var " + name + " aux: " + aux);
    }

    // Indicates that these haven't yet been set to reasonable values.
    value_index = -1;
    varinfo_index = -1;

    canBeMissing = false;
  }

  /** Create the specified VarInfo */
  public VarInfo(
      String name,
      ProglangType type,
      ProglangType file_rep_type,
      VarComparability comparability,
      boolean is_static_constant,
      /*@Nullable*/ /*@Interned*/ Object static_constant_value,
      VarInfoAux aux) {
    this(
        VarInfoName.parse(name),
        type,
        file_rep_type,
        comparability,
        is_static_constant,
        static_constant_value,
        aux);
    assert name != null;
    this.str_name = name.intern();
  }

  /** Create the specified non-static VarInfo */
  private VarInfo(
      VarInfoName name,
      ProglangType type,
      ProglangType file_rep_type,
      VarComparability comparability,
      VarInfoAux aux) {
    this(name, type, file_rep_type, comparability, false, null, aux);
  }

  /** Create the specified non-static VarInfo */
  public VarInfo(
      String name,
      ProglangType type,
      ProglangType file_rep_type,
      VarComparability comparability,
      VarInfoAux aux) {
    this(name, type, file_rep_type, comparability, false, null, aux);
    assert name != null;
    this.str_name = name.intern();
  }

  /** Create a VarInfo with the same values as vi */
  public VarInfo(VarInfo vi) {
    this(
        vi.name(),
        vi.type,
        vi.file_rep_type,
        vi.comparability,
        vi.is_static_constant,
        vi.static_constant_value,
        vi.aux);
    str_name = vi.str_name;
    canBeMissing = vi.canBeMissing;
    postState = vi.postState;
    equalitySet = vi.equalitySet;
    ref_type = vi.ref_type;
    var_kind = vi.var_kind;
    var_flags = vi.var_flags.clone();
    lang_flags = vi.lang_flags.clone();
    vardef = vi.vardef;
    enclosing_var = vi.enclosing_var;
    arr_dims = vi.arr_dims;
    function_args = vi.function_args;
    parents = new LinkedList<VarParent>();
    for (VarParent parent : vi.parents) {
      parents.add(
          new VarParent(parent.parent_ppt, parent.parent_relation_id, parent.parent_variable));
    }
    relative_name = vi.relative_name;
  }

  // /** Creates and returns a copy of this. */
  // // Default implementation to quiet Findbugs.
  // @SuppressWarnings("interning")  // temporary?
  // public VarInfo clone() throws CloneNotSupportedException {
  //   return (VarInfo) super.clone();
  // }

<<<<<<< HEAD
  /** Create the prestate, or "orig()", version of the variable. */
=======
  /**
   * Create the prestate, or "orig()", version of the variable.
   * Note that the returned value is not completely initialized.
   * The caller is still responsible for setting some fields of it,
   * such as enclosing_var.
   */
>>>>>>> 9b5797e7
  public static VarInfo origVarInfo(VarInfo vi) {
    // At an exit point, parameters are uninteresting, but orig(param) is not.
    // So don't call orig(param) a parameter.
    // VIN (below should be removed)
    // VarInfoAux aux_nonparam =
    //   vi.aux.setValue(VarInfoAux.IS_PARAM, VarInfoAux.FALSE);

    VarInfo result;
    if (FileIO.new_decl_format) {

      // Build a Variable Definition from the poststate vardef
      VarDefinition result_vardef = vi.vardef.copy();
      result_vardef.name = vi.prestate_name();

      // The only hierarchy relation for orig variables is to the enter
      // ppt.  Remove any specified relations.
      result_vardef.clear_parent_relation();

      // Fix the VarDefinition enclosing variable, if any, to point to the
      // prestate version.  This code does not affect the VarInfo yet, but
      // the side-effected VarDefinition will be passed to "new VarInfo".
      if (result_vardef.enclosing_var != null) {
        assert vi.enclosing_var != null
            : "@AssumeAssertion(nullness): dependent: result_vardef was copied from vi and their enclosing_var fields are the same";
        result_vardef.enclosing_var = vi.enclosing_var.prestate_name();
        assert result_vardef.enclosing_var != null : "" + result_vardef;
      }

      // Build the prestate VarInfo from the VarDefinition.
      result = new VarInfo(result_vardef);

      // Copy the missing flag from the original variable.  This is necessary
      // for combined exit points which are built after processing is
      // complete.  In most cases the missing flag will be set correctly
      // by merging the missing flag from the numbered exit points.  But
      // this will fail if the method terminates early each time the variable
      // is missing.  A better fix would be to instrument early exits and
      // merge them in as well, but this matches what we did previously.
      result.canBeMissing = vi.canBeMissing;

    } else {
      VarInfoName newname = vi.var_info_name.applyPrestate(); // vin ok
      result =
          new VarInfo(newname, vi.type, vi.file_rep_type, vi.comparability.makeAlias(), vi.aux);
      result.canBeMissing = vi.canBeMissing;
      result.postState = vi;
      result.equalitySet = vi.equalitySet;
      result.arr_dims = vi.arr_dims;
      result.str_name = vi.prestate_name();
    }

    // At an exit point, parameters are uninteresting, but orig(param) is not.
    // So don't call orig(param) a parameter.
    result.set_is_param(false);
    return result;
  }

  /**
   * Given an array of VarInfo objects, return an array of clones, where
   * references to the originals have been modified into references to the
   * new ones (so that the new set is self-consistent).  The originals
   * should not be modified by this operation.
   */
  public static VarInfo[] arrayclone_simple(VarInfo[] a_old) {
    int len = a_old.length;
    VarInfo[] a_new = new VarInfo[len];
    for (int i = 0; i < len; i++) {
      a_new[i] = new VarInfo(a_old[i]);
      if (a_old[i].derived != null) assert a_new[i].derived != null;
      a_new[i].varinfo_index = a_old[i].varinfo_index;
      a_new[i].value_index = a_old[i].value_index;
    }
    return a_new;
  }

  /** Trims the collections used by this VarInfo. */
  public void trimToSize() {
    // if (derivees != null) { derivees.trimToSize(); }
    // Derivation derived; probably can't be trimmed
  }

  /** Returns the name of the variable.  For more info see repr() */
  /*@SideEffectFree*/
  public String toString(/*>>>@GuardSatisfied VarInfo this*/) {
    return name();
  }

  /** Helper function for repr(). */
  private Object checkNull(/*@Nullable*/ Object o) {
    return (o == null) ? "null" : o;
  }

  /** Returns a complete string description of the variable */
  public String repr() {
    return "<VarInfo "
        + var_info_name // vin ok
        + ": "
        + "type="
        + type
        + ",file_rep_type="
        + file_rep_type
        + ",rep_type="
        + rep_type
        + ",comparability="
        + comparability
        + ",value_index="
        + value_index
        + ",varinfo_index="
        + varinfo_index
        + ",is_static_constant="
        + is_static_constant
        + ",static_constant_value="
        + static_constant_value
        + ",derived="
        + checkNull(derived)
        + ",derivees="
        + derivees()
        + ",ppt="
        // This method is only called for debugging  - so let's
        // protect ourselves from a mistake somewhere else.
        // + ppt.name()
        + ppt
        + ",canBeMissing="
        + canBeMissing
        + (",equal_to=" + (equalitySet == null ? "null" : equalitySet.toString()))
        + ",PostState="
        + postState
        + ",isCanonical()="
        + isCanonical()
        + ">";
  }

  /** Returns whether or not this variable is a static constant */
  /*@EnsuresNonNullIf(result=true, expression={"constantValue()", "static_constant_value"})*/
  /*@Pure*/
  public boolean isStaticConstant() {
    return is_static_constant;
  }

  /**
   * Returns the static constant value of this variable.  The variable
   * must be a static constant.  The result is non-null.
   */
  public Object constantValue() {
    if (isStaticConstant()) {
      assert static_constant_value != null;
      return static_constant_value;
    } else {
      throw new Error("Variable " + name() + " is not constant");
    }
  }

  /** Returns true if this is an "orig()" variable */
  /*@EnsuresNonNullIf(result=true, expression="postState")*/
  /*@Pure*/
  public boolean isPrestate() {
    return postState != null;
  }

  /** Returns true if this variable is derived from prestate variables */
  @SuppressWarnings("not.deterministic") // nondeterminism does not affect result
  /*@Pure*/
  public boolean isPrestateDerived() {
    if (postState != null) return true;
    if (isDerived()) {
      for (VarInfo vi : derived.getBases()) {
        if (!vi.isPrestate()) {
          return false;
        }
      }
      return true;
    } else {
      return isPrestate();
    }

    // return name.isAllPrestate();
  }

  /** Returns true if this variable is a derived variable */
  /*@EnsuresNonNullIf(result=true, expression="this.derived")*/
  /*@Pure*/
  public boolean isDerived() {
    return (derived != null);
  }

  /** returns the depth of derivation */
  public int derivedDepth() {
    if (derived == null) {
      return 0;
    } else {
      return derived.derivedDepth();
    }
  }

  /** Return all derived variables that build off this one. */
  public List<Derivation> derivees() {
    ArrayList<Derivation> result = new ArrayList<Derivation>();
    // This method is only called from the debugging routine 'repr()'.
    // So let's protect ourselves from a mistake somewhere else.
    if (ppt == null) return result;
    VarInfo[] vis = ppt.var_infos;
    for (int i = 0; i < vis.length; i++) {
      VarInfo vi = vis[i];
      Derivation der = vi.derived;
      if (der == null) continue;
      if (ArraysMDE.indexOf(der.getBases(), this) >= 0) {
        result.add(der);
      }
    }
    return result;
  }

  /**
   * Returns a list of all of the basic (non-derived) variables that
   * are used to make up this variable.  If this variable is not
   * derived, it is just this variable.  Otherwise it is all of the
   * the bases of this derivation
   */
  public List<VarInfo> get_all_constituent_vars() {
    List<VarInfo> vars = new ArrayList<VarInfo>();
    if (isDerived()) {
      for (VarInfo vi : derived.getBases()) {
        vars.addAll(vi.get_all_constituent_vars());
      }
    } else {
      vars.add(this);
    }
    return vars;
  }

  /**
   * Returns a list of all of the simple names that make up this variable.
   * this includes each field and function name in the variable.  If this
   * variable is derived it includes the simple names from each of its bases.
   * For example, 'this.item.a' would return a list with 'this', 'item', and
   * 'a' and 'this.theArray[i]' would return 'this', 'theArray' and 'i'.
   */
  public List<String> get_all_simple_names() {
    assert FileIO.new_decl_format;
    List<String> names = new ArrayList<String>();
    if (isDerived()) {
      for (VarInfo vi : derived.getBases()) {
        names.addAll(vi.get_all_simple_names());
      }
    } else {
      VarInfo start = (isPrestate() ? postState : this);
      for (VarInfo vi = start; vi != null; vi = vi.enclosing_var) {
        if (relative_name == null) {
          names.add(vi.name());
        } else {
          names.add(vi.relative_name);
        }
      }
    }
    return names;
  }

  /*@Pure*/
  public boolean isClosure() {
    // This should eventually turn into
    //   return name.indexOf("closure(") != -1;
    // when I rename those variables to "closure(...)".
    return name().indexOf("~") != -1; // XXX
  }

  /** Cached value for getDerivedParam(). */
  public /*@Nullable*/ VarInfo derivedParamCached = null;

  /** Cached value for isDerivedParam(). */
  // Boolean rather than boolean so we can use "null" to indicate "not yet set".
  public /*@MonotonicNonNull*/ Boolean isDerivedParamCached = null;

  /**
   * Returns true if this is a param according to aux info, or this is
   * a front end derivation such that one of its bases is a param.  To
   * figure this out, what we do is get all the param variables at
   * this's program point.  Then we search in this's name to see if
   * the name contains any of the variables.  We have to do this
   * because we only have name info, and we assume that x and x.a are
   * related from the names alone.
   * <p>
   * Effects: Sets isDerivedParamCached and derivedParamCached to
   * values the first time this method is called.  Subsequent calls
   * use these cached values.
   */
  /*@EnsuresNonNullIf(result=true, expression="getDerivedParam()")*/
  @SuppressWarnings("purity") // created object is not returned
  /*@Pure*/
  public boolean isDerivedParam() {
    if (isDerivedParamCached != null) {
      // System.out.printf ("var %s is-derived-param = %b\n", name(),
      //                   isDerivedParamCached);
      return isDerivedParamCached.booleanValue();
    }

    boolean result = false;
    if (isParam() && !isPrestate()) {
      result = true;
    }

    if (!FileIO.new_decl_format) {
      // Determine the result from VarInfoName
      Set<VarInfo> paramVars = ppt.getParamVars();
      Set<VarInfoName> param_names = new LinkedHashSet<VarInfoName>();
      for (VarInfo vi : paramVars) {
        param_names.add(vi.var_info_name); // vin ok
      }

      String param = "";
      VarInfoName.Finder finder = new VarInfoName.Finder(param_names);
      Object baseMaybe = finder.getPart(var_info_name); // vin ok
      if (baseMaybe != null) {
        VarInfoName base = (VarInfoName) baseMaybe;
        derivedParamCached = this.ppt.find_var_by_name(base.name());
        if (Global.debugSuppressParam.isLoggable(Level.FINE)) {
          Global.debugSuppressParam.fine(name() + " is a derived param");
          Global.debugSuppressParam.fine("derived from " + base.name());
          Global.debugSuppressParam.fine(paramVars.toString());
        }
        param = "derived from " + base.name();
        result = true;
      }
    } else { // new format
      derivedParamCached = enclosing_param();
      if (derivedParamCached != null) {
        result = true;
      } else if (derived != null) {
        for (VarInfo vi : derived.getBases()) {
          derivedParamCached = vi.enclosing_param();
          if (derivedParamCached != null) {
            result = true;
            break;
          }
        }
      }
    }

    // System.out.printf ("var %s is-derived-param = %b\n", name(), result);
    isDerivedParamCached = result ? Boolean.TRUE : Boolean.FALSE;
    return result;
  }

  /**
   * Returns the param variable that encloses this variable (if any).
   * Returns null otherwise.  Only valid in the new decl format.
   */
  private /*@Nullable*/ VarInfo enclosing_param() {
    // System.out.printf ("Considering %s\n", this);
    assert FileIO.new_decl_format;
    if (isPrestate()) {
      return postState.enclosing_param();
    }
    for (VarInfo evi = this; evi != null; evi = evi.enclosing_var) {
      // System.out.printf ("%s isParam=%b\n", evi, evi.isParam());
      if (evi.isParam()) {
        return evi;
      }
    }
    return null;
  }

  /**
   * Return a VarInfo that has two properties: this is a derivation of
   * it, and it is a parameter variable.  If this is a parameter, then
   * this is returned.  For example, "this" is always a parameter.
   * The return value of getDerivedParam for "this.a" (which is not a
   * parameter) is "this".
   * Effects: Sets isDerivedParamCached and derivedParamCached to
   * values the first time this method is called.  Subsequent calls
   * use these cached values.
   * @return null if the above condition doesn't hold.
   */
  /*@Pure*/
  public /*@Nullable*/ VarInfo getDerivedParam() {
    if (isDerivedParamCached == null) {
      // fill in the cache
      isDerivedParam();
    }
    return derivedParamCached;
  }

  private /*@MonotonicNonNull*/ Boolean isDerivedParamAndUninterestingCached = null;

  /**
   * Returns true if a given VarInfo is a parameter or derived from
   * one in such a way that changes to it wouldn't be visible to the
   * method's caller. There are 3 such cases:
   *
   * <ul>
   * <li> The variable is a pass-by-value parameter "p".
   * <li> The variable is of the form "p.prop" where "prop" is an
   * immutable property of an object, like its type, or (for a Java
   * array) its size.
   * <li> The variable is of the form "p.prop", and "p" has been
   * modified to point to a different object. We assume "p" has been
   * modified if we don't have an invariant "orig(p) == p".
   * </ul>
   *
   * In any case, the variable must have a postState VarInfoName, and
   * equality invariants need to have already been computed.
   */
  @SuppressWarnings("purity") // set cache field
  /*@Pure*/
  public boolean isDerivedParamAndUninteresting() {
    if (isDerivedParamAndUninterestingCached != null) {
      return isDerivedParamAndUninterestingCached.booleanValue();
    } else {
      isDerivedParamAndUninterestingCached =
          _isDerivedParamAndUninteresting() ? Boolean.TRUE : Boolean.FALSE;
      return isDerivedParamAndUninterestingCached.booleanValue();
    }
  }

  /** Implementation of {@link #isDerivedParamAndUninteresting()}. */
  /*@Pure*/
  private boolean _isDerivedParamAndUninteresting() {
    if (PrintInvariants.debugFiltering.isLoggable(Level.FINE)) {
      PrintInvariants.debugFiltering.fine("isDPAU: name is " + name());
      PrintInvariants.debugFiltering.fine("  isPrestate is " + String.valueOf(isPrestate()));
    }

    // Orig variables are not considered parameters.  We only check the
    // first variable in a derivation because that is the sequence variable in
    // sequence-subscript or sequence-subsequence derivations and we don't
    // care if the index into the sequence is prestate or not.
    if (isPrestate() || (isDerived() && derived.getBase(0).isPrestate())) {
      return false;
    }

    if (isParam()) {
      PrintInvariants.debugFiltering.fine("  not interesting, IS_PARAM == true for " + name());
      return true;
    }
    if (Global.debugSuppressParam.isLoggable(Level.FINE)) {
      Global.debugSuppressParam.fine("Testing isDerivedParamAndUninteresting for: " + name());
      Global.debugSuppressParam.fine(aux.toString());
      Global.debugSuppressParam.fine("At ppt " + ppt.name());
    }
    if (isDerivedParam()) {
      // I am uninteresting if I'm a derived param from X and X's
      // type or X's size, because these things are boring if X
      // changes (the default for the rest of the code here), and
      // boring if X stays the same (because it's obviously true).
      if (!FileIO.new_decl_format) {
        if (var_info_name instanceof VarInfoName.TypeOf) { // vin ok
          VarInfoName base = ((VarInfoName.TypeOf) var_info_name).term; // vin ok
          VarInfo baseVar = ppt.find_var_by_name(base.name());
          if ((baseVar != null) && baseVar.isParam()) {
            Global.debugSuppressParam.fine("TypeOf returning true");
            PrintInvariants.debugFiltering.fine("  not interesting, first dpf case");
            return true;
          }
        }
        if (var_info_name instanceof VarInfoName.SizeOf) { // vin ok
          VarInfoName base = ((VarInfoName.SizeOf) var_info_name).get_term(); // vin ok
          VarInfo baseVar = ppt.find_var_by_name(base.name());
          if (baseVar != null && baseVar.isParam()) {
            Global.debugSuppressParam.fine("SizeOf returning true");
            PrintInvariants.debugFiltering.fine("  not interesting, second dpf case");
            return true;
          }
        }
      } else { // new decl format
        assert enclosing_var != null : this;
        assert enclosing_var != null : "@AssumeAssertion(nullness)";

        // The class of a parameter can't change in the caller
        if (var_flags.contains(VarFlags.CLASSNAME) && enclosing_var.isParam()) {
          return true;
        }

        // The size of a parameter can't change in the caller.  We shouldn't
        // have the shift==0 test, but need it to match the old code
        if (is_size() && (enclosing_var.get_base_array_hashcode().isParam())) {
          if (((SequenceLength) derived).shift == 0) {
            return true;
          }
        }
      }

      VarInfo base = getDerivedParam();
      assert base != null : "can't find base for " + name();
      // Actually we should be getting all the derivations that could
      // be params, and if any of them are uninteresting, this is
      // uninteresting.

      // Remember that if this is derived from a true param, then this
      // is a param too, so we don't need to worry.  However, if this
      // is derived from a derivedParam, then we need to find all
      // derivation parents that could possibly fail under these
      // rules.  Right now, we just get the first one.

      // So if x = Foo(this.y, p.y) and this hasn't changed then we
      // will be ignoring the fact that y has changed.

      // Henceforth only interesting if it's true that base = orig(base)
      if (base.name().equals("this")) return false;
      Global.debugSuppressParam.fine("Base is " + base.name());
      VarInfo origBase = ppt.find_var_by_name(base.prestate_name());
      if (origBase == null) {
        Global.debugSuppressParam.fine("No orig variable for base, returning true ");
        PrintInvariants.debugFiltering.fine("  not interesting, no orig variable for base");
        return true; // There can't be an equal invariant without orig
      }
      if (base.isEqualTo(origBase)) {
        Global.debugSuppressParam.fine("Saw equality.  Derived worth printing.");
        return false;
      } else {
        Global.debugSuppressParam.fine("Didn't see equality in base, so uninteresting");
        PrintInvariants.debugFiltering.fine("  didn't see equality in base");
        return true;
      }

    } else {
      Global.debugSuppressParam.fine("  Not a derived param.");
    }
    return false;
  }

  /** Convenience methods that return information from the ValueTuple. */
  /*@Pure*/
  public int getModified(ValueTuple vt) {
    if (is_static_constant) {
      // return ValueTuple.STATIC_CONSTANT;
      return ValueTuple.MODIFIED;
    } else {
      return vt.getModified(value_index);
    }
  }
  /*@Pure*/
  public boolean isUnmodified(ValueTuple vt) {
    return ValueTuple.modIsUnmodified(getModified(vt));
  }
  /*@Pure*/
  public boolean isModified(ValueTuple vt) {
    return ValueTuple.modIsModified(getModified(vt));
  }
  /*@Pure*/
  public boolean isMissingNonsensical(ValueTuple vt) {
    return ValueTuple.modIsMissingNonsensical(getModified(vt));
  }
  /*@Pure*/
  public boolean isMissingFlow(ValueTuple vt) {
    return ValueTuple.modIsMissingFlow(getModified(vt));
  }
  /*@Pure*/
  public boolean isMissing(ValueTuple vt) {
    return isMissingNonsensical(vt) || isMissingFlow(vt);
  }

  /**
   * Get the value of this variable from a particular sample (ValueTuple).
   * @param vt the ValueTuple from which to extract the value
   */
  public /*@Interned*/ Object getValue(ValueTuple vt) {
    if (is_static_constant) {
      @SuppressWarnings("nullness") // derived: is_static_constant == true
      /*@NonNull*/ Object result = static_constant_value;
      return result;
    } else {
      return vt.getValue(value_index);
    }
  }

  /** Use of this method is discouraged. */
  public /*@Nullable*/ /*@Interned*/ Object getValueOrNull(ValueTuple vt) {
    if (is_static_constant) {
      return static_constant_value;
    } else {
      return vt.getValueOrNull(value_index);
    }
  }

  /**
   * Returns the parent relation with the specified parent_relation_id;
   * returns null if the relation is not specified
   */
  private /*@Nullable*/ VarParent get_parent(int parent_relation_id) {
    for (VarParent vp : parents) {
      if (vp.parent_relation_id == parent_relation_id) {
        return vp;
      }
    }
    return null;
  }

  /**
   * Returns the parent variable name for the specified parent_relation_id.
   */
  private String parent_var_name(int parent_relation_id) {
    VarParent parent = get_parent(parent_relation_id);
    if (parent == null) {
      throw new IllegalArgumentException(
          "invalid parent_relation_id " + parent_relation_id + " for variable " + name());
    }
    return parent.parent_variable != null ? parent.parent_variable : name();
  }

  /** Returns true iff the variable has a parent with the given parent_relation_id */
  private boolean has_parent(int parent_relation_id) {
    return get_parent(parent_relation_id) != null;
  }

  private /*@Nullable*/ String parent_var(int parent_relation_id) {
    VarParent parent = get_parent(parent_relation_id);
    if (parent == null) {
      throw new IllegalArgumentException(
          "invalid parent_relation_id " + parent_relation_id + " for variable " + name());
    }
    return parent.parent_variable;
  }

  /** Return the value of this long variable (as an integer) */
  public int getIndexValue(ValueTuple vt) {
    Object raw = getValue(vt);
    if (raw == null) {
      throw new Error(
          "getIndexValue: getValue returned null "
              + this.name()
              + " index="
              + this.varinfo_index
              + " vt="
              + vt);
    }
    return ((Long) raw).intValue();
  }

  /** Return the value of this long variable (as a long) */
  public long getIntValue(ValueTuple vt) {
    Object raw = getValue(vt);
    if (raw == null) {
      throw new Error(
          "getIntValue: getValue returned null "
              + this.name()
              + " index="
              + this.varinfo_index
              + " vt="
              + vt);
    }
    return ((Long) raw).longValue();
  }

  /** Return the value of an long[] variable */
  public long[] getIntArrayValue(ValueTuple vt) {
    Object raw = getValue(vt);
    if (raw == null) {
      throw new Error(
          "getIntArrayValue: getValue returned null "
              + this.name()
              + " index="
              + this.varinfo_index
              + " vt="
              + vt);
    }
    return (long[]) raw;
  }

  /** Return the value of a double variable */
  public double getDoubleValue(ValueTuple vt) {
    Object raw = getValue(vt);
    if (raw == null) {
      throw new Error(
          "getDoubleValue: getValue returned null "
              + this.name()
              + " index="
              + this.varinfo_index
              + " vt="
              + vt);
    }
    return ((Double) raw).doubleValue();
  }

  /** Return the value of a double[] variable */
  public double[] getDoubleArrayValue(ValueTuple vt) {
    Object raw = getValue(vt);
    if (raw == null) {
      throw new Error(
          "getDoubleArrayValue: getValue returned null "
              + this.name()
              + " index="
              + this.varinfo_index
              + " vt="
              + vt);
    }
    return (double[]) raw;
  }

  /** Return the value of a String variable */
  public String getStringValue(ValueTuple vt) {
    return (String) getValue(vt);
  }

  /** Reteurn the value of a String[] array variable */
  public String[] getStringArrayValue(ValueTuple vt) {
    Object raw = getValue(vt);
    if (raw == null) {
      throw new Error(
          "getDoubleArrayValue: getValue returned null "
              + this.name()
              + " index="
              + this.varinfo_index
              + " vt="
              + vt);
    }
    return (String[]) raw;
  }

  static final class UsesVarFilter implements Filter<Invariant> {
    VarInfo var;

    public UsesVarFilter(VarInfo var) {
      this.var = var;
    }

    public boolean accept(Invariant inv) {
      return inv.usesVar(var);
    }
  }

  /**
   * Whether this VarInfo is the leader of its equality set.
   */
  /*@Pure*/
  public boolean isCanonical() {
    if (equalitySet == null) return true;
    return (equalitySet.leader() == this);
  }

  /**
   * Canonical representative that's equal to this variable.
   */
  /*@Pure*/
  public VarInfo canonicalRep() {
    if (equalitySet == null) {
      System.out.println("equality sets = " + ppt.equality_sets_txt());
      assert equalitySet != null
          : "Variable " + name() + " in ppt " + ppt.name() + " index = " + varinfo_index;
    }
    return equalitySet.leader();
  }

  /**
   * Return true if this is a pointer or reference to another object.
   */
  /*@Pure*/
  public boolean is_reference() {

    // This used to check to see if the item was a list and some other
    // odd things, but hashcode seems like the right check.
    return rep_type.isHashcode();
  }

  /**
   * Returns the VarInfo for the sequence from which this was derived,
   * or null if this wasn't derived from a sequence.
   * Only works for scalars.
   */
  public /*@Nullable*/ VarInfo isDerivedSequenceMember() {
    if (derived == null) return null;

    if (derived instanceof SequenceScalarSubscript) {
      SequenceScalarSubscript sss = (SequenceScalarSubscript) derived;
      return sss.seqvar();
    } else if (derived instanceof SequenceInitial) {
      SequenceInitial se = (SequenceInitial) derived;
      return se.seqvar();
    } else if (derived instanceof SequenceMax) {
      SequenceMax sm = (SequenceMax) derived;
      return sm.base;
    } else if (derived instanceof SequenceMin) {
      SequenceMin sm = (SequenceMin) derived;
      return sm.base;
    } else {
      return null;
    }
  }

  /*@Pure*/
  public boolean isDerivedSequenceMinMaxSum() {
    return ((derived != null)
        && ((derived instanceof SequenceMax)
            || (derived instanceof SequenceMin)
            || (derived instanceof SequenceSum)));
  }

  /**
   * Return the original sequence variable from which this derived sequence
   * was derived.
   * Only works for sequences.
   */
  public /*@Nullable*/ VarInfo isDerivedSubSequenceOf() {

    if (derived == null) return null;

    if (derived instanceof SequenceScalarSubsequence) {
      SequenceScalarSubsequence sss = (SequenceScalarSubsequence) derived;
      return sss.seqvar();
    } else if (derived instanceof SequenceScalarArbitrarySubsequence) {
      SequenceScalarArbitrarySubsequence ssas = (SequenceScalarArbitrarySubsequence) derived;
      return ssas.seqvar();
    } else {
      return null;
    }
  }

  /** Returns the variable (if any) that represents the size of this sequence */
  public /*@Nullable*/ VarInfo sequenceSize() {
    if (sequenceSize != null) {
      return sequenceSize;
    }
    assert rep_type.isArray();
    // we know the size follows the variable itself in the list
    VarInfo[] vis = ppt.var_infos;
    for (int i = varinfo_index + 1; i < vis.length; i++) {
      VarInfo vi = vis[i];
      if ((vi.derived instanceof SequenceLength) && (((SequenceLength) vi.derived).base == this)) {
        sequenceSize = vi;
        return sequenceSize;
      }
    }
    // It is possible that this VarInfo never had its size derived,
    // since it looked something like this.ary[].field.  In this case,
    // we should return size(this.ary[]), since it was derived and
    // must be the same values.
    if (FileIO.new_decl_format) {
      VarInfo base = get_base_array();
      VarInfo size = ppt.find_var_by_name("size(" + base.name() + ")");
      return size;
    } else {
      VarInfoName search = this.var_info_name; // vin ok
      boolean pre = false;
      if (search instanceof VarInfoName.Prestate) {
        search = ((VarInfoName.Prestate) search).term;
        pre = true;
      }
      while (search instanceof VarInfoName.Field) {
        search = ((VarInfoName.Field) search).term;
      }
      if (pre) {
        search = search.applyPrestate();
      }
      search = search.applySize();
      VarInfo result = ppt.find_var_by_name(search.name());
      if (result != null) {
        return result;
        //        } else {
        //      System.out.println("Warning: Size variable " + search + " not found.");
        //      System.out.print("Variables: ");
        //      for (int i=0; i<ppt.var_infos.length; i++) {
        //        VarInfo vi = ppt.var_infos[i];
        //        System.out.print(vi.name + " ");
        //      }
        //      System.out.println();
      }
    }
    //    throw new Error("Couldn't find size of " + name);
    return null;
  }

  /**
   * Returns true if the type in the original program is integer.
   * Should perhaps check Daikon.check_program_types and behave differently
   * depending on that.
   */
  /*@Pure*/
  public boolean isIndex() {
    return ((file_rep_type == ProglangType.INT) && type.isIndex());
  }

  /*@Pure*/
  public boolean is_array() {
    if (FileIO.new_decl_format) {
      return (arr_dims > 0);
    } else {
      return rep_type.isArray();
    }
  }

  /**
   * @return false if this variable expression is not legal ESC
   * syntax, except for any necessary quantifications (subscripting).
   * We err on the side of returning true, for now.
   */
  /*@Pure*/
  public boolean isValidEscExpression() {
    // "myVector.length" is invalid
    if (derived instanceof SequenceLength) {
      SequenceLength sl = (SequenceLength) derived;
      if (!sl.base.type.isArray()) {
        // VarInfo base = sl.base;
        // System.out.printf ("%s is not an array%n", base);
        // System.out.printf ("type = %s%n", base.type);
        return false;
      }
    }

    // "myVector[]" is invalid, as is myVector[foo] (when myVector is a list
    // of some sort and not an array)
    if (FileIO.new_decl_format) {
      for (VarInfo vi = this; vi != null; vi = vi.enclosing_var) {
        if (vi.file_rep_type.isArray() && !vi.type.isArray()) {
          return false;
        }
        if (vi.isDerived()) {
          VarInfo base = vi.derived.getBase(0);
          if (base.file_rep_type.isArray() && !base.type.isArray()) {
            return false;
          }
        }
      }
    } else {
      for (VarInfoName next : var_info_name.inOrderTraversal()) { // vin ok
        if (next instanceof VarInfoName.Elements) {
          VarInfoName.Elements elems = (VarInfoName.Elements) next;
          VarInfo seq = ppt.find_var_by_name(elems.term.name());
          if (!seq.type.isArray()) {
            return false;
          }
        }
      }
    }

    return true;
  }

  /**
   * Return true if invariants about this quantity are really
   * properties of a pointer, but derived variables can refer to
   * properties of the thing pointed to. This distinction is important
   * when making logical statements about the object, because in the
   * presence of side effects, the pointed-to object can change even
   * when the pointer doesn't. For instance, we might have "obj ==
   * orig(obj)", but "obj.color != orig(obj.color)". In such a case,
   * isPointer() would be true of obj, and for some forms of output
   * we'd need to translate "obj == orig(obj)" into something like
   * "location(obj) == location(orig(obj))".
   */
  /*@Pure*/
  public boolean isPointer() {
    // This used to check whether the program type had a higher
    // dimension than the rep type, or if the rep type was integral
    // but the program type wasn't primitive. These rules worked
    // pretty well for Java, but not so well for C, where for instance
    // you might have rep_type = int and type = size_t.

    return file_rep_type.isPointerFileRep();
  }

  /**
   * A wrapper around VarInfoName.simplify_name() that also uses
   * VarInfo information to guess whether "obj" should logically be
   * treated as just the hash code of "obj", rather than the whole
   * object.
   */
  public String simplifyFixup(String str) {
    if (isPointer()) {
      str = "(hash " + str + ")";
    }
    return str;
  }

  public String simplifyFixedupName() {
    return simplifyFixup(simplify_name());
  }

  ///////////////////////////////////////////////////////////////////////////
  /// Utility functions
  ///

  // Where do these really belong?

  /**
   *  Given two variables I and J, indicate whether it is necessarily the
   *  case that i&le;j or i&ge;j.  The variables also each have a shift, so the
   *  test can really be something like (i+1)&le;(j-1).
   *  The test is either:  i + i_shift &le; j + j_shift (if test_lessequal)
   *                       i + i_shift &ge; j + j_shift (if !test_lessequal)
   *  This is a dynamic check, and so must not be called while Daikon is
   *  inferencing.
   */
  public static boolean compare_vars(
      VarInfo vari, int vari_shift, VarInfo varj, int varj_shift, boolean test_lessequal) {

    // System.out.printf ("comparing variables %s and %s in ppt %s%n",
    //        vari.name(), varj.name(), vari.ppt.name());
    // Throwable stack = new Throwable("debug traceback");
    // stack.fillInStackTrace();
    // stack.printStackTrace();

    assert !Daikon.isInferencing;
    // System.out.println("compare_vars(" + vari.name + ", " + vari_shift + ", "+ varj.name + ", " + varj_shift + ", " + (test_lessequal?"<=":">=") + ")");
    if (vari == varj) {
      // same variable
      return (test_lessequal ? (vari_shift <= varj_shift) : (vari_shift >= varj_shift));
    }
    // different variables
    boolean samePpt = (vari.ppt == varj.ppt);
    assert samePpt;
    PptSlice indices_ppt = vari.ppt.findSlice_unordered(vari, varj);
    if (indices_ppt == null) return false;

    boolean vari_is_var1 = (vari == indices_ppt.var_infos[0]);
    LinearBinary lb = LinearBinary.find(indices_ppt);
    long index_vari_minus_seq = -2222; // valid only if lb != null
    if (lb != null) {
      if (!lb.enoughSamples()) {
        lb = null;
      } else if (lb.core.a != 1 || lb.core.b != -1) {
        // Do not attempt to deal with anything but y=x+b, aka x-y+b=0.
        lb = null;
      } else {
        // System.out.println("justified LinearBinary: " + lb.format());
        // lb.b is var2()-var1().

        // a is 1 or -1, and the values are integers, so c must be an integer
        long c_int = (long) lb.core.c;
        assert lb.core.c == c_int;
        index_vari_minus_seq = (vari_is_var1 ? -c_int : c_int);
        index_vari_minus_seq += vari_shift - varj_shift;
      }
    }

    boolean vari_lt = false;
    boolean vari_le = false;
    boolean vari_gt = false;
    boolean vari_ge = false;
    {
      IntLessEqual ile = IntLessEqual.find(indices_ppt);
      IntLessThan ilt = IntLessThan.find(indices_ppt);
      IntGreaterEqual ige = IntGreaterEqual.find(indices_ppt);
      IntGreaterThan igt = IntGreaterThan.find(indices_ppt);
      if (ile != null && !ile.enoughSamples()) {
        ile = null;
      }
      if (ilt != null && !ilt.enoughSamples()) {
        ilt = null;
      }
      if (ige != null && !ige.enoughSamples()) {
        ige = null;
      }
      if (igt != null && !igt.enoughSamples()) {
        igt = null;
      }

      if (vari_is_var1) {
        vari_lt = ilt != null;
        vari_le = ile != null;
        vari_gt = igt != null;
        vari_ge = ige != null;
      } else {
        vari_lt = igt != null;
        vari_le = ige != null;
        vari_gt = ilt != null;
        vari_ge = ile != null;
      }
    }

    // System.out.println("test_lessequal=" + test_lessequal
    //                    + ", vari_can_be_lt=" + vari_can_be_lt
    //                    + ", vari_can_be_eq=" + vari_can_be_eq
    //                    + ", vari_can_be_gt=" + vari_can_be_gt);

    if (test_lessequal) {
      if (lb != null) {
        return (index_vari_minus_seq <= 0);
      } else {
        return ((vari_le && (vari_shift <= varj_shift))
            || (vari_lt && (vari_shift - 1 <= varj_shift)));
      }
    } else {
      if (lb != null) {
        return (index_vari_minus_seq >= 0);
      } else {
        return ((vari_ge && (vari_shift >= varj_shift))
            || (vari_gt && (vari_shift + 1 >= varj_shift)));
      }
    }
  }

  // // takes an "orig()" var and gives a VarInfoName for a variable or
  // // expression in the post-state which is equal to this one.
  // public VarInfoName postStateEquivalent() {
  //   return otherStateEquivalent(true);
  // }

  // takes a non-"orig()" var and gives a VarInfoName for a variable
  // or expression in the pre-state which is equal to this one.
  public /*@Nullable*/ VarInfoName preStateEquivalent() {
    return otherStateEquivalent(false);
  }

  /**
   * Return some variable in the other state (pre-state if this is
   * post-state, or vice versa) that equals this one, or null if no equal
   * variable exists.
   */
  // This does *not* try the obvious thing of converting "foo" to
  // "orig(foo)"; it creates something new.  I need to clarify the
  // documentation.
  public /*@Nullable*/ VarInfoName otherStateEquivalent(boolean post) {

    assert !FileIO.new_decl_format;

    // Below is equivalent to:
    // assert post == isPrestate();
    if (post != isPrestate()) {
      throw new Error(
          "Shouldn't happen (should it?): "
              + (post ? "post" : "pre")
              + "StateEquivalent("
              + name()
              + ")");
    }

    {
      Vector<LinearBinary> lbs = LinearBinary.findAll(this);
      for (LinearBinary lb : lbs) {
        if (this.equals(lb.var2()) && (post != lb.var1().isPrestate())) {

          // a * v1 + b * this + c = 0 or this == (-a/b) * v1 - c/b
          double a = lb.core.a, b = lb.core.b, c = lb.core.c;
          // if (a == 1) {  // match } for vim
          if (-a / b == 1) {
            // this = v1 - c/b
            // int add = (int) b;
            int add = (int) -c / (int) b;
            return lb.var1().var_info_name.applyAdd(add); // vin ok
          }
        }

        if (this.equals(lb.var1()) && (post != lb.var2().isPrestate())) {
          // v2 = a * this + b <-- not true anymore
          // a * this + b * v2 + c == 0 or v2 == (-a/b) * this - c/b
          double a = lb.core.a, b = lb.core.b, c = lb.core.c;
          // if (a == 1) {  // match } for vim
          if (-a / b == 1) {
            // this = v2 + c/b
            //int add = - ((int) b);
            int add = (int) c / (int) b;
            return lb.var2().var_info_name.applyAdd(add); // vin ok
          }
        }
      }

      // Should also try other exact invariants...
    }

    // Can't find post-state equivalent.
    return null;
  }

  /**
   * Check if two VarInfos are truly (non guarded) equal to each other
   * right now.
   */
  /*@Pure*/
  public boolean isEqualTo(VarInfo other) {
    assert equalitySet != null;
    return this.equalitySet == other.equalitySet;
  }

  /** Debug tracer. */
  private static final Logger debug = Logger.getLogger("daikon.VarInfo");

  /** Debug tracer for simplifying expressions. */
  private static final Logger debugSimplifyExpression =
      Logger.getLogger("daikon.VarInfo.simplifyExpression");

  /** Enable assertions that would otherwise reduce run time performance. */
  private static final Logger debugEnableAssertions =
      Logger.getLogger("daikon.VarInfo.enableAssertions");

  // Slightly gross implementation, using a logger; but the command-line
  // options processing code already exists for it:
  // --dbg daikon.VarInfo
  public static boolean assertionsEnabled() {
    return debugEnableAssertions.isLoggable(Level.FINE);
  }

  /**
   * Change the name of this VarInfo by side effect into a more simplified
   * form, which is easier to read on display.  Don't call this during
   * processing, as I think the system assumes that names don't change
   * over time (?).
   */
  public void simplify_expression() {
    if (debugSimplifyExpression.isLoggable(Level.FINE)) {
      debugSimplifyExpression.fine("** Simplify: " + name());
    }

    if (!isDerived()) {
      if (debugSimplifyExpression.isLoggable(Level.FINE)) {
        debugSimplifyExpression.fine("** Punt because not derived variable");
      }
      return;
    }

    // find a ...post(...)... expression to simplify
    VarInfoName.Poststate postexpr = null;
    for (VarInfoName node : (new VarInfoName.InorderFlattener(var_info_name)).nodes()) { // vin ok
      if (node instanceof VarInfoName.Poststate) {
        // Remove temporary var when bug is fixed.
        VarInfoName.Poststate tempNode = (VarInfoName.Poststate) node;
        postexpr = tempNode;
        // old code; reinstate when bug is fixed
        // postexpr = (VarInfoName.Poststate) node;
        break;
      }
    }
    if (postexpr == null) {
      if (debugSimplifyExpression.isLoggable(Level.FINE)) {
        debugSimplifyExpression.fine("** Punt because no post()");
      }
      return;
    }

    // if we have post(...+k) rewrite as post(...)+k
    if (postexpr.term instanceof VarInfoName.Add) {
      VarInfoName.Add add = (VarInfoName.Add) postexpr.term;
      VarInfoName swapped = add.term.applyPoststate().applyAdd(add.amount);
      var_info_name =
          (new VarInfoName.Replacer(postexpr, swapped))
              .replace(var_info_name)
              .intern(); // vin ok  // interning bugfix
      // start over
      simplify_expression();
      return;
    }

    // Stop now if we don't want to replace post vars with equivalent orig
    // vars
    if (!PrintInvariants.dkconfig_remove_post_vars) return;

    // [[ find the ppt context for the post() term ]] (I used to
    // search the expression for this, but upon further reflection,
    // there is only one EXIT point which could possibly be associated
    // with this VarInfo, so "this.ppt" must be correct.
    PptTopLevel post_context = this.ppt;

    // see if the contents of the post(...) have an equivalent orig()
    // expression.
    VarInfo postvar = post_context.find_var_by_name(postexpr.term.name());
    if (postvar == null) {
      if (debugSimplifyExpression.isLoggable(Level.FINE)) {
        debugSimplifyExpression.fine("** Punt because no VarInfo for postvar " + postexpr.term);
      }
      return;
    }
    VarInfoName pre_expr = postvar.preStateEquivalent();
    if (pre_expr != null) {
      // strip off any orig() so we don't get orig(a[orig(i)])
      if (pre_expr instanceof VarInfoName.Prestate) {
        pre_expr = ((VarInfoName.Prestate) pre_expr).term;
      } else if (pre_expr instanceof VarInfoName.Add) {
        VarInfoName.Add add = (VarInfoName.Add) pre_expr;
        if (add.term instanceof VarInfoName.Prestate) {
          pre_expr = ((VarInfoName.Prestate) add.term).term.applyAdd(add.amount);
        }
      }
      var_info_name =
          (new VarInfoName.Replacer(postexpr, pre_expr))
              .replace(var_info_name)
              .intern(); // vin ok  // interning bugfix
      if (debugSimplifyExpression.isLoggable(Level.FINE)) {
        debugSimplifyExpression.fine("** Replaced with: " + var_info_name); // vin ok
      }
    }

    if (debugSimplifyExpression.isLoggable(Level.FINE)) {
      debugSimplifyExpression.fine("** Nothing to do (no state equlivalent)");
    }
  }

  /**
   * Two variables are "compatible" if their declared types are
   * castable and their comparabilities are comparable.  This is a
   * reflexive relationship, because it calls
   * ProglangType.comparableOrSuperclassEitherWay.  However, it is not
   * transitive because it might not hold for two children of a
   * superclass, even though it would for each child and the superclass.
   */
  public boolean compatible(VarInfo var2) {
    VarInfo var1 = this;
    // Can only compare in the same ppt because otherwise
    // comparability info may not make sense.
    boolean samePpt = (var1.ppt == var2.ppt);
    assert samePpt;

    if (!comparableByType(var2)) {
      return false;
    }

    if ((!Daikon.ignore_comparability) && (!VarComparability.comparable(var1, var2))) {
      return false;
    }

    return true;
  }

  /**
   * Return true if this sequence variable's element type is compatible
   * with the scalar variable.
   */
  public boolean eltsCompatible(VarInfo sclvar) {
    VarInfo seqvar = this;
    if (Daikon.check_program_types) {
      ProglangType elttype = seqvar.type.elementType();
      if (!elttype.comparableOrSuperclassEitherWay(sclvar.type)) {
        // System.out.printf("eltsCompatible: bad program types; elttype(%s)=%s, scltype(%s)=%s%n",
        //                   seqvar, elttype, sclvar, sclvar.type);
        return false;
      }
    }
    if (!Daikon.ignore_comparability) {
      if (!VarComparability.comparable(seqvar.comparability.elementType(), sclvar.comparability)) {
        // System.out.printf("eltsCompatible: eltcomp(%s;%s)=%s, sclcomp(%s)=%s%n",
        //                   seqvar, seqvar.comparability.elementType(), seqvar.comparability.elementType(), sclvar, sclvar.comparability);
        return false;
      }
    }
    return true;
  }

  /**
   * Without using comparability info, check that this is comparable
   * to var2.  This is a reflexive relationship, because it calls
   * ProglangType.comparableOrSuperclassEitherWay.  However, it is not
   * transitive because it might not hold for two children of a
   * superclass, even though it would for each child and the
   * superclass.  Does not check comparabilities.
   */
  public boolean comparableByType(VarInfo var2) {
    VarInfo var1 = this;

    // System.out.printf("comparableByType(%s, %s)%n", var1, var2);

    // the check ensures that a scalar or string and elements of an array of the same type are
    // labelled as comparable
    if (Daikon.check_program_types
        && (var1.file_rep_type.isArray() && !var2.file_rep_type.isArray())) {

      // System.out.printf("comparableByType: case 1 %s%n", var1.eltsCompatible(var2));
      if (var1.eltsCompatible(var2)) return true;
    }

    // the check ensures that a scalar or string and elements of an array of the same type are
    // labelled as comparable
    if (Daikon.check_program_types
        && (!var1.file_rep_type.isArray() && var2.file_rep_type.isArray())) {

      // System.out.printf("comparableByType: case 2 %s%n", var2.eltsCompatible(var1));
      if (var2.eltsCompatible(var1)) return true;
    }

    if (Daikon.check_program_types && (var1.file_rep_type != var2.file_rep_type)) {
      // System.out.printf("comparableByType: case 4 return false%n");
      return false;
    }

    // If the file rep types match then the variables are comparable unless
    // their dimensions are different.
    if (!dkconfig_declared_type_comparability) {
      if (var1.type.dimensions() != var2.type.dimensions()) {
        // debug_print_once ("types %s and %s are not comparable",
        //                    var1.type, var2.type);
        return false;
      }
      return true;
    }

    if (Daikon.check_program_types && (!var1.type.comparableOrSuperclassEitherWay(var2.type))) {
      // debug_print_once ("types %s and %s are not comparable",
      //                     var1.type, var2.type);
      return false;
    }
    // debug_print_once ("types %s and %s are comparable",
    //                  var1.type, var2.type);

    // System.out.printf("comparableByType: fallthough return true%n");
    return true;
  }

  /**
   * Without using comparability info, check that this is comparable
   * to var2.  This is a reflexive and transitive relationship.  Does
   * not check comparabilities.
   */
  public boolean comparableNWay(VarInfo var2) {
    VarInfo var1 = this;
    if (Daikon.check_program_types && (!var1.type.comparableOrSuperclassOf(var2.type))) {
      return false;
    }
    if (Daikon.check_program_types && (!var2.type.comparableOrSuperclassOf(var1.type))) {
      return false;
    }
    if (Daikon.check_program_types && (var1.file_rep_type != var2.file_rep_type)) {
      return false;
    }
    return true;
  }

  /**
   * Return true if this sequence's first index type is compatible
   * with the scalar variable.
   */
  public boolean indexCompatible(VarInfo sclvar) {
    VarInfo seqvar = this;
    if (Daikon.check_program_types) {
      if (!seqvar.is_array() || !sclvar.isIndex()) {
        return false;
      }
    }
    if (!Daikon.ignore_comparability) {
      if (!VarComparability.comparable(seqvar.comparability.indexType(0), sclvar.comparability)) {
        return false;
      }
    }
    return true;
  }

  // Interning is lost when an object is serialized and deserialized.
  // Manually re-intern any interned fields upon deserialization.
  private void readObject(ObjectInputStream in) throws IOException, ClassNotFoundException {
    in.defaultReadObject();
    var_info_name = var_info_name.intern(); // vin ok
    str_name = str_name.intern();

    for (VarParent parent : parents) {
      parent.parent_ppt.intern();
      if (parent.parent_variable != null) parent.parent_variable = parent.parent_variable.intern();
    }

    if (relative_name != null) relative_name = relative_name.intern();
  }

  // /**
  //  * It is <b>not</b> safe in general to compare based on VarInfoName
  //  * alone, because it is possible for two different program points to have
  //  * unrelated variables of the same name.
  //  */
  // public static class LexicalComparator implements Comparator<VarInfo> {
  //   /*@Pure*/
  //   public int compare(VarInfo vi1, VarInfo vi2) {
  //     VarInfoName name1 = vi1.name;
  //     VarInfoName name2 = vi2.name;
  //     return name1.compareTo(name2);
  //   }
  // }

  // Is this property always guaranteed to be true?  It's placed in a
  // slice, but then might it get printed or treated as true?
  /**
   * Create a guarding predicate for this VarInfo, that is, an
   * invariant that ensures that this object is available for access
   * to variables that reference it, such as fields.
   * (The invariant is placed in the appropriate slice.)
   * Returns null if no guarding is needed.
   */
  // Adding a test against null is not quite right for C programs, where *p
  // could be nonsensical (uninitialized or freed) even when p is non-null.
  // But this is a decent approximation to start with.
  public /*@Nullable*/ Invariant createGuardingPredicate(boolean install) {
    // Later for the array, make sure index in bounds
    if (!(type.isArray() || type.isObject())) {
      String message =
          String.format("Unexpected guarding based on %s with type %s%n", name(), type);
      System.err.print(message);
      throw new Error(message);
    }

    // For now associating with the variable's PptSlice
    PptSlice slice = ppt.get_or_instantiate_slice(this);

    Invariant result;
    Class<NonZero> NonZero_class;
    try {
      @SuppressWarnings("unchecked")
      Class<NonZero> NonZero_class_tmp =
          (Class<NonZero>) Class.forName("daikon.inv.unary.scalar.NonZero");
      NonZero_class = NonZero_class_tmp;
    } catch (ClassNotFoundException e) {
      throw new Error("Could not locate class object for daikon.inv.unary.scalar.NonZero");
    }
    // result = Invariant.find(NonZero_class, slice);
    result = Invariant.find(NonZero.class, slice);

    // Check whether the predicate already exists
    if (result == null) {
      // If it doesn't, create a "fake" invariant, which should
      // never be printed.  Is it a good idea even to set
      // result.falsified to true?  We know it's true because
      // result's children were missing.  However, some forms of
      // filtering might remove it from slice.
      VarInfo[] vis = slice.var_infos;
      if (SingleScalar.valid_types_static(vis)) {
        result = NonZero.get_proto().instantiate(slice);
      } else if (SingleScalarSequence.valid_types_static(vis)) {
        result = EltNonZero.get_proto().instantiate(slice);
      } else {
        throw new Error("Bad VarInfos");
      }
      if (result == null) {
        // Return null if NonZero invariant is not applicable to this variable.
        return null;
      }
      result.isGuardingPredicate = true;
      // System.out.printf("Created a guarding predicate: %s at %s%n", result, slice);
      // new Error().printStackTrace(System.out);
      if (install) {
        slice.addInvariant(result);
      }
    }

    return result;
  }

  static Set<String> addVarMessages = new HashSet<String>();

  /**
   * Finds a list of variables that must be guarded for this VarInfo to be
   * guaranteed to not be missing.  This list never includes "this", as it
   * can never be null.  The variables are returned in the order in which
   * their guarding prefixes are supposed to print.
   * <p>
   * For example, if this VarInfo is "a.b.c", then the guarding list
   * consists of the variables "a" and "a.b".  If "a" is null or "a.b" is
   * null, then "a.b.c" is missing (does not exist).
   */
  public List<VarInfo> getGuardingList() {

    /**
     * The list returned by this visitor always includes the argument
     * itself (if it is testable against null; for example, derived
     * variables are not).
     * If the caller does not want the argument to be in the list, the
     * caller must must remove the argument.
     */
    // Inner class because it uses the "ppt" variable.
    // Basic structure of each visitor:
    //   If the argument should be guarded, recurse.
    //   If the argument is testable against null, add it to the result.
    // Recursing first arranges that the argument goes at the end,
    // after its subparts that need to be guarded.

    class GuardingVisitor implements Visitor<List<VarInfo>> {
      boolean inPre = false;

      private boolean shouldBeGuarded(VarInfo vi) {
        assert vi != null;
        boolean result =
            (vi != null
                && (Daikon.dkconfig_guardNulls == "always" // interned
                    || (Daikon.dkconfig_guardNulls == "missing" // interned
                        && vi.canBeMissing)));
        if (Invariant.debugGuarding.isLoggable(Level.FINE)) {
          Invariant.debugGuarding.fine(
              String.format("shouldBeGuarded(%s) %b %b", vi, result, vi.canBeMissing));
        }
        return result;
      }

      private boolean shouldBeGuarded(VarInfoName viname) {
        // Not "shouldBeGuarded(ppt.findVar(viname))" because that
        // unnecessarily computes ppt.findVar(viname), if
        // dkconfig_guardNulls is "always".
        //System.out.printf ("viname = %s, applyPreMaybe=%s, findvar=%s%n",
        //                   viname, applyPreMaybe(viname),
        //                   ppt.findVar(applyPreMaybe(viname)));
        if (Daikon.dkconfig_guardNulls == "always") // interned
        return true;
        if (Daikon.dkconfig_guardNulls == "missing") { // interned
          VarInfo vi = ppt.find_var_by_name(applyPreMaybe(viname).name());
          // Don't guard variables that don't exist.  This happends when
          // we incorrectly parse static variable package names as field names
          if (Invariant.debugGuarding.isLoggable(Level.FINE)) {
            Invariant.debugGuarding.fine(
                String.format(
                    "shouldBeGuarded(%s) [%s] %s %b",
                    viname,
                    applyPreMaybe(viname),
                    vi,
                    ((vi == null) ? false : vi.canBeMissing)));
          }
          if (vi == null) return false;
          return vi.canBeMissing;
        }
        return false;
      }

      public List<VarInfo> visitSimple(Simple o) {
        List<VarInfo> result = new ArrayList<VarInfo>();
        // No recursion:  no children
        if (!o.name.equals("this")) {
          result = addVar(result, o);
        }
        if (Invariant.debugGuarding.isLoggable(Level.FINE)) {
          Invariant.debugGuarding.fine(String.format("visitSimple(%s) => %s", o.name(), result));
        }
        return result;
      }

      public List<VarInfo> visitSizeOf(SizeOf o) {
        List<VarInfo> result = new ArrayList<VarInfo>();
        if (shouldBeGuarded(o)) {
          result.addAll(o.sequence.accept(this));
        }
        // No call to addVar:  derived variable
        if (Invariant.debugGuarding.isLoggable(Level.FINE)) {
          Invariant.debugGuarding.fine(String.format("visitSizeOf(%s) => %s", o.name(), result));
        }
        return result;
      }

      public List<VarInfo> visitFunctionOf(FunctionOf o) {
        List<VarInfo> result = new ArrayList<VarInfo>();
        if (shouldBeGuarded(o)) {
          result.addAll(o.argument.accept(this));
        }
        result = addVar(result, o);
        if (Invariant.debugGuarding.isLoggable(Level.FINE)) {
          Invariant.debugGuarding.fine(
              String.format("visitFunctionOf(%s) => %s", o.name(), result));
        }
        return result;
      }

      public List<VarInfo> visitFunctionOfN(FunctionOfN o) {
        List<VarInfo> result = new ArrayList<VarInfo>();
        if (shouldBeGuarded(o)) {
          for (VarInfoName arg : o.args) {
            result.addAll(arg.accept(this));
          }
        }
        result = addVar(result, o);
        if (Invariant.debugGuarding.isLoggable(Level.FINE)) {
          Invariant.debugGuarding.fine(
              String.format("visitFunctionOfN(%s) => %s", o.name(), result));
        }
        return result;
      }

      public List<VarInfo> visitField(Field o) {
        List<VarInfo> result = new ArrayList<VarInfo>();
        if (Invariant.debugGuarding.isLoggable(Level.FINE)) {
          Invariant.debugGuarding.fine(
              String.format("visitField: shouldBeGuarded(%s) => %s", o.name(), shouldBeGuarded(o)));
        }
        if (shouldBeGuarded(o)) {
          result.addAll(o.term.accept(this));
        }
        result = addVar(result, o);
        if (Invariant.debugGuarding.isLoggable(Level.FINE)) {
          Invariant.debugGuarding.fine(String.format("visitField(%s) => %s", o.name(), result));
        }
        return result;
      }

      public List<VarInfo> visitTypeOf(TypeOf o) {
        List<VarInfo> result = new ArrayList<VarInfo>();
        if (shouldBeGuarded(o)) {
          result.addAll(o.term.accept(this));
        }
        // No call to addVar:  derived variable
        if (Invariant.debugGuarding.isLoggable(Level.FINE)) {
          Invariant.debugGuarding.fine(String.format("visitTypeOf(%s) => %s", o.name(), result));
        }
        return result;
      }

      public List<VarInfo> visitPrestate(Prestate o) {
        assert inPre == false;
        inPre = true;
        List<VarInfo> result = o.term.accept(this);
        assert inPre == true;
        inPre = false;
        if (Invariant.debugGuarding.isLoggable(Level.FINE)) {
          Invariant.debugGuarding.fine(String.format("visitPrestate(%s) => %s", o.name(), result));
        }
        return result;
      }

      public List<VarInfo> visitPoststate(Poststate o) {
        assert inPre == true;
        inPre = false;
        List<VarInfo> result = o.term.accept(this);
        assert inPre == false;
        inPre = true;
        if (Invariant.debugGuarding.isLoggable(Level.FINE)) {
          Invariant.debugGuarding.fine(String.format("visitPostState(%s) => %s", o.name(), result));
        }
        return result;
      }

      public List<VarInfo> visitAdd(Add o) {
        List<VarInfo> result = new ArrayList<VarInfo>();
        if (shouldBeGuarded(o)) {
          result.addAll(o.term.accept(this));
        }
        // No call to addVar:  derived variable
        if (Invariant.debugGuarding.isLoggable(Level.FINE)) {
          Invariant.debugGuarding.fine(String.format("visitAdd(%s) => %s", o.name(), result));
        }
        return result;
      }

      public List<VarInfo> visitElements(Elements o) {
        List<VarInfo> result = new ArrayList<VarInfo>();
        if (shouldBeGuarded(o)) {
          result.addAll(o.term.accept(this));
        }
        // No call to addVar:  derived variable
        if (Invariant.debugGuarding.isLoggable(Level.FINE)) {
          Invariant.debugGuarding.fine(String.format("visitElements(%s) => %s", o.name(), result));
        }
        return result;
      }

      public List<VarInfo> visitSubscript(Subscript o) {
        List<VarInfo> result = new ArrayList<VarInfo>();
        if (shouldBeGuarded(o)) {
          result.addAll(o.sequence.accept(this));
          result.addAll(o.index.accept(this));
        }
        result = addVar(result, o);
        if (Invariant.debugGuarding.isLoggable(Level.FINE)) {
          Invariant.debugGuarding.fine(String.format("visitSubscript(%s) => %s", o.name(), result));
        }
        return result;
      }

      public List<VarInfo> visitSlice(Slice o) {
        List<VarInfo> result = new ArrayList<VarInfo>();
        if (shouldBeGuarded(o)) {
          result.addAll(o.sequence.accept(this));
          if (o.i != null) result.addAll(o.i.accept(this));
          if (o.j != null) result.addAll(o.j.accept(this));
        }
        // No call to addVar:  derived variable
        if (Invariant.debugGuarding.isLoggable(Level.FINE)) {
          Invariant.debugGuarding.fine(String.format("visitSlice(%s) => %s", o.name(), result));
        }
        return result;
      }

      // Convert to prestate variable name if appropriate
      VarInfoName applyPreMaybe(VarInfoName vin) {
        if (inPre) {
          return vin.applyPrestate();
        } else {
          return vin;
        }
      }

      private VarInfo convertToPre(VarInfo vi) {
        //   1. "ppt.findVar("orig(" + vi.name() + ")")" does not work:
        //       "Error: orig() variables shouldn't appear in .decls files"

        VarInfoName viPreName = vi.var_info_name.applyPrestate(); // vin ok
        VarInfo viPre = ppt.find_var_by_name(vi.prestate_name());
        if (viPre == null) {
          System.out.printf("Can't find pre var %s (%s) at %s%n", viPreName.name(), viPreName, ppt);
          for (VarInfo v : ppt.var_infos) {
            System.out.printf("  %s%n", v);
          }
          throw new Error();
        }
        return viPre;
      }

      private List<VarInfo> addVar(List<VarInfo> result, VarInfoName vin) {
        VarInfo vi = ppt.find_var_by_name(applyPreMaybe(vin).name());
        // vi could be null because some variable's prefix is not a
        // variable.  Example: for static variable "Class.staticvar",
        // "Class" is not a varible, even though for variable "a.b.c",
        // typically "a" and "a.b" are also variables.
        if (vi == null) {
          String message =
              String.format(
                  "getGuardingList(%s, %s): did not find variable %s [inpre=%s]",
                  name(),
                  ppt.name(),
                  vin.name(),
                  inPre);
          // Only print the error message at most once per variable.
          if (addVarMessages.add(vin.name())) {
            // For now, don't print at all:  it's generally innocuous
            // (class prefix of a static variable).
            // System.err.println(message);
          }
          // System.out.println("vars: " + ppt.varNames());
          // System.out.flush();
          // throw new Error(String.format(message));
          return result;
        } else {
          return addVarInfo(result, vi);
        }
      }

      /**
       * Add the given variable to the result list.
       * Does nothing if the variable is of primitive type.
       */
      // Should this operate by side effect on a global variable?
      // (Then what is the type of the visitor; what does everything return?)
      private List<VarInfo> addVarInfo(List<VarInfo> result, VarInfo vi) {
        assert vi != null;
        assert ((!vi.isDerived()) || vi.isDerived()) : "addVar on derived variable: " + vi;
        // Don't guard primitives
        if ( // TODO: ***** make changes here *****
        // vi.file_rep_type.isScalar() &&
        !vi.type.isScalar()
        // (vi.type.isArray() || vi.type.isObject())
        ) {
          result.add(vi);
        } else {
          if (Invariant.debugGuarding.isLoggable(Level.FINE)) {
            Invariant.debugGuarding.fine(
                String.format(
                    "addVarInfo did not add %s: %s (%s) %s (%s)",
                    vi,
                    vi.file_rep_type.isScalar(),
                    vi.file_rep_type,
                    vi.type.isScalar(),
                    vi.type));
          }
        }
        if (Invariant.debugGuarding.isLoggable(Level.FINE)) {
          Invariant.debugGuarding.fine(String.format("addVarInfo(%s) => %s", vi, result));
        }
        return result;
      }
    } // end of class GuardingVisitor

    if (!FileIO.new_decl_format) {
      List<VarInfo> result = var_info_name.accept(new GuardingVisitor()); // vin ok
      result.remove(ppt.find_var_by_name(var_info_name.name())); // vin ok
      assert !ArraysMDE.any_null(result);
      return result;
    } else { // new format
      List<VarInfo> result = new ArrayList<VarInfo>();

      if (Daikon.dkconfig_guardNulls == "never") // interned
      return result;

      // If this is never missing, nothing to guard
      if ((Daikon.dkconfig_guardNulls == "missing") // interned
          && !canBeMissing) {
        return result;
      }

      // Create a list of variables to be guarded from the list of all
      // enclosing variables.
      for (VarInfo vi : get_all_enclosing_vars()) {
        if (false && var_flags.contains(VarFlags.CLASSNAME)) {
          System.err.printf(
              "%s filerep type = %s, canbemissing = %b\n", vi, vi.file_rep_type, vi.canBeMissing);
        }
        if (!vi.file_rep_type.isHashcode()) continue;
        result.add(0, vi);
        if ((Daikon.dkconfig_guardNulls == "missing") // interned
            && !vi.canBeMissing) break;
      }
      return result;
    }
  }

  /**
   * Returns a list of all of the variables that enclose this one.  If
   * this is derived, this includes all of the enclosing variables of all
   * of the bases
   */
  public List<VarInfo> get_all_enclosing_vars() {
    List<VarInfo> result = new ArrayList<VarInfo>();
    if (isDerived()) {
      for (VarInfo base : derived.getBases()) {
        result.addAll(base.get_all_enclosing_vars());
      }
    } else { // not derived
      for (VarInfo vi = this.enclosing_var; vi != null; vi = vi.enclosing_var) {
        result.add(vi);
      }
    }
    return result;
  }

  /**
   * Compare names by index.
   */
  public static final class IndexComparator implements Comparator<VarInfo>, Serializable {
    // This needs to be serializable because Equality invariants keep
    // a TreeSet of variables sorted by theInstance.

    // We are Serializable, so we specify a version to allow changes to
    // method signatures without breaking serialization.  If you add or
    // remove fields, you should change this number to the current date.
    static final long serialVersionUID = 20050923L;

    private IndexComparator() {}

    /*@Pure*/
    public int compare(VarInfo vi1, VarInfo vi2) {
      if (vi1.varinfo_index < vi2.varinfo_index) {
        return -1;
      } else if (vi1.varinfo_index == vi2.varinfo_index) {
        return 0;
      } else {
        return 1;
      }
    }

    public static IndexComparator getInstance() {
      return theInstance;
    }

    public static final IndexComparator theInstance = new IndexComparator();
  }

  /**
   * Looks for an OBJECT ppt that corresponds to the type of this
   * variable.  Returns null if such a point is not found.
   *
   * @param all_ppts    map of all program points
   */
  public /*@Nullable*/ PptTopLevel find_object_ppt(PptMap all_ppts) {

    // Arrays don't have types
    if (is_array()) return null;

    // build the name of the object ppt based on the variable type
    String type_str = type.base().replaceFirst("\\$", ".");
    PptName objname = new PptName(type_str, null, FileIO.object_suffix);
    return (all_ppts.get(objname));
  }

  /**
   * Class used to contain a pair of VarInfos and their sample count.
   * Currently used for equality set merging as a way to store pairs
   * of equal variables.  The variable with the smaller index is
   * always stored first.
   *
   * Pairs are equal if both of their VarInfos are identical.  Note
   * that the content of the VarInfos are not compared, only their
   * pointer values.
   */
  public static class Pair {

    public VarInfo v1;
    public VarInfo v2;
    public int samples;

    public Pair(VarInfo v1, VarInfo v2, int samples) {
      if (v1.varinfo_index < v2.varinfo_index) {
        this.v1 = v1;
        this.v2 = v2;
      } else {
        this.v1 = v2;
        this.v2 = v1;
      }
      this.samples = samples;
    }

    /*@EnsuresNonNullIf(result=true, expression="#1")*/
    /*@Pure*/
    public boolean equals(
        /*>>>@GuardSatisfied Pair this,*/
        /*@GuardSatisfied*/ /*@Nullable*/ Object obj) {
      if (!(obj instanceof Pair)) return false;

      Pair o = (Pair) obj;
      return ((o.v1 == v1) && (o.v2 == v2));
    }

    /*@Pure*/
    public int hashCode(/*>>>@GuardSatisfied Pair this*/) {
      return (v1.hashCode() + v2.hashCode());
    }

    /*@SideEffectFree*/
    public String toString(/*>>>@GuardSatisfied Pair this*/) {
      return (v1.name() + " = " + v2.name());
    }
  }

  /** Returns a string containing the names of the vars in the array. */
  public static String arrayToString(VarInfo[] vis) {

    if (vis == null) return "null";
    ArrayList<String> vars = new ArrayList<String>(vis.length);
    for (int i = 0; i < vis.length; i++) {
      if (vis[i] == null) {
        vars.add("null");
      } else {
        vars.add(vis[i].name());
      }
    }
    return UtilMDE.join(vars, ", ");
  }

  /** Returns a string containing the names of the vars in the list. */
  public static String listToString(List<VarInfo> vlist) {

    if (vlist == null) return "null";
    ArrayList<String> vars = new ArrayList<String>(vlist.size());
    for (VarInfo v : vlist) {
      if (v == null) {
        vars.add("null");
      } else {
        vars.add(v.name());
      }
    }
    return UtilMDE.join(vars, ", ");
  }

  public ValueSet get_value_set() {

    // Static constants don't have value sets, so we must make one
    if (is_static_constant) {
      ValueSet vs = ValueSet.factory(this);
      assert static_constant_value != null
          : "@AssumeAssertion(nullness): dependent: is_static_constant";
      vs.add(static_constant_value);
      return vs;
    }

    return ppt.value_sets[value_index];
  }

  public String get_value_info() {
    return name() + "- " + get_value_set().repr_short();
  }

  /**
   * Returns the number of elements in the variable's equality set.
   * Returns 1 if the equality optimization is turned off
   */
  public int get_equalitySet_size() {
    if (equalitySet == null) {
      return 1;
    } else {
      return equalitySet.size();
    }
  }

  /**
   * Returns the vars_info in the variable's equality set.
   * Returns a set with just itself if the equality optimization is turned off
   */
  public Set<VarInfo> get_equalitySet_vars() {
    if (equalitySet == null) {
      HashSet<VarInfo> set = new HashSet<VarInfo>();
      set.add(this);
      return set;
    } else {
      return equalitySet.getVars();
    }
  }

  /**
   * Returns the leader in the variable's equality set.
   * Returns itself if the equality optimization is turned off
   */
  public VarInfo get_equalitySet_leader() {
    // if (equalitySet == null && VarInfo.use_equality_optimization == false) {  // match } for vim
    if (equalitySet == null) {
      return this;
    } else {
      return equalitySet.leader();
    }
  }

  private static Set<String> out_strings = new LinkedHashSet<String>();

  /** If the message is new print it, otherwise discard it */
  /*@FormatMethod*/
  @SuppressWarnings(
      "formatter") // call to format method is correct because of @FormatMethod annotation
  static void debug_print_once(String format, /*@Nullable*/ Object... args) {
    String msg = String.format(format, args);
    if (!out_strings.contains(msg)) {
      System.out.println(msg);
      out_strings.add(msg);
    }
  }

  /** Returns whether or not this variable is a parameter */
  /*@Pure*/
  public boolean isParam() {
    if (FileIO.new_decl_format) {
      return var_flags.contains(VarFlags.IS_PARAM);
    } else {
      return aux.isParam(); // VIN
    }
  }

  /** Set this variable as a parameter */
  public void set_is_param() {
    // System.out.printf ("setting is_param for %s %n", name());
    if (FileIO.new_decl_format) {
      var_flags.add(VarFlags.IS_PARAM);
    }
    aux = aux.setValue(VarInfoAux.IS_PARAM, VarInfoAux.TRUE); // VIN
  }

  /** Set whether or not this variable is a parameter */
  public void set_is_param(boolean set) {
    if (set) {
      set_is_param();
    } else {
      if (FileIO.new_decl_format) var_flags.remove(VarFlags.IS_PARAM);
      aux = aux.setValue(VarInfoAux.IS_PARAM, VarInfoAux.FALSE); // VIN
    }
  }

  /**
   * Adds a subscript (or sequence) to an array variable.  This should
   * really just just substitute for '..', but the dots are currently
   * removed for back compatability.
   */
  public String apply_subscript(String subscript) {
    if (FileIO.new_decl_format) {
      assert arr_dims == 1 : "Can't apply subscript to " + name();
      return name().replace("..", subscript);
    } else {
      assert name().contains("[]") : "Can't apply subscript to " + name();
      return apply_subscript(name(), subscript);
    }
  }

  /**
   * Adds a subscript (or subsequence) to an array name.  This should
   * really just substitute for '..', but the dots are currently removed
   * for back compatibility.
   */
  public static String apply_subscript(String sequence, String subscript) {
    if (FileIO.new_decl_format) {
      return sequence.replace("[..]", "[" + subscript + "]");
    } else {
      return sequence.replace("[]", "[" + subscript + "]");
    }
  }

  /**
   * For array variables, returns the variable that is a simple array.
   * If this variable is a slice, it returns the array variable that is being
   * sliced.  If this variable is a simple array itself, returns this.
   */
  public VarInfo get_array_var() {
    assert file_rep_type.isArray();
    if (isDerived()) {
      return derived.get_array_var();
    } else {
      return this;
    }
  }

  /**
   * Returns the VarInfo that represents the base array of this
   * array.  For example, if the array is a[].b.c, returns a[]
   */
  /*@Pure*/
  public VarInfo get_base_array() {
    assert file_rep_type.isArray() : this;
    if (FileIO.new_decl_format) {
      VarInfo var = this;
      while (var.var_kind != VarKind.ARRAY) {
        if (var.enclosing_var == null) {
          // error condition; print some debugging output before assertion failure
          for (VarInfo vi = this; vi != null; vi = vi.enclosing_var) {
            System.out.printf("%s %s%n", vi, vi.var_kind);
          }
          assert var.enclosing_var != null : this + " " + var;
        }
        assert var.enclosing_var != null : "@AssumeAssertion(nullness): just tested";
        var = var.enclosing_var;
      }
      return var;
    } else {
      Elements elems = (new ElementsFinder(var_info_name)).elems(); // vin ok
      return ppt.find_var_by_name(elems.name());
    }
  }

  /**
   * Returns the VarInfo that represents the hashcode of the base array
   * of this array.  For example, if the array is a[].b.c, returns a.
   * Returns null if there is no such variable.
   */
  /*@Pure*/
  public /*@Nullable*/ VarInfo get_base_array_hashcode() {
    if (FileIO.new_decl_format) {
      return get_base_array().enclosing_var;
    } else {
      Elements elems = (new ElementsFinder(var_info_name)).elems(); // vin ok
      // System.out.printf ("term.name() = %s\n", elems.term.name());
      return ppt.find_var_by_name(elems.term.name());
    }
  }

  /**
   * Returns the lower bound of the array or slice.
   */
  public Quantify.Term get_lower_bound() {
    assert file_rep_type.isArray() : "var " + name() + " rep " + file_rep_type;
    if (isDerived()) {
      return derived.get_lower_bound();
    } else {
      return new Quantify.Constant(0);
    }
  }

  /**
   * Returns the upper bound of the array or slice.
   */
  public Quantify.Term get_upper_bound() {
    assert file_rep_type.isArray();
    if (isDerived()) {
      return derived.get_upper_bound();
    } else {
      return new Quantify.Length(this, -1);
    }
  }

  /**
   * Returns the length of this array.  The array can be an array or
   * a list.  It cannot be a slice.
   */
  public Quantify.Term get_length() {
    assert file_rep_type.isArray() && !isDerived() : this;
    return new Quantify.Length(this, 0);
  }

  /**
   * Updates any references to other variables that should be within this
   * ppt by looking them up within the ppt.  Necessary if a variable is
   * moved to a different program point or if cloned variable is placed
   * in a new program point (such as is done when combined exits are
   * created)
   */
  public void update_after_moving_to_new_ppt() {
    if (enclosing_var != null) {
      // enclosing_var exists but is in the wrong ppt; update it
      enclosing_var = ppt.find_var_by_name(enclosing_var.name());
      assert enclosing_var != null;
    }
  }

  /**
   * Temporary to let things compile now that name is private.  Eventually
   * this should be removed.
   */
  public VarInfoName get_VarInfoName() {
    return (var_info_name); // vin ok
  }

  private static boolean isStatic(String variable, String enclosing) {
    return !variable.startsWith(enclosing) || variable.charAt(enclosing.length()) != '.';
  }

  // Map java objects to C# objects.
  private static final Map<String, String> csharp_types = new HashMap<String, String>();

  static {
    csharp_types.put("java.lang.String", "string");
    csharp_types.put("java.lang.String[]", "string[]");
    csharp_types.put("java.lang.Object", "object");
    csharp_types.put("java.lang.Object[]", "object[]");
    csharp_types.put("boolean", "bool");
  }

  /**
   * Transforms a Daikon type representation into a valid C# type.
   */
  public static String fix_csharp_type_name(String type) {
    if (csharp_types.containsKey(type)) {
      return csharp_types.get(type);
    } else {
      return type;
    }
  }

  /**
   * If the variable is an array, returns a valid C# 'Select' statement representing the array.
   * For example, this.Array[].field would become this.Array.Select(x =&gt; x.field)
   *
   * If the variable is not an array, csharp_name() is returned.
   */
  public String csharp_collection_string() {
    String[] split = csharp_array_split();
    if (split[1].equals("")) {
      return split[0];
    } else {
      return split[0] + ".Select(x => x" + split[1] + ")";
    }
  }

  /**
   * Splits an array variable into the array and field portions.
   * For example, if the variable this.Array[].field then
   * result[0] = this.Array[]
   * result[1] = field
   *
   * If the variable is not an array then
   * result[0] = csharp_name()
   * result[1] = ""
   * (there is no splitting)
   */
  public String[] csharp_array_split() {
    String[] results = new String[2];

    if (!is_array()) {
      results[0] = csharp_name();
      results[1] = "";
      return results;
    }

    String fields = "";
    VarInfo v = this;
    // Go backwards from v until we reach the array portion.
    while (v.var_kind != VarInfo.VarKind.ARRAY && v.enclosing_var != null) {
      if (v.relative_name != null) {
        if (v.relative_name.equals("GetType()")) {
          fields = "." + v.relative_name;
        } else {
          fields = "." + v.relative_name + fields;
        }
      }
      v = v.enclosing_var;
    }

    results[0] = v.csharp_name();
    results[1] = fields;
    return results;
  }

  /**
   * Returns the name of this variable in the specified format
   */
  public String name_using(OutputFormat format) {
    if (format == OutputFormat.DAIKON) return name();
    if (format == OutputFormat.SIMPLIFY) return simplify_name();
    if (format == OutputFormat.ESCJAVA) return esc_name();
    if (format == OutputFormat.JAVA) return java_name();
    if (format == OutputFormat.JML) return jml_name();
    if (format == OutputFormat.DBCJAVA) return dbc_name();
    if (format == OutputFormat.CSHARPCONTRACT) return csharp_name();
    throw new UnsupportedOperationException("Unknown format requested: " + format);
  }

  /**
   * Returns the name of this variable as a valid C# Code Contract.
   */
  /*@SideEffectFree*/
  public String csharp_name() {
    return csharp_name(null);
  }

  /**
   * Returns the name of this variable as a valid C# Code Contract.
   */
  /*@SideEffectFree*/
  public String csharp_name(/*@Nullable*/ String index) {
    if (index != null) assert file_rep_type.isArray();

    if (postState != null) {
      return "Contract.OldValue(" + postState.csharp_name(index) + ")";
    }

    if (derived != null) {
      return derived.csharp_name(index);
    }

    switch (var_kind) {
      case FIELD:
        assert relative_name != null : this;

        if (enclosing_var != null) {
          if (isStatic(str_name, enclosing_var.name())) {
            return str_name;
          }
          return enclosing_var.csharp_name(index) + "." + relative_name;
        }

        return str_name;

      case FUNCTION:
        if (var_flags.contains(VarFlags.TO_STRING)) {
          return enclosing_var.csharp_name(index);
        }

        if (var_flags.contains(VarFlags.CLASSNAME)) {
          if (arr_dims > 0) {
            return csharp_collection_string();
          } else {
            return enclosing_var.csharp_name(index) + ".GetType()";
          }
        }

        if (enclosing_var != null) {

          if (isStatic(str_name, enclosing_var.name())) {
            String qualifiedName = str_name.substring(0, str_name.indexOf("("));
            return qualifiedName + "(" + enclosing_var.csharp_name(index) + ")";
          } else if (var_flags.contains(VarFlags.IS_PROPERTY)) {
            return enclosing_var.csharp_name(index) + "." + relative_name;
          } else {
            return enclosing_var.csharp_name(index) + "." + relative_name + "()";
          }
        } else {
          return str_name;
        }

      case ARRAY:
        if (index == null) {
          return enclosing_var.csharp_name(null);
        }
        return enclosing_var.csharp_name(null) + "[" + index + "]";

      case VARIABLE:
        assert enclosing_var == null;
        return str_name;

      case RETURN:
        return "Contract.Result<" + fix_csharp_type_name(type.toString()) + ">()";

      default:
        throw new Error("can't drop through switch statement.");
    }
  }

  /** Returns the name in java format.  This is the same as JML */
  public String java_name() {
    if (!FileIO.new_decl_format) return var_info_name.java_name(this); // vin ok

    return jml_name();
  }

  /** Returns the name in DBC format.  This is the same as JML */
  public String dbc_name() {
    if (!FileIO.new_decl_format) return var_info_name.dbc_name(this); // vin ok

    return jml_name();
  }

  /**
   * Returns the name of this variable in ESC format.
   */
  /*@SideEffectFree*/
  public String esc_name() {
    if (!FileIO.new_decl_format) return var_info_name.esc_name(); // vin ok

    return (esc_name(null));
  }

  /**
   * Returns the name of this variable in ESC format.  If an index
   * is specified, it is used as an array index.  It is an error to
   * specify an index on a non-array variable
   */
  /*@SideEffectFree*/
  public String esc_name(/*@Nullable*/ String index) {

    // System.out.printf ("esc_name for %s, flags %s, enclosing-var %s "
    //                  + " poststate %s index %s rname %s ppt %s%n", str_name,
    //                    var_flags, enclosing_var, postState, index,
    //                    relative_name, ppt.name());
    if (index != null) assert file_rep_type.isArray();

    // If this is an orig variable, use the post version to generate the name
    if (postState != null) {
      return "\\old(" + postState.esc_name(index) + ")";
    }

    // If this is a derived variable, the derivations builds the name
    if (derived != null) {
      return derived.esc_name(index);
    }

    // Build the name by processing back through all of the enclosing variables
    switch (var_kind) {
      case FIELD:
        assert relative_name != null : this;
        if (enclosing_var != null) {
          return enclosing_var.esc_name(index) + "." + relative_name;
        }
        return str_name;
      case FUNCTION:
        //function_args      assert function_args == null : "function args not implemented";
        if (var_flags.contains(VarFlags.CLASSNAME)) {
          return ("\\typeof(" + enclosing_var.esc_name(index) + ")");
        }
        if (var_flags.contains(VarFlags.TO_STRING)) {
          return enclosing_var.esc_name(index) + ".toString";
        }
        if (enclosing_var != null) {
          return enclosing_var.esc_name(index) + "." + relative_name + "()";
        }
        return str_name;
      case ARRAY:
        if (index == null) {
          return enclosing_var.esc_name(null) + "[]";
        }
        return enclosing_var.esc_name(null) + "[" + index + "]";
      case VARIABLE:
        assert enclosing_var == null;
        return str_name;
      case RETURN:
        return "\\result";
      default:
        throw new Error("can't drop through switch statement");
    }
  }

  /**
   * Returns the name of this variable in JML format.
   */
  /*@SideEffectFree*/
  public String jml_name() {
    if (!FileIO.new_decl_format) return var_info_name.jml_name(this); // vin ok

    return (jml_name(null));
  }

  /**
   * Returns the name of this variable in JML format.  If an index
   * is specified, it is used as an array index.  It is an error to
   * specify an index on a non-array variable
   */
  public String jml_name(/*@Nullable*/ String index) {

    if (index != null) assert file_rep_type.isArray();

    // If this is an orig variable, use the post version to generate the name
    if (postState != null) {
      return "\\old(" + postState.jml_name(index) + ")";
    }

    // If this is a derived variable, the derivations builds the name
    if (derived != null) {
      if (derived.getClass().toString().contains("ternary")) {
        String x = "10";
      }
      return derived.jml_name(index);
    }

    // If this is an array of fields, collect the fields into a collection
    if ((arr_dims > 0) && (var_kind != VarKind.ARRAY) && !var_flags.contains(VarFlags.CLASSNAME)) {
      String field_name = relative_name;
      ;
      VarInfo vi = this.enclosing_var;
      for (; vi.var_kind != VarKind.ARRAY; vi = vi.enclosing_var) {
        field_name = vi.relative_name + "." + field_name;
      }
      return String.format("daikon.Quant.collectObject(%s, \"%s\")", vi.jml_name(), field_name);
    }

    // Build the name by processing back through all of the enclosing variables
    switch (var_kind) {
      case FIELD:
        assert relative_name != null : this;
        if (enclosing_var != null) {
          return enclosing_var.jml_name(index) + "." + relative_name;
        }
        return str_name;
      case FUNCTION:
        //function_args      assert function_args == null : "function args not implemented";
        if (var_flags.contains(VarFlags.CLASSNAME)) {
          if (arr_dims > 0) {
            return String.format("daikon.Quant.typeArray(%s)", enclosing_var.jml_name(index));
          } else {
            return enclosing_var.jml_name(index) + DaikonVariableInfo.class_suffix;
          }
        }
        if (var_flags.contains(VarFlags.TO_STRING)) {
          return enclosing_var.jml_name(index) + ".toString()";
        }
        if (enclosing_var != null) {
          return enclosing_var.jml_name(index) + "." + relative_name + "()";
        }
        return str_name;
      case ARRAY:
        if (index == null) {
          return enclosing_var.jml_name(null);
        }
        return enclosing_var.jml_name(null) + "[" + index + "]";
      case VARIABLE:
        assert enclosing_var == null;
        return str_name;
      case RETURN:
        return "\\result";
      default:
        throw new Error("can't drop through switch statement");
    }
  }

  /** Returns the name of this variable in simplify format */
  /*@SideEffectFree*/
  public String simplify_name() {
    return simplify_name(null);
  }

  /**
   * Returns the name of this variable in simplify format.  If an index
   * is specified, it is used as an array index.  It is an error to specify
   * an index on a non-array variable.
   */
  public String simplify_name(/*@Nullable*/ String index) {
    if (!FileIO.new_decl_format) return var_info_name.simplify_name(); // vin ok

    assert (index == null) || file_rep_type.isArray() : index + " " + name();

    // If this is a derived variable, the derivations builds the name
    if (derived != null) {
      return derived.simplify_name();
    }

    // Build the name by processing back through all of the enclosing variables
    switch (var_kind) {
      case FIELD:
        assert relative_name != null : this;
        return String.format("(select |%s| %s)", relative_name, enclosing_var.simplify_name(index));
      case FUNCTION:
        //function_args      assert function_args == null : "function args not implemented";
        if (var_flags.contains(VarFlags.CLASSNAME)) {
          return ("(typeof " + enclosing_var.simplify_name(index) + ")");
        }
        if (var_flags.contains(VarFlags.TO_STRING)) {
          return String.format("(select |toString| %s)", enclosing_var.simplify_name(index));
        }
        if (enclosing_var != null) {
          return enclosing_var.simplify_name(index) + "." + relative_name + "()";
        }
        return str_name;
      case ARRAY:
        if (index == null) {
          return String.format("(select elems %s)", enclosing_var.simplify_name());
        }
        if (false && index.equals("|0|")) {
          System.err.printf("index = %s\n", index);
          Throwable t = new Throwable();
          t.printStackTrace();
        }
        return String.format("(select (select elems %s) %s)", enclosing_var.simplify_name(), index);
      case VARIABLE:
        if (dkconfig_constant_fields_simplify && str_name.contains(".")) {
          String sel = null;
          String[] fields = null;
          if (postState != null) {
            fields = postState.name().split("\\.");
            sel = String.format("(select |%s| |__orig__%s|)", fields[1], fields[0]);
          } else { // not orig variable
            fields = str_name.split("\\.");
            sel = String.format("(select |%s| |%s|)", fields[1], fields[0]);
          }
          for (int ii = 2; ii < fields.length; ii++) {
            sel = String.format("(select |%s| %s)", fields[ii], sel);
          }
          return sel;
        }

        assert enclosing_var == null;
        if (postState != null) {
          return "|__orig__" + postState.name() + "|";
        }
        return "|" + str_name + "|";
      case RETURN:
        return "|return|";
      default:
        throw new Error("can't drop through switch statement");
    }
  }

  /**
   * Return the name of this variable in its prestate (orig)
   */
  /*@SideEffectFree*/
  public /*@Interned*/ String prestate_name() {
    return ("orig(" + name() + ")").intern();
  }

  /**
   * Returns the name of the size variable that correponds to this
   * array variable in simplify format.  Returns null if this variable
   * is not an array or the size name can't be constructed for other
   * reasons.  Note that isArray seems to distinguish between actual
   * arrays and other sequences (such as java.util.list).  Simplify uses
   * (it seems) the same length approach for both, so we don't check isArray()
   */
  public /*@Nullable*/ String get_simplify_size_name() {
    /*@Interned*/ String result = null;
    if (!file_rep_type.isArray() || isDerived()) {
      result = null;
    } else {
      // System.out.printf ("Getting size name for %s [%s]\n", name(),
      //                    get_length());
      result = get_length().simplify_name().intern();
    }

    /*@Interned*/ String old_result = null;
    if (!var_info_name.isApplySizeSafe()) // vin ok
    old_result = null;
    else old_result = var_info_name.applySize().simplify_name().intern(); // vin ok
    if (FileIO.new_decl_format && (old_result != result)) {
      throw new Error(
          String.format(
              "%s: '%s' '%s'%n basehashcode = %s%n",
              this,
              result,
              old_result,
              get_base_array_hashcode()));
    }

    return old_result;
  }

  /**
   * Returns true if this variable contains a simple variable whose
   * name is varname
   */
  public boolean includes_simple_name(String varname) {
    if (!FileIO.new_decl_format) return var_info_name.includesSimpleName(varname); // vin ok

    if (isDerived()) {
      for (VarInfo base : derived.getBases()) {
        if (base.includes_simple_name(varname)) {
          return true;
        }
      }
    } else {
      for (VarInfo vi = this; vi != null; vi = vi.enclosing_var)
        if ((vi.var_kind == VarKind.VARIABLE) && vi.name().equals(varname)) {
          return true;
        }
    }
    return false;
  }

  /**
   * Quantifies over the specified array variables in ESC format.
   * Returns a 4 element string array.  Element 0 is the
   * quantification, Element 1 is the indexed form of variable 1,
   * Element 2 is the indexed form of variable 3.  and Element 4 is
   * unknown.
   */
  public static String[] esc_quantify(VarInfo... vars) {
    return esc_quantify(true, vars);
  }

  /**
   * Quantifies over the specified array variables in ESC format.
   * Returns a 4 element string array.  Element 0 is the
   * quantification, Element 1 is the indexed form of variable 1,
   * Element 2 is the indexed form of variable 3.  and Element 4 is
   * unknown.
   */
  public static String[] esc_quantify(boolean elementwise, VarInfo... vars) {

    if (FileIO.new_decl_format) {
      Quantify.ESCQuantification quant =
          new Quantify.ESCQuantification(Quantify.get_flags(elementwise), vars);
      if (vars.length == 1) {
        return new String[] {quant.get_quantification(), quant.get_arr_vars_indexed(0), ")"};
      } else if ((vars.length == 2) && vars[1].file_rep_type.isArray()) {
        return new String[] {
          quant.get_quantification(),
          quant.get_arr_vars_indexed(0),
          quant.get_arr_vars_indexed(1),
          ")"
        };
      } else {
        return new String[] {
          quant.get_quantification(), quant.get_arr_vars_indexed(0), vars[1].esc_name(), ")"
        };
      }
    } else {
      VarInfoName vin[] = new VarInfoName[vars.length];
      for (int ii = 0; ii < vars.length; ii++) {
        vin[ii] = vars[ii].var_info_name; // vin ok
      }
      return VarInfoName.QuantHelper.format_esc(vin, elementwise);
    }
  }

  /**
   * Returns a string array with 3 elements.  The first element is
   * the sequence, the second element is the lower bound, and the third
   * element is the upper bound.  Returns null if this is not a direct
   * array or slice.
   */
  public String /*@Nullable*/ [] simplifyNameAndBounds() {
    if (!FileIO.new_decl_format) {
      return VarInfoName.QuantHelper.simplifyNameAndBounds(var_info_name); // vin ok
    }

    String[] results = new String[3];
    if (is_direct_non_slice_array() || (derived instanceof SequenceSubsequence)) {
      results[0] = get_base_array_hashcode().simplify_name();
      results[1] = get_lower_bound().simplify_name();
      results[2] = get_upper_bound().simplify_name();
      return results;
    }

    return null;
  }

  /**
   * Returns the upper and lower bounds of the slice in simplify format.
   * The implementation is somewhat different that simplifyNameAndBounds
   * (I don't know why).
   */
  public String /*@Nullable*/ [] get_simplify_slice_bounds() {
    if (!FileIO.new_decl_format) {
      /*@Interned*/ VarInfoName[] bounds = var_info_name.getSliceBounds(); // vin ok
      if (bounds == null) return null;
      String[] str_bounds = new String[2];
      str_bounds[0] = bounds[0].simplify_name();
      str_bounds[1] = bounds[1].simplify_name();
      return str_bounds;
    }

    String[] results = new String[2];
    if (derived instanceof SequenceSubsequence) {
      results[0] = get_lower_bound().simplify_name().intern();
      results[1] = get_upper_bound().simplify_name().intern();
    } else {
      results = null;
    }

    return results;
  }

  /**
   * Return a string in simplify format that will seclect the
   * (index_base + index_off)-th element of the sequence specified by
   * this variable.
   *
   * @param simplify_index_name name of the index.  If free is false, this
   * must be a number or null (null implies an index of 0)
   * @param free true of simplify_index_name is variable name
   * @param index_off offset from the index
   */
  public String get_simplify_selectNth(String simplify_index_name, boolean free, int index_off) {

    // Remove the simplify bars if present from the index name
    if ((simplify_index_name != null)
        && simplify_index_name.startsWith("|")
        && simplify_index_name.endsWith("|"))
      simplify_index_name = simplify_index_name.substring(1, simplify_index_name.length() - 1);

    // Use VarInfoName to handle the old format
    if (!FileIO.new_decl_format) {
      VarInfoName select =
          VarInfoName.QuantHelper.selectNth(
              this.var_info_name, // vin ok
              simplify_index_name,
              free,
              index_off);
      // System.out.printf ("sNth: index %s, free %b, off %d, result '%s'\n",
      //                     simplify_index_name, free, index_off,
      //                     select.simplify_name());
      return select.simplify_name();
    }

    // Calculate the index (including the offset if non-zero)
    String complete_index = null;
    if (!free) {
      int index = 0;
      if (simplify_index_name != null) index = Integer.decode(simplify_index_name);
      index += index_off;
      complete_index = String.format("%d", index);
    } else {
      if (index_off != 0) {
        complete_index = String.format("(+ |%s| %d)", simplify_index_name, index_off);
      } else {
        complete_index = String.format("|%s|", simplify_index_name);
      }
    }

    // Return the array properly indexed
    return simplify_name(complete_index);
  }

  /**
   * Return a string in simplify format that will seclect the
   * index_off element in a sequence that has a lower bound.
   *
   * @param index_off offset from the index
   */
  public String get_simplify_selectNth_lower(int index_off) {

    // Use VarInfoName to handle the old format
    if (!FileIO.new_decl_format) {
      /*@Interned*/ VarInfoName[] bounds = var_info_name.getSliceBounds();
      VarInfoName lower = null;
      if (bounds != null) lower = bounds[0];
      VarInfoName select =
          VarInfoName.QuantHelper.selectNth(
              var_info_name, // vin ok
              lower,
              index_off);
      return select.simplify_name();
    }

    // Calculate the index (including the offset if non-zero)
    String complete_index = null;
    Quantify.Term lower = get_lower_bound();
    String lower_name = lower.simplify_name();
    if (!(lower instanceof Quantify.Constant)) lower_name = String.format("|%s|", lower_name);
    if (index_off != 0) {
      if (lower instanceof Quantify.Constant) {
        complete_index = String.format("%d", ((Quantify.Constant) lower).get_value() + index_off);
      } else {
        complete_index = String.format("(+ %s %d)", lower_name, index_off);
      }
    } else {
      complete_index = String.format("%s", lower_name);
    }

    // Return the array properly indexed
    // System.err.printf ("lower bound type = %s [%s] %s\n", lower,
    //                   lower.getClass(), complete_index);
    return simplify_name(complete_index);
  }

  /**
   * Get a fresh variable name that doesn't appear in the given
   * variable in simplify format
   */
  public static String get_simplify_free_index(VarInfo... vars) {
    if (!FileIO.new_decl_format) {
      VarInfoName[] vins = new VarInfoName[vars.length];
      for (int ii = 0; ii < vars.length; ii++) {
        vins[ii] = vars[ii].var_info_name; // vin ok
      }
      return VarInfoName.QuantHelper.getFreeIndex(vins).simplify_name();
    }

    // Get a free variable for each variable and return the first one
    QuantifyReturn[] qret = Quantify.quantify(vars);
    return qret[0].index.simplify_name();
  }

  /**
   * Get a 2 fresh variable names that doesn't appear in the given
   * variable in simplify format
   */
  public static String[] get_simplify_free_indices(VarInfo... vars) {
    if (!FileIO.new_decl_format) {
      if (vars.length == 1) {
        VarInfoName index1_vin =
            VarInfoName.QuantHelper.getFreeIndex(vars[0].var_info_name); // vin ok
        String index2 =
            VarInfoName.QuantHelper.getFreeIndex(vars[0].var_info_name, index1_vin)
                .simplify_name(); // vin ok
        return new String[] {index1_vin.name(), index2};
      } else if (vars.length == 2) {
        VarInfoName index1_vin =
            VarInfoName.QuantHelper.getFreeIndex(
                vars[0].var_info_name, vars[1].var_info_name); // vin ok
        String index2 =
            VarInfoName.QuantHelper.getFreeIndex(
                    vars[0].var_info_name, vars[2].var_info_name, index1_vin) // vin ok
                .simplify_name();
        return new String[] {index1_vin.name(), index2};
      } else {
        throw new Error("unexpected length " + vars.length);
      }
    }

    // Get a free variable for each variable
    if (vars.length == 1) vars = new VarInfo[] {vars[0], vars[0]};
    QuantifyReturn qret[] = Quantify.quantify(vars);
    return new String[] {qret[0].index.simplify_name(), qret[1].index.simplify_name()};
  }

  /**
   * Quantifies over the specified array variables in Simplify format.
   * Returns a string array that contains the quantification, indexed
   * form of each variable, optionally the index itself, and the closer.
   *
   * If elementwise is true, include the additional contraint that
   * the indices (there must be exactly two in this case) refer to
   * corresponding positions. If adjacent is true, include the
   * additional constraint that the second index be one more than
   * the first. If distinct is true, include the constraint that the
   * two indices are different. If includeIndex is true, return
   * additional strings, after the roots but before the closer, with
   * the names of the index variables.
   */
  public static String[] simplify_quantify(EnumSet<QuantFlags> flags, VarInfo... vars) {

    if (!FileIO.new_decl_format) {
      // Get the names for each variable.
      VarInfoName vin[] = new VarInfoName[vars.length];
      for (int ii = 0; ii < vars.length; ii++) {
        vin[ii] = vars[ii].var_info_name; // vin ok
      }

      return VarInfoName.QuantHelper.format_simplify(
          vin,
          flags.contains(QuantFlags.ELEMENT_WISE),
          flags.contains(QuantFlags.ADJACENT),
          flags.contains(QuantFlags.DISTINCT),
          flags.contains(QuantFlags.INCLUDE_INDEX));
    }

    Quantify.SimplifyQuantification quant = new Quantify.SimplifyQuantification(flags, vars);
    boolean include_index = flags.contains(QuantFlags.INCLUDE_INDEX);
    if ((vars.length == 1) && include_index) {
      return new String[] {
        quant.get_quantification(),
        quant.get_arr_vars_indexed(0),
        quant.get_index(0),
        quant.get_closer()
      };
    } else if (vars.length == 1) {
      return new String[] {
        quant.get_quantification(), quant.get_arr_vars_indexed(0), quant.get_closer()
      };
    } else if ((vars.length == 2) && include_index) {
      return new String[] {
        quant.get_quantification(),
        quant.get_arr_vars_indexed(0),
        quant.get_arr_vars_indexed(1),
        quant.get_index(0),
        quant.get_index(1),
        quant.get_closer()
      };
    } else { // must be length 2 and no index
      return new String[] {
        quant.get_quantification(),
        quant.get_arr_vars_indexed(0),
        quant.get_arr_vars_indexed(1),
        quant.get_closer()
      };
    }
  }

  /** @see #simplify_quantify(EnumSet, VarInfo[]) */
  public static String[] simplify_quantify(VarInfo... vars) {
    return simplify_quantify(EnumSet.noneOf(QuantFlags.class), vars);
  }

  /**
   * Returns a rough indication of the complexity of the variable.  Higher
   * numbers indicate more complexity.
   */
  public int complexity() {
    if (!FileIO.new_decl_format) {
      // System.out.printf ("%s - %s\n", this, var_info_name.repr());
      return var_info_name.inOrderTraversal().size(); // vin ok
    }

    int cnt = 0;
    if (isDerived()) {
      cnt += derived.complexity();
      VarInfo[] bases = derived.getBases();
      for (VarInfo vi : bases) {
        cnt += vi.complexity();
      }
      // Adjust for the complexity change when a prestate is nested in
      // another prestate.  This is just done to match the old version
      if ((bases.length == 2) && bases[0].isPrestate()) {
        if (bases[1].isPrestate()) {
          cnt--;
        } else {
          cnt++;
        }
      }
    } else {
      if (isPrestate()) cnt++;
      for (VarInfo vi = this; vi != null; vi = vi.enclosing_var) {
        cnt++;
      }
    }

    // int old_cnt = var_info_name.inOrderTraversal().size();
    // if (cnt != old_cnt)
    //   System.out.printf ("var %s, new cnt = %d, old cnt = %d [%s]\n",
    //                 name(), cnt, old_cnt, var_info_name.inOrderTraversal());
    return cnt;
  }

  /**
   * Returns true if this variable can be assigned to.  Currently this is
   * presumed true of all variable except the special variable for the type
   * of a variable and the size of a sequence.  It should include pure
   * functions as well
   */
  /*@Pure*/
  public boolean is_assignable_var() {
    if (!FileIO.new_decl_format) {
      return !((var_info_name instanceof VarInfoName.TypeOf) // vin ok
          || (var_info_name instanceof VarInfoName.SizeOf)); // vin ok
    }

    return !(is_typeof() || is_size());
  }

  /**
   * Returns whether or not this variable represents the type of a variable
   * (eg, a.getClass().getName()).  Note that this will miss prestate variables such
   * as 'orig(a.getClass().getName())'.
   */
  /*@Pure*/
  public boolean is_typeof() {
    if (!FileIO.new_decl_format) return (var_info_name instanceof VarInfoName.TypeOf); // vin ok

    // The isPrestate check doesn't seem necessary, but is required to
    // match old behavior.
    return !isPrestate() && var_flags.contains(VarFlags.CLASSNAME);
  }

  /**
   * Returns whether or not this variable represents the type of a variable
   * (eg, a.getClass().getName()).  This version finds prestate variable such as
   * 'org(a.getClass().getName())'.
   */
  public boolean has_typeof() {
    if (!FileIO.new_decl_format) return var_info_name.hasTypeOf(); // vin ok

    if (isPrestate()) {
      return postState.has_typeof();
    }
    return is_typeof();
  }

  /**
   * Returns whether or not this variable is the 'this' variable.
   */
  /*@Pure*/
  public boolean is_this() {
    return name().equals("this");
    // return (get_VarInfoName().equals (VarInfoName.THIS));
  }

  /**
   * Returns whether or not this variable is the 'this' variable.
   * True for both normal and prestate versions of the variable.
   */
  /*@Pure*/
  public boolean isThis() {
    return var_info_name.isThis();
  }

  /** Returns whether this is a size of an array or a prestate thereof */
  /*@Pure*/
  public boolean is_size() {
    return (derived instanceof SequenceLength);
  }

  /** Returns wehther or not this variable is a field */
  /*@Pure*/
  public boolean is_field() {
    return (var_info_name instanceof VarInfoName.Field);
  }

  /** Returns whether or not this variable has an integer offset (eg, a+2) */
  /*@Pure*/
  public boolean is_add() {
    return (var_info_name instanceof VarInfoName.Add);
  }

  /**
   * Returns the integer offset if this variable is an addition such
   * as a+2.  Throws an exception of this variable is not an addition.
   * see #is_add()
   */
  public int get_add_amount() {
    return ((VarInfoName.Add) var_info_name).amount;
  }

  /**
   * Returns whether or not this variable is an actual array as opposed
   * to an array that is created over fields/methods of an array.  For
   * example, 'a[]' is a direct array, but 'a[].b' is not.
   */
  /*@Pure*/
  public boolean is_direct_array() {
    // Must be an array to be a direct array
    if (!rep_type.isArray()) return false;

    // If $Field or $Type appears before $Elements, false.
    // System.out.printf ("%s flatten %s%n", name(), name);
    for (VarInfoName node : (new VarInfoName.InorderFlattener(var_info_name)).nodes()) {
      if (node instanceof VarInfoName.Field) {
        return false;
      }
      if (node instanceof VarInfoName.TypeOf) {
        return false;
      }
      if (node instanceof VarInfoName.Elements) {
        break;
      }
    }

    return true;
  }

  /**
   * Returns whether or not this variable is an actual array as opposed
   * to an array that is created over fields/methods of an array or a
   * slice.  For example, 'a[]' is a direct array, but 'a[].b' and 'a[i..]'
   * are not.
   */
  /*@Pure*/
  public boolean is_direct_non_slice_array() {
    return (var_info_name instanceof VarInfoName.Elements);
  }

  /**
   * Returns whether or not two variables have the same enclosing variable.
   * If either variable is not a field, returns false
   */
  public boolean has_same_parent(VarInfo other) {
    if (!is_field() || !other.is_field()) {
      return false;
    }

    VarInfoName.Field name1 = (VarInfoName.Field) var_info_name;
    VarInfoName.Field name2 = (VarInfoName.Field) other.var_info_name;

    return (name1.term.equals(name2.term));
  }

  /**
   * Returns the variable that encloses this one.  For example if
   * this variable is 'x.a.b', the enclosing variable is 'x.a'.
   */
  public /*@Nullable*/ VarInfo get_enclosing_var() {
    if (FileIO.new_decl_format) {
      return enclosing_var;
    } else {
      List<VarInfoName> traversal = new VarInfoName.InorderFlattener(var_info_name).nodes();
      if (traversal.size() <= 1) {
        // System.out.printf ("size <= 1, traversal = %s%n", traversal);
        return null;
      } else {
        VarInfo enclosing_vi = ppt.find_var_by_name(traversal.get(1).name());
        // if (enclosing_vi == null)
        //  System.out.printf ("Can't find '%s' in %s%n",
        //                      traversal.get(1).name(), ppt.varNames());
        return enclosing_vi;
      }
    }
  }

  /**
   * Replaces all instances of 'this' in the variable with the
   * name of arg.  Used to match up enter/exit variables with object variables
   */
  public String replace_this(VarInfo arg) {
    VarInfoName parent_name = var_info_name.replaceAll(VarInfoName.THIS, arg.var_info_name);
    return parent_name.name();
  }

  /**
   * Creates a VarInfo that is a subsequence that begins at begin and
   * ends at end with the specified shifts.  The begin or the end can be
   * null, but a non-zero shift is only allowed with non-null variables.
   */
  public static VarInfo make_subsequence(
      VarInfo seq,
      /*@Nullable*/ VarInfo begin,
      int begin_shift,
      /*@Nullable*/ VarInfo end,
      int end_shift) {

    String begin_str = inside_name(begin, seq.isPrestate(), begin_shift);
    if (begin_str.equals("")) // interned if the null string, not interned otherwise
    begin_str = "0";
    String end_str = inside_name(end, seq.isPrestate(), end_shift);

    VarInfoName begin_name;
    String parent_format = "%s..";
    if (begin == null) {
      begin_name = null;
    } else {
      begin_name = (begin != null) ? begin.var_info_name : null;
      if (begin_shift == -1) {
        begin_name = begin_name.applyDecrement();
        parent_format = "%s-1..";
      } else if (begin_shift == 1) {
        begin_name = begin_name.applyIncrement();
        parent_format = "%s+1..";
      } else {
        assert begin_shift == 0;
      }
    }

    VarInfoName end_name;
    if (end == null) {
      end_name = null;
      parent_format += "%s";
    } else {
      end_name = end.var_info_name;
      if (end_shift == -1) {
        end_name = end_name.applyDecrement();
        parent_format += "%s-1";
      } else if (end_shift == 1) {
        end_name = end_name.applyIncrement();
        parent_format += "%s+1";
      } else {
        assert end_shift == 0;
        parent_format += "%s";
      }
    }

    VarInfoName new_name = seq.var_info_name.applySlice(begin_name, end_name);

    VarInfo vi = new VarInfo(new_name, seq.type, seq.file_rep_type, seq.comparability, seq.aux);
    vi.setup_derived_base(seq, begin, end);
    vi.str_name =
        seq.apply_subscript(String.format("%s..%s", begin_str, end_str))
            .intern(); // interning bugfix

    // If there is a parent ppt (set in setup_derived_base), set the
    // parent variable accordingly.  If all of the original variables, used
    // the default name, this can as well.  Otherwise, build the parent
    // name.
    for (VarParent parent : vi.parents) {
      int rid = parent.parent_relation_id;

      if ((seq.get_parent(rid) == null)
          && ((begin == null) || !begin.has_parent(rid) || (begin.parent_var(rid) == null))
          && ((end == null) || !end.has_parent(rid) || (end.parent_var(rid) == null))) {

        parent.parent_variable = null;
      } else {
        String begin_pname =
            (begin == null || !begin.has_parent(rid)) ? "0" : begin.parent_var_name(rid);
        String end_pname = (end == null || !end.has_parent(rid)) ? "" : end.parent_var_name(rid);
        @SuppressWarnings(
            "formatter") // format string is constructed above using make_subsequence's arguments
        String res =
            apply_subscript(
                seq.parent_var_name(rid), String.format(parent_format, begin_pname, end_pname));
        parent.parent_variable = res;
        // System.out.printf ("-- set parent var from '%s' '%s' '%s' '%s'%n",
        //       seq.parent_var_name(), parent_format, begin_pname, end_pname);
      }
      // System.out.printf ("Parent for %s:%s is %s:%s%n",
      //                ((seq.ppt != null)? seq.ppt.name() : "none"), vi.name(),
      //                  vi.parent_ppt, vi.parent_variable);
    }

    return vi;
  }

  /**
   * Returns the name to use for vi inside of a array reference.
   * If the array reference is orig, then orig is implied.  This removes
   * orig from orig variales and adds post to post variables.
   */
  private static String inside_name(/*@Nullable*/ VarInfo vi, boolean in_orig, int shift) {
    if (vi == null) return "";

    String shift_str = "";
    if (shift != 0) shift_str = String.format("%+d", shift);

    if (in_orig) {
      if (vi.isPrestate()) {
        return vi.postState.name() + shift_str;
      } else {
        return String.format("post(%s)%s", vi.name(), shift_str);
      }
    } else {
      return vi.name() + shift_str;
    }
  }

  /**
   * Creates a VarInfo that is an index into a sequence.  The type,
   * file_rep_type, etc are taken from the element type of the sequence.
   */
  public static VarInfo make_subscript(VarInfo seq, /*@Nullable*/ VarInfo index, int index_shift) {

    String index_str = inside_name(index, seq.isPrestate(), index_shift);

    VarInfoName index_name = null;
    if (index == null) {
      index_name = VarInfoName.parse(String.valueOf(index_shift));
    } else {
      index_name = index.var_info_name;
      if (index_shift == -1) {
        index_name = index_name.applyDecrement();
      } else {
        assert index_shift == 0 : "bad shift " + index_shift + " for " + index;
      }
    }

    VarInfoName new_name = seq.var_info_name.applySubscript(index_name);
    VarInfo vi =
        new VarInfo(
            new_name,
            seq.type.elementType(),
            seq.file_rep_type.elementType(),
            seq.comparability.elementType(),
            VarInfoAux.getDefault());
    vi.setup_derived_base(seq, index);
    vi.var_kind = VarInfo.VarKind.FIELD;
    vi.str_name = seq.apply_subscript(index_str).intern(); // interning bugfix
    for (VarParent parent : vi.parents) {
      int rid = parent.parent_relation_id;

      if ((seq.parent_var(rid) == null)
          && ((index == null) || !index.has_parent(rid) || (index.parent_var(rid) == null))) {
        parent.parent_variable = null;
      } else { // one of the two bases has a different parent variable name
        String subscript_parent = String.valueOf(index_shift);
        if (index != null && index.has_parent(rid)) {
          subscript_parent = index.parent_var_name(rid);

          if (seq.isPrestate() && !index.isPrestate()) {
            // Wrap the index in POST if the sequence is original
            subscript_parent = VarInfoName.parse(subscript_parent).applyPoststate().name_impl();
          } else if (seq.isPrestate() && index.isPrestate()) {
            // Remove redundant ORIG
            subscript_parent = ((Prestate) VarInfoName.parse(subscript_parent)).term.name_impl();
          }

          if (index_shift == -1) subscript_parent = subscript_parent + "-1";
        }
        parent.parent_variable = apply_subscript(seq.parent_var_name(rid), subscript_parent);
      }
    }
    return vi;
  }

  /**
   * Create a VarInfo that is a function over one or more other variables.
   * the type, rep_type, etc of the new function are taken from the first
   * variable.
   */
  public static VarInfo make_function(String function_name, VarInfo... vars) {

    VarInfoName[] vin = new VarInfoName[vars.length];
    for (int ii = 0; ii < vars.length; ii++) {
      vin[ii] = vars[ii].var_info_name;
    }

    VarInfo vi =
        new VarInfo(
            VarInfoName.applyFunctionOfN(function_name, vin),
            vars[0].type,
            vars[0].file_rep_type,
            vars[0].comparability,
            vars[0].aux);
    vi.setup_derived_function(function_name, vars);
    return vi;
  }

  /*
   * Creates the derived variable func(seq) from seq.
   *
   * @param func_name name of the function
   * @param type return type of the function.  If null, the return type is
   *             the element type of the sequence
   * @param seq sequence variable
   * @param shift value to add or subtract from the function.  Legal values
   *              are -1, 0, and 1.
   */
  public static VarInfo make_scalar_seq_func(
      String func_name, /*@Nullable*/ ProglangType type, VarInfo seq, int shift) {

    VarInfoName viname = seq.var_info_name.applyFunction(func_name);
    if (func_name.equals("size")) viname = seq.var_info_name.applySize();
    String shift_name = "";
    if (shift == -1) {
      viname = viname.applyDecrement();
      shift_name = "_minus1";
    } else if (shift == 1) {
      viname = viname.applyIncrement();
      shift_name = "_plus1";
    } else {
      assert shift == 0;
    }

    /*@NonNull*/ ProglangType ptype = type;
    /*@NonNull*/ ProglangType frtype = type;
    VarComparability comp = seq.comparability.indexType(0);
    VarInfoAux aux = VarInfoAux.getDefault();
    if (type == null) {
      ptype = seq.type.elementType();
      frtype = seq.file_rep_type.elementType();
      comp = seq.comparability.elementType();
      aux = seq.aux;
    }
    VarInfo vi = new VarInfo(viname, ptype, frtype, comp, aux);
    vi.setup_derived_base(seq);
    vi.var_kind = VarInfo.VarKind.FUNCTION;
    vi.enclosing_var = seq;
    vi.arr_dims = 0;
    // null is initial value:  vi.function_args = null;
    vi.relative_name = func_name + shift_name;

    // Calculate the string to add for the shift.
    String shift_str = "";
    if (shift != 0) shift_str = String.format("%+d", shift);

    // Determine whether orig should be swapped with the function.
    // The original VarInfoName code did this only for the size
    // function (though it makes the same sense for all functions over
    // sequences).
    boolean swap_orig =
        func_name.equals("size") && seq.isPrestate() && !VarInfoName.dkconfig_direct_orig;

    // Force orig to the outside if specified.
    if (swap_orig) {
      vi.str_name =
          String.format("orig(%s(%s))%s", func_name, seq.postState.name(), shift_str)
              .intern(); // interning bugfix
    } else {
      vi.str_name =
          String.format("%s(%s)%s", func_name, seq.name(), shift_str).intern(); // interning bugfix
    }

    for (VarParent parent : vi.parents) {
      int rid = parent.parent_relation_id;
      if (!seq.has_parent(rid) || seq.parent_var(rid) == null) {
        parent.parent_variable = null;
      } else {
        if (func_name.equals("size")) {
          // Special handling for the case where the parent var name is orig(array[...]).
          // With swapping, the parent should be orig(size(array[..])), however it's stored
          // as a string so the swap can't be done textually.
          VarInfoName parentName = VarInfoName.parse(seq.parent_var_name(rid));

          // Can't use the more general applyFunction method here because it doesn't take into
          // account prestate values as the applySize method explicitly does
          parentName = parentName.applySize();

          parent.parent_variable = String.format("%s%s", parentName.name(), shift_str);
        } else {
          assert !swap_orig : "swap orig with parent " + vi;
          parent.parent_variable =
              String.format("%s(%s)%s", func_name, seq.parent_var_name(rid), shift_str);
        }
      }
    }
    return vi;
  }

  /*
   * Creates the derived variable func(str) from string.
   *
   * @param func_name name of the function
   * @param type return type of the function
   * @param str sequence variable
   */
  public static VarInfo make_scalar_str_func(String func_name, ProglangType type, VarInfo str) {

    VarInfoName viname = str.var_info_name.applyFunction(func_name);

    ProglangType ptype = type;
    ProglangType frtype = type;
    VarComparability comp = str.comparability.string_length_type();
    VarInfoAux aux = VarInfoAux.getDefault();
    VarInfo vi = new VarInfo(viname, ptype, frtype, comp, aux);
    vi.setup_derived_base(str);
    vi.var_kind = VarInfo.VarKind.FUNCTION;
    vi.enclosing_var = str;
    vi.arr_dims = 0;
    // null is initial value:  vi.function_args = null;
    vi.relative_name = func_name;

    vi.str_name = String.format("%s.%s()", str.name(), func_name).intern(); // interning bugfix

    for (VarParent parent : vi.parents) {
      int rid = parent.parent_relation_id;
      if (str.get_parent(rid).parent_variable == null) {
        parent.parent_variable = null;
      } else {
        parent.parent_variable =
            String.format("%s.%s()", str.get_parent(rid).parent_variable, func_name);
      }
    }
    return vi;
  }

  /**
   * Returns true if vi is the prestate version of this.  If this is a
   * derived variable, vi must be the same derivation using prestate
   * versions of each base variable.
   */
  /*@Pure*/
  public boolean is_prestate_version(VarInfo vi) {

    // If both variables are not derived
    if ((derived == null) && (vi.derived == null)) {

      // true if vi is the prestate version of this
      return (!isPrestate() && vi.isPrestate() && name().equals(vi.postState.name()));

      // else if both variables are derived
    } else if ((derived != null) && (vi.derived != null)) {

      return (derived.is_prestate_version(vi.derived));

      // one is derived and the other isn't
    } else {
      return false;
    }
  }

  /** Returns true if this is an array or a slice */
  /*@Pure*/
  public boolean isArray() {
    return type.isArray();
  }

  /** Returns true if this is a slice */
  /*@Pure*/
  public boolean isSlice() {
    return isArray() && isDerived();
  }

  /**
   * Converts a variable name or expression to the old style of names
   */
  public static String old_var_names(String name) {
    if (PrintInvariants.dkconfig_old_array_names && FileIO.new_decl_format) {
      return name.replace("[..]", "[]");
    } else {
      return name;
    }
  }

  /**
   * Returns the old style variable name for this name
   */
  public String old_var_name() {
    return old_var_names(name());
  }

  /**
   * Rough check to ensure that the variable name and derivation match
   * up
   */
  public void var_check() {

    if (false) {
      if ((derived != null) && (derived instanceof SequenceSubsequence)) {
        if (name().contains("-1")) {
          SequenceSubsequence ss = (SequenceSubsequence) derived;
          // System.out.printf ("checking %s[%08X] with derived %s[%08X]%n",
          //                   this, System.identityHashCode (this), derived,
          //                   System.identityHashCode (derived));
          assert ss.index_shift == -1
              : "bad var "
                  + this
                  + " derived "
                  + derived
                  + " shift "
                  + ss.index_shift
                  + " in ppt "
                  + ppt.name();
        }
      }
    }
  }
}<|MERGE_RESOLUTION|>--- conflicted
+++ resolved
@@ -739,16 +739,12 @@
   //   return (VarInfo) super.clone();
   // }
 
-<<<<<<< HEAD
-  /** Create the prestate, or "orig()", version of the variable. */
-=======
   /**
    * Create the prestate, or "orig()", version of the variable.
    * Note that the returned value is not completely initialized.
    * The caller is still responsible for setting some fields of it,
    * such as enclosing_var.
    */
->>>>>>> 9b5797e7
   public static VarInfo origVarInfo(VarInfo vi) {
     // At an exit point, parameters are uninteresting, but orig(param) is not.
     // So don't call orig(param) a parameter.
