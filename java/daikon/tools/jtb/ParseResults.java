--- conflicted
+++ resolved
@@ -32,15 +32,8 @@
     this.compilationUnit = compilationUnit;
   }
 
-<<<<<<< HEAD
-
   /*@SideEffectFree*/ public String toString(/*>>>@GuardSatisfied ParseResults this*/) {
-    return "package name: " + packageName + ", " + "file name: "
-      + fileName;
-=======
-  /*@SideEffectFree*/ public String toString() {
     return "package name: " + packageName + ", " + "file name: " + fileName;
->>>>>>> 54e4136f
   }
 
   /**
