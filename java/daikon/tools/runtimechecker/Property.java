--- conflicted
+++ resolved
@@ -34,21 +34,21 @@
    * The name of the method that this property describes. ("null" for object
    * invariants.)
    */
-  public String method() {
+  public String method(/*>>>@GuardSatisfied Property this*/) {
     return method;
   }
 
   // The kind of proerty (enter, exit or objectInvariant).
   private final Kind kind;
   /** The kind of property (enter, exit or objectInvariant). */
-  public Kind kind() {
+  public Kind kind(/*>>>@GuardSatisfied Property this*/) {
     return kind;
   }
 
   /** Daikon representation (as output by Daikon's default output format). */
   private final String daikonRep;
   /** Daikon representation (as output by Daikon's default output format). */
-  public String daikonRep() {
+  public String daikonRep(/*>>>@GuardSatisfied Property this*/) {
     return daikonRep;
   }
 
@@ -84,7 +84,7 @@
   /**
    * Easy-on-the-eye string representation.
    */
-  /*@SideEffectFree*/ public String toString() {
+  /*@SideEffectFree*/ public String toString(/*>>>@GuardSatisfied Property this*/) {
     return kind.toString() + " : " + daikonRep();
   }
 
@@ -99,33 +99,6 @@
   public static class Kind implements Serializable {
     private static final long serialVersionUID = 1L;
 
-<<<<<<< HEAD
-    // Maps into all the Property objects created.
-    private static HashMap<Integer, Property> propertiesMap = new HashMap<Integer, Property>();
-
-    // The name of the method that this property describes.
-    private final String method;
-    /**
-     * The name of the method that this property describes. ("null" for object
-     * invariants.)
-     */
-    public String method(/*>>>@GuardSatisfied Property this*/) {
-        return method;
-    }
-
-    // The kind of proerty (enter, exit or objectInvariant).
-    private final Kind kind;
-    /** The kind of property (enter, exit or objectInvariant). */
-    public Kind kind(/*>>>@GuardSatisfied Property this*/) {
-        return kind;
-    }
-
-    /** Daikon representation (as output by Daikon's default output format). */
-    private final String daikonRep;
-    /** Daikon representation (as output by Daikon's default output format). */
-    public String daikonRep(/*>>>@GuardSatisfied Property this*/) {
-        return daikonRep;
-=======
     public final String name;
 
     public final String xmlname;
@@ -133,63 +106,19 @@
     private Kind(String name, String xmlname) {
       this.name = name;
       this.xmlname = xmlname;
->>>>>>> 54e4136f
-    }
-
-    /*@Pure*/ public int hashCode() {
+    }
+
+    /*@Pure*/ public int hashCode(/*>>>@GuardSatisfied Kind this*/) {
       return name.hashCode();
     }
 
-<<<<<<< HEAD
-    /**
-     * Easy-on-the-eye string representation.
-     */
-    /*@SideEffectFree*/ public String toString(/*>>>@GuardSatisfied Property this*/) {
-        return kind.toString() + " : " + daikonRep();
-    }
-
-    /**
-     * <p>
-     * A class representing the kind of an property. An invariant is either
-     * <code>Kind.enter</code>,<code>Kind.exit</code>, or
-     * <code>Kind.objectInvariant</code>
-     */
-    // This should be an enum.
-    /*@UsesObjectEquals*/
-    public static class Kind implements Serializable {
-        private static final long serialVersionUID = 1L;
-
-        public final String name;
-
-        public final String xmlname;
-
-        private Kind(String name, String xmlname) {
-            this.name = name;
-            this.xmlname = xmlname;
-        }
-
-        /*@Pure*/ public int hashCode(/*>>>@GuardSatisfied Kind this*/) {
-            return name.hashCode();
-        }
-
-        /*@SideEffectFree*/ public String toString(/*>>>@GuardSatisfied Kind this*/) {
-            return name;
-        }
-
-        public String xmlString() {
-            return xmlname;
-        }
-
-        public static final Kind enter = new Kind("precondition ", "<ENTER>");
-=======
-    /*@SideEffectFree*/ public String toString() {
+    /*@SideEffectFree*/ public String toString(/*>>>@GuardSatisfied Kind this*/) {
       return name;
     }
 
     public String xmlString() {
       return xmlname;
     }
->>>>>>> 54e4136f
 
     public static final Kind enter = new Kind("precondition ", "<ENTER>");
 
@@ -212,33 +141,6 @@
         return objectInvariant;
       }
     }
-<<<<<<< HEAD
-
-    /**
-     * <p>
-     * Two properties are equal if their fields <code>daikonRep</code>,
-     * <code>method</code> and <code>kind</code> are equal.
-     * The other fields may differ.
-     */
-    /*@EnsuresNonNullIf(result=true, expression="#1")*/
-    /*@Pure*/ public boolean equals (/*>>>@GuardSatisfied Property this,*/ final /*@GuardSatisfied*/ /*@Nullable*/ Object o) {
-        if (o == null) {
-            return false;
-        }
-        if (!(o instanceof Property)) {
-            return false;
-        }
-        Property anno = (Property) o;
-        return (this.daikonRep().equals(anno.daikonRep())
-                && (this.method().equals(anno.method()))
-                && (this.kind().equals(anno.kind())));
-    }
-
-    /*@Pure*/ public int hashCode(/*>>>@GuardSatisfied Property this*/) {
-        return daikonRep.hashCode()
-            + kind.hashCode()
-            + (method == null ? 0 : method.hashCode());
-=======
   }
 
   /**
@@ -248,13 +150,12 @@
    * The other fields may differ.
    */
   /*@EnsuresNonNullIf(result=true, expression="#1")*/
-  /*@Pure*/ public boolean equals(final /*@Nullable*/ Object o) {
+  /*@Pure*/ public boolean equals(/*>>>@GuardSatisfied Property this,*/ final /*@GuardSatisfied*/ /*@Nullable*/ Object o) {
     if (o == null) {
       return false;
     }
     if (!(o instanceof Property)) {
       return false;
->>>>>>> 54e4136f
     }
     Property anno = (Property) o;
     return (this.daikonRep().equals(anno.daikonRep())
@@ -262,7 +163,7 @@
         && (this.kind().equals(anno.kind())));
   }
 
-  /*@Pure*/ public int hashCode() {
+  /*@Pure*/ public int hashCode(/*>>>@GuardSatisfied Property this*/) {
     return daikonRep.hashCode() + kind.hashCode() + (method == null ? 0 : method.hashCode());
   }
 
