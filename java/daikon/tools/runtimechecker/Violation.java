package daikon.tools.runtimechecker;

import java.io.ObjectStreamException;
import java.io.Serializable;
import java.util.ArrayList;
import java.util.Arrays;
import java.util.HashMap;
import java.util.HashSet;
import java.util.List;
import java.util.Set;

/*>>>
import org.checkerframework.checker.interning.qual.*;
import org.checkerframework.checker.lock.qual.*;
import org.checkerframework.checker.nullness.qual.*;
import org.checkerframework.dataflow.qual.*;
*/

/**
 * Represents a violation of a <code>Property</code>.
 *
 * @see Property
 */
public class Violation implements Serializable {

  private static final long serialVersionUID = 1L;

  // The violated property.
  private final Property property;

  // The time at which the violation happened (entry or exit
  // from method).
  private final Time time;

  /**
   * The violated property.
   */
  public Property property() {
    return property;
  }

  /**
   * The time at which the violation happened (entry or exit from method).
   */
  public Time time() {
    return time;
  }

  /**
   * <p>
   * Indicates at which program point the violation occurred:
   * at method entry or method exit.
   *
   * <p>
   * This class contains only two (static) objects: <code>onEntry</code> and
   * <code>onExit</code>.
   */
  // This should be an enum
  /*@UsesObjectEquals*/
  public static class Time implements Serializable {

    private static final long serialVersionUID = 1L;

    public final String name;

    public final String xmlname;

    private Time(String name, String xmlname) {
      this.name = name;
      this.xmlname = xmlname;
    }

    /*@Pure*/ public int hashCode() {
      return name.hashCode();
    }

<<<<<<< HEAD
    /**
     * <p>
     * Indicates at which program point the violation occurred:
     * at method entry or method exit.
     *
     * <p>
     * This class contains only two (static) objects: <code>onEntry</code> and
     * <code>onExit</code>.
     */
    // This should be an enum
    /*@UsesObjectEquals*/
    public static class Time implements Serializable {

        private static final long serialVersionUID = 1L;

        public final String name;

        public final String xmlname;

        private Time(String name, String xmlname) {
            this.name = name;
            this.xmlname = xmlname;
        }

        /*@Pure*/ public int hashCode(/*>>>@GuardSatisfied Time this*/) {
            return name.hashCode();
        }

        /*@SideEffectFree*/ public String toString(/*>>>@GuardSatisfied Time this*/) {
            return name;
        }

        public String xmlString() {
            return xmlname;
        }

        public static final Time onEntry = new Time("violated on entry ",
                "<ON_ENTRY>");

        public static final Time onExit = new Time("violated on exit  ",
                "<ON_EXIT>");

        // See documentation for Serializable.
        private Object readResolve() throws ObjectStreamException {
            if (name.equals("violated on entry")) {
                return onEntry;
            } else {
                assert name.equals("violated on exit ") : name;
                return onExit;
            }
        }
=======
    /*@SideEffectFree*/ public String toString() {
      return name;
>>>>>>> 54e4136f
    }

    public String xmlString() {
      return xmlname;
    }

    public static final Time onEntry = new Time("violated on entry ", "<ON_ENTRY>");

    public static final Time onExit = new Time("violated on exit  ", "<ON_EXIT>");

    // See documentation for Serializable.
    private Object readResolve() throws ObjectStreamException {
      if (name.equals("violated on entry")) {
        return onEntry;
      } else {
        assert name.equals("violated on exit ") : name;
        return onExit;
      }
    }
  }

  /**
   * <p>
   * Creates the violation represented by <code>vioString</code>.
   *
   * <p>
   * Precondition: the string is of the form:
   *
   * <p>
   * <code>&lt;INVINFO&gt; property time&lt;/INVINFO&gt;</code>
   *
   * <p>
   * Where <code>property</code> is valid XML representation of a
   * <code>Property</code>, and time is <code>&lt;ON_ENTRY&gt;</code> or
   * <code>&lt;ON_EXIT&gt;</code>.
   */
  public static Violation get(String vioString) {

    if (!(vioString.matches(".*(<INVINFO>.*</INVINFO>).*"))) {
      throw new IllegalArgumentException(vioString);
    }

    String annoString = vioString.replaceFirst(".*(<INVINFO>.*</INVINFO>).*", "$1");

<<<<<<< HEAD
    /**
     * String representation.
     */
    /*@SideEffectFree*/ public String toString(/*>>>@GuardSatisfied Violation this*/) {
        return time.toString() + " : " + property.toString();
    }

    /**
     * String representation.
     */
    /*@SideEffectFree*/ public String toStringWithMethod(/*>>>@GuardSatisfied Violation this*/) {
        return time.toString() + "of " + property.method() + " : " + property.toString();
    }

    /**
     * Two violations are equal if their properties and times are equal.
     */
    /*@EnsuresNonNullIf(result=true, expression="#1")*/
    /*@Pure*/ public boolean equals (/*>>>@GuardSatisfied Violation this,*/ final /*@GuardSatisfied*/ /*@Nullable*/ Object o) {
        if (o == null) {
            return false;
        }
        if (!(o instanceof Violation)) {
            return false;
        }
        Violation other = (Violation) o;
        return (this.property.equals(other.property) && this.time.equals(other.time));
    }

    /*@Pure*/ public int hashCode(/*>>>@GuardSatisfied Violation this*/) {
        return property.hashCode() + time.hashCode();
=======
    Property anno = null;
    try {
      anno = Property.get(annoString);
    } catch (MalformedPropertyException e) {
      throw new IllegalArgumentException(e.getMessage(), e);
    }

    Time t;
    if (vioString.matches(".*<ON_ENTRY>.*")) {
      t = Time.onEntry;
    } else if (vioString.matches(".*<ON_EXIT>.*")) {
      t = Time.onExit;
    } else {
      throw new Error("Bad time");
    }

    return get(anno, t);
  }

  // Collection of all the Violation objects created.
  // The key is the hashCode of the Violation that is the value.
  private static HashMap<Integer, Violation> violationsMap = new HashMap<Integer, Violation>();

  // [[[ TODO: ensure args are not null (otherwise hashCode,
  // equals can break). Do the same thing for Property. ]]]
  private Violation(Property anno, Time t) {
    this.property = anno;
    this.time = t;
  }

  /**
   * Returns a violation with the given attributes.
   */
  public static Violation get(Property anno, Time t) {
    Violation vio = new Violation(anno, t);
    Integer key = new Integer(vio.hashCode());
    if (violationsMap.containsKey(key)) {
      return violationsMap.get(key);
    } else {
      violationsMap.put(key, vio);
      return vio;
    }
  }

  /**
   * if <code>property</code> is an entry or exit property, returns the
   * violation corresponding to this property. If it's an object invariant
   * property, throws an exception.
   */
  public static Violation get(Property property) {
    Time t = null;
    if (property.kind() == Property.Kind.enter) {
      t = Time.onEntry;
    } else if (property.kind() == Property.Kind.exit) {
      t = Time.onExit;
    } else {
      throw new IllegalArgumentException(
          "property must be ENTER or EXIT kind: " + property.toString());
>>>>>>> 54e4136f
    }
    return get(property, t);
  }

  /**
   * The XML String representing this property.
   */
  public String xmlString() {
    return "<VIOLATION>" + property.xmlString() + time.xmlString() + "</VIOLATION>";
  }

  /**
   * String representation.
   */
  /*@SideEffectFree*/ public String toString() {
    return time.toString() + " : " + property.toString();
  }

  /**
   * String representation.
   */
  /*@SideEffectFree*/ public String toStringWithMethod() {
    return time.toString() + "of " + property.method() + " : " + property.toString();
  }

  /**
   * Two violations are equal if their properties and times are equal.
   */
  /*@EnsuresNonNullIf(result=true, expression="#1")*/
  /*@Pure*/ public boolean equals(final /*@Nullable*/ Object o) {
    if (o == null) {
      return false;
    }
    if (!(o instanceof Violation)) {
      return false;
    }
    Violation other = (Violation) o;
    return (this.property.equals(other.property) && this.time.equals(other.time));
  }

  /*@Pure*/ public int hashCode() {
    return property.hashCode() + time.hashCode();
  }

  /**
   * Returns all violations in <code>vios</code> that violate properties
   * with confidence greater than or equal to <code>thresh</code>.
   */
  public static Violation[] viosWithConfGEQ(Violation[] vios, double thresh) {
    List<Violation> ret = new ArrayList<Violation>();
    for (int i = 0; i < vios.length; i++) {
      Violation v = vios[i];
      Property a = v.property;
      if (a.confidence >= thresh) {
        ret.add(v);
      }
    }
    return ret.toArray(new Violation[] {});
  }

  /**
   * Returns all violations in <code>vios</code> that violate properties
   * with confidence less than <code>thresh</code>.
   */
  public static Violation[] viosWithConfLT(Violation[] vios, double thresh) {
    List<Violation> ret = new ArrayList<Violation>();
    for (int i = 0; i < vios.length; i++) {
      Violation v = vios[i];
      Property a = v.property;
      if (a.confidence < thresh) {
        ret.add(v);
      }
    }
    return ret.toArray(new Violation[] {});
  }

  /**
   * Returns all violations in <code>vios</code> with the given time.
   */
  public static Violation[] withTime(Violation[] vios, Time time) {
    List<Violation> ret = new ArrayList<Violation>();
    for (int i = 0; i < vios.length; i++) {
      Violation v = vios[i];
      if (v.time == time) {
        ret.add(v);
      }
    }
    return ret.toArray(new Violation[] {});
  }

  /**
   * Returns all violations in <code>vios</code> with the given king.
   */
  public static Violation[] withKind(Violation[] vios, Property.Kind kind) {
    List<Violation> ret = new ArrayList<Violation>();
    for (int i = 0; i < vios.length; i++) {
      if (kind == vios[i].property().kind()) {
        ret.add(vios[i]);
      }
    }
    return ret.toArray(new Violation[] {});
  }

  /**
   * <p>
   * Looks for legal XML representation of violations in the given string, and
   * returns all violations that are successfully parsed.
   */
  // [[[ TODO: There's something unsatisfying about this method
  // swallowing up erroneous input silently. Fix this. ]]]
  public static Violation[] findViolations(String vioString) {

    if (vioString == null || vioString.equals("")) {
      return new Violation[] {};
    }
    Set<Violation> vios = new HashSet<Violation>();
    String[] cutUp = vioString.split("<VIOLATION>");
    for (int splits = 0; splits < cutUp.length; splits++) {
      try {
        String s = cutUp[splits];
        Violation v = Violation.get("<VIOLATION>" + s); // [[[ explain
        // this! ]]]
        vios.add(v);
      } catch (Exception e) {
        // go on to next split
      }
    }
    return vios.toArray(new Violation[] {});
  }

  public String toNiceString(String prefix, double confidenceThreshold) {
    return prefix
        + ((property.confidence > confidenceThreshold) ? "H" : " ")
        + " "
        + prefix
        + "   "
        + toString()
        + daikon.Global.lineSep;
  }

  /**
   * A human-readable String representation of a list of violations. The
   * violations are sorted by "time" (which is not the same as sorting
   * them by time!) and violations of high-confidence properties are
   * prepended with "H".
   */
  public static String toNiceString(
      String prefix, Set<Violation> vios, double confidenceThreshold) {

    // TODO; It is bizarre that withTime requires conversion to an array.
    Violation[] vios_array = vios.toArray(new Violation[] {});
    Violation[] onEntry = Violation.withTime(vios_array, Violation.Time.onEntry);
    Violation[] onExit = Violation.withTime(vios_array, Violation.Time.onExit);

    assert onEntry.length + onExit.length == vios.size()
        : "onEntry: "
            + Arrays.asList(onEntry).toString()
            + "onExit:  "
            + Arrays.asList(onExit).toString()
            + "vios: "
            + vios;

    StringBuffer retval = new StringBuffer();
    for (int i = 0; i < onEntry.length; i++) {
      retval.append(onEntry[i].toNiceString(prefix, confidenceThreshold));
    }
    for (int i = 0; i < onExit.length; i++) {
      retval.append(onExit[i].toNiceString(prefix, confidenceThreshold));
    }
    return retval.toString();
  }

  // See documentation for Serializable.
  private Object readResolve() throws ObjectStreamException {
    return get(property, time);
  }
}<|MERGE_RESOLUTION|>--- conflicted
+++ resolved
@@ -70,66 +70,12 @@
       this.xmlname = xmlname;
     }
 
-    /*@Pure*/ public int hashCode() {
+    /*@Pure*/ public int hashCode(/*>>>@GuardSatisfied Time this*/) {
       return name.hashCode();
     }
 
-<<<<<<< HEAD
-    /**
-     * <p>
-     * Indicates at which program point the violation occurred:
-     * at method entry or method exit.
-     *
-     * <p>
-     * This class contains only two (static) objects: <code>onEntry</code> and
-     * <code>onExit</code>.
-     */
-    // This should be an enum
-    /*@UsesObjectEquals*/
-    public static class Time implements Serializable {
-
-        private static final long serialVersionUID = 1L;
-
-        public final String name;
-
-        public final String xmlname;
-
-        private Time(String name, String xmlname) {
-            this.name = name;
-            this.xmlname = xmlname;
-        }
-
-        /*@Pure*/ public int hashCode(/*>>>@GuardSatisfied Time this*/) {
-            return name.hashCode();
-        }
-
-        /*@SideEffectFree*/ public String toString(/*>>>@GuardSatisfied Time this*/) {
-            return name;
-        }
-
-        public String xmlString() {
-            return xmlname;
-        }
-
-        public static final Time onEntry = new Time("violated on entry ",
-                "<ON_ENTRY>");
-
-        public static final Time onExit = new Time("violated on exit  ",
-                "<ON_EXIT>");
-
-        // See documentation for Serializable.
-        private Object readResolve() throws ObjectStreamException {
-            if (name.equals("violated on entry")) {
-                return onEntry;
-            } else {
-                assert name.equals("violated on exit ") : name;
-                return onExit;
-            }
-        }
-=======
-    /*@SideEffectFree*/ public String toString() {
+    /*@SideEffectFree*/ public String toString(/*>>>@GuardSatisfied Time this*/) {
       return name;
->>>>>>> 54e4136f
     }
 
     public String xmlString() {
@@ -174,39 +120,6 @@
 
     String annoString = vioString.replaceFirst(".*(<INVINFO>.*</INVINFO>).*", "$1");
 
-<<<<<<< HEAD
-    /**
-     * String representation.
-     */
-    /*@SideEffectFree*/ public String toString(/*>>>@GuardSatisfied Violation this*/) {
-        return time.toString() + " : " + property.toString();
-    }
-
-    /**
-     * String representation.
-     */
-    /*@SideEffectFree*/ public String toStringWithMethod(/*>>>@GuardSatisfied Violation this*/) {
-        return time.toString() + "of " + property.method() + " : " + property.toString();
-    }
-
-    /**
-     * Two violations are equal if their properties and times are equal.
-     */
-    /*@EnsuresNonNullIf(result=true, expression="#1")*/
-    /*@Pure*/ public boolean equals (/*>>>@GuardSatisfied Violation this,*/ final /*@GuardSatisfied*/ /*@Nullable*/ Object o) {
-        if (o == null) {
-            return false;
-        }
-        if (!(o instanceof Violation)) {
-            return false;
-        }
-        Violation other = (Violation) o;
-        return (this.property.equals(other.property) && this.time.equals(other.time));
-    }
-
-    /*@Pure*/ public int hashCode(/*>>>@GuardSatisfied Violation this*/) {
-        return property.hashCode() + time.hashCode();
-=======
     Property anno = null;
     try {
       anno = Property.get(annoString);
@@ -265,7 +178,6 @@
     } else {
       throw new IllegalArgumentException(
           "property must be ENTER or EXIT kind: " + property.toString());
->>>>>>> 54e4136f
     }
     return get(property, t);
   }
@@ -280,14 +192,14 @@
   /**
    * String representation.
    */
-  /*@SideEffectFree*/ public String toString() {
+  /*@SideEffectFree*/ public String toString(/*>>>@GuardSatisfied Violation this*/) {
     return time.toString() + " : " + property.toString();
   }
 
   /**
    * String representation.
    */
-  /*@SideEffectFree*/ public String toStringWithMethod() {
+  /*@SideEffectFree*/ public String toStringWithMethod(/*>>>@GuardSatisfied Violation this*/) {
     return time.toString() + "of " + property.method() + " : " + property.toString();
   }
 
@@ -295,7 +207,7 @@
    * Two violations are equal if their properties and times are equal.
    */
   /*@EnsuresNonNullIf(result=true, expression="#1")*/
-  /*@Pure*/ public boolean equals(final /*@Nullable*/ Object o) {
+  /*@Pure*/ public boolean equals(/*>>>@GuardSatisfied Violation this,*/ final /*@GuardSatisfied*/ /*@Nullable*/ Object o) {
     if (o == null) {
       return false;
     }
@@ -306,7 +218,7 @@
     return (this.property.equals(other.property) && this.time.equals(other.time));
   }
 
-  /*@Pure*/ public int hashCode() {
+  /*@Pure*/ public int hashCode(/*>>>@GuardSatisfied Violation this*/) {
     return property.hashCode() + time.hashCode();
   }
 
