package daikon.tools;

import daikon.*;
import daikon.inv.*;
import gnu.getopt.*;
import java.io.*;
import java.util.*;
import java.util.logging.Level;
import java.util.logging.Logger;
import plume.*;

/*>>>
import org.checkerframework.checker.initialization.qual.*;
import org.checkerframework.checker.lock.qual.*;
import org.checkerframework.checker.nullness.qual.*;
import org.checkerframework.dataflow.qual.*;
*/

/**
 * Provides a variable translation over an invariant at one program
 * point (perhaps in a different program) to a similar invariant at a
 * second program point.  In general, on order for a translation to be
 * possible, the invariants must be of the same class.  For example,
 * consider the invariants (x&gt;y) at ppt1 and (p&gt;q) at ppt2.  Since the
 * invariants are the same, the translation is (x &rarr; p) and (y &rarr; q).
 * <p>
 *
 * The quality of the translation is also determined (approximately on
 * a scale of 0 to 100).  If the invariants are not of the same class,
 * no translation is possible and the quality is zero.  If the class
 * and the formula are the same, the match is excellent (80).  If the
 * class is the same and the formula is different, the match is mediocre (40).
 * The quality is increased for variables with exactly the same derivation
 * and decreased for those with different derivations.
 * <p>
 *
 * Other checks could be added to further specify the quality.  For example,
 * if one invariant is a precondition and the other is a postcondition,
 * the quality should be reduced.
 */
public class InvTranslate {

  /**
   * The quality of the mapping.  0 indicates no mapping is possible.
   * 100 indicates that there is a perfect translation.
   */
  int quality = 0;

  /** Map of variables from inv to inv **/
  Map<String, String> var_map = new LinkedHashMap<String, String>();

  /** source invariant **/
  Invariant inv1;

  /** destination invariant **/
  Invariant inv2;

  // /** an empty translation **/
  // private InvTranslate () {
  //   inv1 = null;
  //   inv2 = null;
  //   quality = 0;
  // }

  /**
   * Setup a translation from i1 to i2.  The quality and the variable
   * map is set accordingly.
   */
  public InvTranslate(Invariant i1, Invariant i2) {

    inv1 = i1;
    inv2 = i2;

    // For now if the classes don't match, there is no translation
    if (i1.getClass() != i2.getClass()) {
      quality = 0;
      return;
    }

    if (i1.isSameFormula(i2)) {
      quality = 80;
    } else {
      quality = 40;
    }

    // Create the simple mapping and adjust for the quality of the variable
    // mapping (variables of the same derivation are better than those of
    // different derivations).
    for (int i = 0; i < i1.ppt.var_infos.length; i++) {
      VarInfo v1 = i1.ppt.var_infos[i];
      VarInfo v2 = i2.ppt.var_infos[i];
      add_variable_map(v1.name(), v2.name());
      if ((v1.derived == null) && (v2.derived == null)) {
        quality += 5;
      } else if ((v1.derived != null)
          && (v2.derived != null)
          && (v1.derived.getClass() == v2.derived.getClass())) {
        quality += 5;
      } else {
        /* variables have different derivations */ quality -= 5;
      }
    }
  }

  // private static InvTranslate no_translate = new InvTranslate();
  // static InvTranslate no_translate() {
  //   return no_translate;
  // }

  /**
   * Add the specified variable names to the variable translation.
   */
  private void add_variable_map(
      /*>>>@UnknownInitialization(daikon.tools.InvTranslate.class) @Raw(daikon.tools.InvTranslate.class) InvTranslate this,*/ String
          v1_name,
      String v2_name) {

    assert !var_map.containsKey(v1_name);

    var_map.put(v1_name, v2_name);
  }

  /**
   * Returns a somewhat verbose description of the translation.
   */
<<<<<<< HEAD
  /*@SideEffectFree*/ public String toString(/*>>>@GuardSatisfied InvTranslate this*/) {
=======
  /*@SideEffectFree*/ public String toString() {
>>>>>>> 54e4136f
    StringBuilder out = new StringBuilder();

    List<String> mappings = new ArrayList<String>();
    for (String key : var_map.keySet()) {
      String value = var_map.get(key);
      mappings.add(key + "->" + value);
    }
    out.append(UtilMDE.join(mappings, ", "));

    out.append(" [Quality=" + quality + "]");
    if ((inv1 != null) && (inv2 != null))
      out.append(" [" + inv1.format() + " -> " + inv2.format() + "]");

    return out.toString();
  }
}<|MERGE_RESOLUTION|>--- conflicted
+++ resolved
@@ -123,11 +123,7 @@
   /**
    * Returns a somewhat verbose description of the translation.
    */
-<<<<<<< HEAD
   /*@SideEffectFree*/ public String toString(/*>>>@GuardSatisfied InvTranslate this*/) {
-=======
-  /*@SideEffectFree*/ public String toString() {
->>>>>>> 54e4136f
     StringBuilder out = new StringBuilder();
 
     List<String> mappings = new ArrayList<String>();
