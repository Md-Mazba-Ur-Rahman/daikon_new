package daikon;

import java.util.*;

/*>>>
import org.checkerframework.checker.lock.qual.*;
import org.checkerframework.checker.nullness.qual.*;
import org.checkerframework.dataflow.qual.*;
*/

/**
 * Helper classes for quantification for various output formats
 */
public class Quantify {

  /** Flags describing how quantifications are to be built **/
  public enum QuantFlags {
    /** two indices where they refer to corresponding positions **/
    ELEMENT_WISE,
    /** two indices where the second is one more than the first **/
    ADJACENT,
    /** two indices are different **/
    DISTINCT,
    /** Return the names of the index variables **/
    INCLUDE_INDEX;

    /** set with just ELEMENT_WISE turned on **/
    public static EnumSet<QuantFlags> element_wise() {
      return EnumSet.of(QuantFlags.ELEMENT_WISE);
    }

    /** set with just ADJACENT turned on **/
    public static EnumSet<QuantFlags> adjacent() {
      return EnumSet.of(QuantFlags.ADJACENT);
    }

    /** set with just DISTINCT turned on **/
    public static EnumSet<QuantFlags> distinct() {
      return EnumSet.of(QuantFlags.DISTINCT);
    }

    /** set with just INCLUDE_INDEX turned on **/
    public static EnumSet<QuantFlags> include_index() {
      return EnumSet.of(QuantFlags.INCLUDE_INDEX);
    }
  }

  /** Returns a set with ELEMENT_WISE turned on if specified **/
  public static EnumSet<QuantFlags> get_flags(boolean elementwise) {
    if (elementwise) {
      return EnumSet.of(QuantFlags.ELEMENT_WISE);
    } else {
      return EnumSet.noneOf(QuantFlags.class);
    }
  }

  /**
   * Class the represents terms that can be used in variable expressions.
   * These include constants (such as 0 and 1), free variables used
   * for quantification (i, j, etc), and normal daikon variables
   */
  public static abstract class Term {
<<<<<<< HEAD
    /*@SideEffectFree*/ public abstract String name(/*>>>@GuardSatisfied Term this*/);
    /*@SideEffectFree*/ public String esc_name() { return name(); }
    /*@SideEffectFree*/ public String jml_name() { return esc_name(); }
    /*@SideEffectFree*/ public String jml_name(boolean in_prestate) { return jml_name(); }
    /*@SideEffectFree*/ public String simplify_name() { return name(); }
    /*@SideEffectFree*/ public String csharp_name() { return name(); }
    /*@SideEffectFree*/ protected static String name_with_offset (String name, int offset) {
      if (offset == 0)
=======
    /*@SideEffectFree*/ public abstract String name();
    /*@SideEffectFree*/ public String esc_name() {
      return name();
    }
    /*@SideEffectFree*/ public String jml_name() {
      return esc_name();
    }
    /*@SideEffectFree*/ public String jml_name(boolean in_prestate) {
      return jml_name();
    }
    /*@SideEffectFree*/ public String simplify_name() {
      return name();
    }
    /*@SideEffectFree*/ public String csharp_name() {
      return name();
    }
    /*@SideEffectFree*/ protected static String name_with_offset(String name, int offset) {
      if (offset == 0) {
>>>>>>> 54e4136f
        return name;
      } else {
        return String.format("%s%+d", name, offset);
      }
    }
  }

  /**
   * Free variable normally used for quantification
   */
  public static class FreeVar extends Term {
    String name;

    public FreeVar(String name) {
      this.name = name;
    }
    /*@SideEffectFree*/ public String name(/*>>>@GuardSatisfied FreeVar this*/) {
      return name;
    }
    /*@SideEffectFree*/ public String simplify_name() {
      return "|" + name + "|";
    }
  }

  /** Represents a constant integer **/
  public static class Constant extends Term {
    int val;
<<<<<<< HEAD
    public Constant (int val) { this.val = val; }
    /*@SideEffectFree*/ public String name(/*>>>@GuardSatisfied Constant this*/) { return "" + val; }
    public int get_value() { return val; }
=======

    public Constant(int val) {
      this.val = val;
    }
    /*@SideEffectFree*/ public String name() {
      return "" + val;
    }

    public int get_value() {
      return val;
    }
>>>>>>> 54e4136f
  }

  /** Represents the length of a sequence  and an optional offset **/
  public static class Length extends Term {
    VarInfo sequence;
    int offset;

    public Length(VarInfo sequence, int offset) {
      this.sequence = sequence;
      this.offset = offset;
    }
    /*@SideEffectFree*/ public String toString(/*>>>@GuardSatisfied Length this*/) {
      return name();
    }
<<<<<<< HEAD
    /*@SideEffectFree*/ public String name(/*>>>@GuardSatisfied Length this*/) {
      return name_with_offset ("size(" + sequence.name() + ")", offset);
=======
    /*@SideEffectFree*/ public String name() {
      return name_with_offset("size(" + sequence.name() + ")", offset);
>>>>>>> 54e4136f
    }
    /*@SideEffectFree*/ public String esc_name() {
      VarInfo arr_var = get_check_array_var("ESC");
      if (arr_var.isPrestate()) {
        assert arr_var.postState != null; // because isPrestate() = true
        return String.format(
            "\\old(%s)", name_with_offset(arr_var.postState.esc_name() + ".length", offset));
      } else { // array is not orig
        return name_with_offset(arr_var.esc_name() + ".length", offset);
      }
    }
    /*@SideEffectFree*/ public String jml_name() {
      VarInfo arr_var = get_check_array_var("JML");
      if (arr_var.isPrestate()) {
        assert arr_var.postState != null; // because isPrestate() = true
        String name = String.format("daikon.Quant.size(%s)", arr_var.postState.jml_name());
        return name_with_offset(String.format("\\old(%s)", name), offset);
        // return String.format ("\\old(%s)", name_with_offset (name, offset));
      } else {
        String name = String.format("daikon.Quant.size(%s)", arr_var.jml_name());
        return name_with_offset(name, offset);
      }
    }
    /*@SideEffectFree*/ public String jml_name(boolean in_prestate) {
      if (!in_prestate) return jml_name();

      VarInfo arr_var = get_check_array_var("JML");
      if (arr_var.isPrestate()) {
        assert arr_var.postState != null; // because isPrestate() = true
        String name = String.format("daikon.Quant.size(%s)", arr_var.postState.jml_name());
        return name_with_offset(name, offset);
      } else {
        String name = String.format("daikon.Quant.size(\\new(%s))", arr_var.jml_name());
        return name_with_offset(name, offset);
      }
    }
    /*@SideEffectFree*/ public String simplify_name() {
      VarInfo arr_var = get_check_array_var("Simplify");
      String length = String.format("(arrayLength %s)", arr_var.simplify_name());
      if (offset < 0) {
        return String.format("(- %s %d)", length, -offset);
      } else if (offset > 0) {
        return String.format("(+ %s %d)", length, offset);
      } else {
        return length;
      }
    }
    /*@SideEffectFree*/ public String csharp_name() {
      VarInfo arr_var = get_check_array_var("CHARPCONTRACT");
      return name_with_offset(arr_var.csharp_name() + ".Count()", offset);
    }

    public void set_offset(int offset) {
      this.offset = offset;
    }

    /**
     * Looks up the array variable which is the base of this array.
     * Throws a TerminationMessage exception if one does not exist.
     **/
    @SuppressWarnings("sideeffectfree") // throws exception in case of error
    /*@SideEffectFree*/ private VarInfo get_check_array_var(String output_format) {
      VarInfo arr_var = sequence.get_base_array_hashcode();
      if (arr_var != null) return arr_var;

      throw new Daikon.TerminationMessage(
          String.format(
              "Error: Can't create %s expression for the size of an array: "
                  + "No base array (hashcode) variable declared for array '%s'"
                  + " in program point %s",
              output_format,
              sequence.name(),
              sequence.ppt.name()));
    }
  }

  /**
   * Represents a daikon variable with an optional integer offset.
   * usually used for the bounds of a slice.
   */
  public static class VarPlusOffset extends Term {
    VarInfo var;
    int offset;

    public VarPlusOffset(VarInfo var) {
      this(var, 0);
    }

    public VarPlusOffset(VarInfo var, int offset) {
      this.var = var;
      this.offset = offset;
    }

<<<<<<< HEAD
    /*@SideEffectFree*/ public String name(/*>>>@GuardSatisfied VarPlusOffset this*/) {
      return name_with_offset (var.name(), offset);
=======
    /*@SideEffectFree*/ public String name() {
      return name_with_offset(var.name(), offset);
>>>>>>> 54e4136f
    }

    /*@SideEffectFree*/ public String esc_name() {
      return name_with_offset(var.esc_name(), offset);
    }

    /*@SideEffectFree*/ public String jml_name() {
      return name_with_offset(var.jml_name(), offset);
    }

    /*@SideEffectFree*/ public String jml_name(boolean in_prestate) {
      if (!in_prestate) return jml_name();

      if (var.isPrestate()) {
        assert var.postState != null; // because isPrestate() = true
        return name_with_offset(var.postState.jml_name(), offset);
      } else {
        return name_with_offset(String.format("\\new(%s)", var.jml_name()), offset);
      }
    }

    /*@SideEffectFree*/ public String simplify_name() {
      if (offset < 0) {
        return String.format("(- %s %d)", var.simplify_name(), -offset);
      } else if (offset > 0) {
        return String.format("(+ %s %d)", var.simplify_name(), offset);
      } else {
        return var.simplify_name();
      }
    }
  }

  public static class QuantifyReturn {
    /** variable being quantified **/
    public VarInfo var;
    /** index into the variable.  If null, variable is not a sequence. **/
    public /*@Nullable*/ Term index;

    public QuantifyReturn(VarInfo var) {
      this.var = var;
    }
  }

  /**
   * Given a list of sequences, determines a free variable that can be
   * used as a subscript for each sequence.  If any of the vars are not
   * sequences, no index is calculated for them.
   **/
  public static QuantifyReturn[] quantify(VarInfo[] vars) {
    assert vars != null;

    // create empty result
    QuantifyReturn[] result = new QuantifyReturn[vars.length];
    for (int ii = 0; ii < vars.length; ii++) {
      result[ii] = new QuantifyReturn(vars[ii]);
    }

    // Determine all of the simple identifiers used by these variables
    Set<String> simples = new HashSet<String>();
    for (VarInfo vi : vars) {
      for (String name : vi.get_all_simple_names()) {
        simples.add(name);
      }
    }
    // System.out.printf ("simple names = %s\n", simples);

    // Loop through each of the variables, choosing an index for each
    char tmp = 'i';
    for (int ii = 0; ii < vars.length; ii++) {
      VarInfo vi = vars[ii];

      // If this variable is not an array, there is not much to do
      if (!vi.file_rep_type.isArray()) continue;

      // Get a unique free variable name
      String idx_name;
      do {
        idx_name = String.valueOf(tmp++);
      } while (simples.contains(idx_name));
      assert tmp <= 'z' : "Ran out of letters in quantification";
      result[ii].index = new FreeVar(idx_name);
    }
    return (result);
  }

  /**
   * Class that represents an ESC quantification over one or two variables
   */
  public static class ESCQuantification {

    private EnumSet<QuantFlags> flags;
    // private VarInfo[] vars;
    private VarInfo[] arr_vars;
    private String[] arr_vars_indexed;
    private String[] quants;
    private String quant;
    private Term[] indices;

    public ESCQuantification(EnumSet<QuantFlags> flags, VarInfo... vars) {
      this.flags = flags.clone();

      assert vars != null;
      assert (vars.length == 1) || (vars.length == 2) : vars.length;
      assert vars[0].file_rep_type.isArray();

      // quantification for first var
      Term index1 = new FreeVar("i");
      String quant1 = bld_quant(vars[0], index1);
      VarInfo arr_var1 = vars[0].get_array_var();
      String arr_var1_index = arr_var1.esc_name(index1.esc_name());

      // If there is a second array variable, get quant for it
      if ((vars.length > 1) && (vars[1].file_rep_type.isArray())) {
        Term index2 = new FreeVar("j");
        String quant2 = bld_quant(vars[1], index2);
        indices = new Term[] {index1, index2};
        quants = new String[] {quant1, quant2};
        if (flags.contains(QuantFlags.ELEMENT_WISE))
          quant =
              String.format(
                  "(\\forall int %s, %s; (%s && %s && %s == %s)",
                  index1.esc_name(),
                  index2.esc_name(),
                  quant1,
                  quant2,
                  index1.esc_name(),
                  index2.esc_name());
        else
          quant =
              String.format(
                  "(\\forall int %s, %s; (%s && %s)",
                  index1.esc_name(),
                  index2.esc_name(),
                  quant1,
                  quant2);

        VarInfo arr_var2 = vars[1].get_array_var();
        arr_vars = new VarInfo[] {arr_var1, arr_var2};
        String arr_var2_index = arr_var2.esc_name(index2.esc_name());
        arr_vars_indexed = new String[] {arr_var1_index, arr_var2_index};
      } else { // only one array variable
        indices = new Term[] {index1};
        quants = new String[] {quant1};
        quant = String.format("(\\forall int %s; (%s)", index1.esc_name(), quant1);
        arr_vars = new VarInfo[] {arr_var1};
        arr_vars_indexed = new String[] {arr_var1_index};
      }
    }

    /**
     * Returns a string quantification expression for the array variable
     * var using index.  The expression is of the form
     * lower_bound <= index && index &le; upper_bound
     */
    private static String bld_quant(VarInfo var, Term index) {
      return String.format(
          "%s <= %s && %s <= %s",
          var.get_lower_bound().esc_name(),
          index.esc_name(),
          index.esc_name(),
          var.get_upper_bound().esc_name());
    }

    /**
     * Returns the quantification string.  For example, if there is one
     * array variable (a[]) that is not a slice, it will return
     * <pre>
     * '(\forall int i; (0 &lt;= i &lt;= size(a[]) ==&gt; '
     * </pre>
     **/
    public String get_quantification() {
      return quant + " ==> ";
    }

    /**
     * Returns the specified array variable indexed by its index.
     * For example, if the array variable is 'a.b[]' and the index is 'i',
     * returns a.b[i]
     **/
    public String get_arr_vars_indexed(int num) {
      return arr_vars_indexed[num];
    }
  }

  /**
   * Class that represents an Simplify quantification over one or two variables
   */
  public static class SimplifyQuantification {

    EnumSet<QuantFlags> flags;
    String quantification;
    String[] arr_vars_indexed;
    /*@Nullable*/ String[] indices;

    public SimplifyQuantification(EnumSet<QuantFlags> flags, VarInfo... vars) {
      this.flags = flags.clone();

      assert vars != null;
      assert (vars.length == 1) || (vars.length == 2) : vars.length;
      assert vars[0].file_rep_type.isArray();

      if (flags.contains(QuantFlags.ADJACENT) || flags.contains(QuantFlags.DISTINCT))
        assert vars.length == 2;

      QuantifyReturn[] qrets = quantify(vars);

      // build the forall predicate
      StringBuffer int_list, conditions;
      {
        // "i j ..."
        int_list = new StringBuffer();
        // "(AND (<= ai i) (<= i bi) (<= aj j) (<= j bj) ...)"
        // if elementwise, also insert "(EQ (- i ai) (- j aj)) ..."
        conditions = new StringBuffer();
        for (int i = 0; i < qrets.length; i++) {
          Term idx = qrets[i].index;
          if (idx == null) continue;
          VarInfo vi = qrets[i].var;
          Term low = vi.get_lower_bound();
          Term high = vi.get_upper_bound();
          if (i != 0) {
            int_list.append(" ");
            conditions.append(" ");
          }
          int_list.append(idx.simplify_name());
          conditions.append("(<= " + low.simplify_name() + " " + idx.simplify_name() + ")");
          conditions.append(" (<= " + idx.simplify_name() + " " + high.simplify_name() + ")");
          if (flags.contains(QuantFlags.ELEMENT_WISE) && (i >= 1)) {
            // Term[] _boundv = qret.bound_vars.get(i-1);
            // Term _idx = _boundv[0], _low = _boundv[1];
            @SuppressWarnings("nullness")
            /*@NonNull*/ Term _idx = qrets[i - 1].index;
            Term _low = qrets[i - 1].var.get_lower_bound();
            if (_low.simplify_name().equals(low.simplify_name())) {
              conditions.append(" (EQ " + _idx.simplify_name() + " " + idx.simplify_name() + ")");
            } else {
              conditions.append(
                  " (EQ (- " + _idx.simplify_name() + " " + _low.simplify_name() + ")");
              conditions.append(" (- " + idx.simplify_name() + " " + low.simplify_name() + "))");
            }
          }
          if (i == 1
              && (flags.contains(QuantFlags.ADJACENT) || flags.contains(QuantFlags.DISTINCT))) {
            // Term[] _boundv = qret.bound_vars.get(i-1);
            // Term prev_idx = _boundv[0];
            @SuppressWarnings("nullness")
            /*@NonNull*/ Term prev_idx = qrets[i - 1].index;
            if (flags.contains(QuantFlags.ADJACENT))
              conditions.append(
                  " (EQ (+ " + prev_idx.simplify_name() + " 1) " + idx.simplify_name() + ")");
            if (flags.contains(QuantFlags.DISTINCT))
              conditions.append(
                  " (NEQ " + prev_idx.simplify_name() + " " + idx.simplify_name() + ")");
          }
        }
      }
      quantification = "(FORALL (" + int_list + ") " + "(IMPLIES (AND " + conditions + ") ";

      // stringify the terms
      List<String> avi_list = new ArrayList<String>(vars.length);
      for (QuantifyReturn qret : qrets) {
        String arr_var_indexed;
        if (qret.index != null) {
          Term index = qret.index;
          VarInfo arr_var = qret.var.get_array_var();
          arr_var_indexed = arr_var.simplify_name(index.simplify_name());
          // System.out.printf ("vi = %s, arr_var = %s\n", vi, arr_var);
        } else {
          arr_var_indexed = qret.var.simplify_name();
        }
        avi_list.add(arr_var_indexed);
        // result[i+1] = qret.root_primes[i].simplify_name();
      }
      arr_vars_indexed = avi_list.toArray(new String[avi_list.size()]);

      // stringify the indices,
      // note that the index should be relative to the slice, not relative
      // to the original array (we used to get this wrong)
      indices = new /*@Nullable*/ String[vars.length];
      for (int i = 0; i < qrets.length; i++) {
        // Term[] boundv = qret.bound_vars.get(i);
        // Term idx_var = boundv[0];
        QuantifyReturn qret = qrets[i];
        if (qret.index == null) continue;
        String idx_var_name = qret.index.simplify_name();
        String lower_bound = qret.var.get_lower_bound().simplify_name();
        String idx_expr = "(- " + idx_var_name + " " + lower_bound + ")";
        indices[i] = idx_expr;
      }
    }

    /**
     * Returns the quantification string that quantifies over each of the
     * free variables.
     **/
    public String get_quantification() {
      return quantification;
    }

    /**
     * Returns the specified array variable indexed by its index.
     * For example, if the array variable is 'a[]' and the index is 'i',
     * returns 'select i a'
     **/
    public String get_arr_vars_indexed(int num) {
      return arr_vars_indexed[num];
    }

    /** Returns the specified index **/
    @SuppressWarnings("nullness:return.type.incompatible") // possible application invariant?
    public String get_index(int num) {
      assert indices[num] != null; // will this assertion fail?
      return indices[num];
    }

    /** Returns the string to be appended to the end of the quantification **/
    public String get_closer() {
      return "))"; // close IMPLIES, FORALL
    }
  }
}<|MERGE_RESOLUTION|>--- conflicted
+++ resolved
@@ -60,17 +60,7 @@
    * for quantification (i, j, etc), and normal daikon variables
    */
   public static abstract class Term {
-<<<<<<< HEAD
     /*@SideEffectFree*/ public abstract String name(/*>>>@GuardSatisfied Term this*/);
-    /*@SideEffectFree*/ public String esc_name() { return name(); }
-    /*@SideEffectFree*/ public String jml_name() { return esc_name(); }
-    /*@SideEffectFree*/ public String jml_name(boolean in_prestate) { return jml_name(); }
-    /*@SideEffectFree*/ public String simplify_name() { return name(); }
-    /*@SideEffectFree*/ public String csharp_name() { return name(); }
-    /*@SideEffectFree*/ protected static String name_with_offset (String name, int offset) {
-      if (offset == 0)
-=======
-    /*@SideEffectFree*/ public abstract String name();
     /*@SideEffectFree*/ public String esc_name() {
       return name();
     }
@@ -88,7 +78,6 @@
     }
     /*@SideEffectFree*/ protected static String name_with_offset(String name, int offset) {
       if (offset == 0) {
->>>>>>> 54e4136f
         return name;
       } else {
         return String.format("%s%+d", name, offset);
@@ -116,23 +105,17 @@
   /** Represents a constant integer **/
   public static class Constant extends Term {
     int val;
-<<<<<<< HEAD
-    public Constant (int val) { this.val = val; }
-    /*@SideEffectFree*/ public String name(/*>>>@GuardSatisfied Constant this*/) { return "" + val; }
-    public int get_value() { return val; }
-=======
 
     public Constant(int val) {
       this.val = val;
     }
-    /*@SideEffectFree*/ public String name() {
+    /*@SideEffectFree*/ public String name(/*>>>@GuardSatisfied Constant this*/) {
       return "" + val;
     }
 
     public int get_value() {
       return val;
     }
->>>>>>> 54e4136f
   }
 
   /** Represents the length of a sequence  and an optional offset **/
@@ -147,13 +130,8 @@
     /*@SideEffectFree*/ public String toString(/*>>>@GuardSatisfied Length this*/) {
       return name();
     }
-<<<<<<< HEAD
     /*@SideEffectFree*/ public String name(/*>>>@GuardSatisfied Length this*/) {
-      return name_with_offset ("size(" + sequence.name() + ")", offset);
-=======
-    /*@SideEffectFree*/ public String name() {
       return name_with_offset("size(" + sequence.name() + ")", offset);
->>>>>>> 54e4136f
     }
     /*@SideEffectFree*/ public String esc_name() {
       VarInfo arr_var = get_check_array_var("ESC");
@@ -247,13 +225,8 @@
       this.offset = offset;
     }
 
-<<<<<<< HEAD
     /*@SideEffectFree*/ public String name(/*>>>@GuardSatisfied VarPlusOffset this*/) {
-      return name_with_offset (var.name(), offset);
-=======
-    /*@SideEffectFree*/ public String name() {
       return name_with_offset(var.name(), offset);
->>>>>>> 54e4136f
     }
 
     /*@SideEffectFree*/ public String esc_name() {
