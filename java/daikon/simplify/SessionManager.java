--- conflicted
+++ resolved
@@ -173,15 +173,8 @@
    * Helper thread which interacts with a Session, according to the
    * enclosing manager.
    **/
-<<<<<<< HEAD
-  private class Worker
-    extends Thread
-  {
+  private class Worker extends Thread {
     private final SessionManager mgr = SessionManager.this; // just sugar
-=======
-  private class Worker extends Thread {
-    private SessionManager mgr = SessionManager.this; // just sugar
->>>>>>> 54e4136f
 
     /** The associated session, or null if the thread should shutdown. */
     private /*@Nullable*/ /*@GuardedBy("itself")*/ Session session = new Session();
@@ -220,13 +213,8 @@
       finished = true;
       final /*@GuardedBy("itself")*/ Session tmp = session;
       session = null;
-<<<<<<< HEAD
-      synchronized(tmp) {
-          tmp.kill();
-=======
       synchronized (tmp) {
         tmp.kill();
->>>>>>> 54e4136f
       }
     }
   }
