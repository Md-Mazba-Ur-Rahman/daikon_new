package daikon.simplify;

import daikon.inv.Invariant;
import java.util.HashSet;
import java.util.Iterator;
import java.util.Random;
import java.util.Set;
import java.util.SortedSet;
import java.util.Stack;
import java.util.TreeSet;
import java.util.Vector;
import plume.*;

/*>>>
import org.checkerframework.checker.initialization.qual.*;
import org.checkerframework.checker.nullness.qual.*;
*/

/**
 * A stack of Lemmas that shadows the stack of assumptions that
 * Simplify keeps. Keeping this stack is necessary if we're to be able
 * to restart Simplify from where we left off after it hangs, but it's
 * also a convenient place to hang routines that any Simplify client
 * can use.
 **/
public class LemmaStack {
  /**
   * Boolean. Controls Daikon's response when inconsistent invariants
   * are discovered while running Simplify. If false, Daikon will give
   * up on using Simplify for that program point. If true, Daikon will
   * try to find a small subset of the invariants that cause the
   * contradiction and avoid them, to allow processing to
   * continue. For more information, see the section on
   * troubleshooting contradictory invariants in the Daikon manual.
   **/
  public static boolean dkconfig_remove_contradictions = true;

  /**
   * Boolean. Controls Daikon's response when inconsistent invariants
   * are discovered while running Simplify. If true, Daikon will print
   * an error message to the standard error stream listing the
   * contradictory invariants. This is mainly intended for debugging
   * Daikon itself, but can sometimes be helpful in tracing down other
   * problems. For more information, see the section on
   * troubleshooting contradictory invariants in the Daikon manual.
   **/
  public static boolean dkconfig_print_contradictions = false;

  /**
   * Boolean. If true, ask Simplify to check a simple proposition
   * after each assumption is pushed, providing an opportunity to wait
   * for output from Simplify and potentially receive error messages
   * about the assumption. When false, long sequences of assumptions
   * may be pushed in a row, so that by the time an error message
   * arrives, it's not clear which input caused the error. Of course,
   * Daikon's input to Simplify isn't supposed to cause errors, so
   * this option should only be needed for debugging.
   **/
  public static boolean dkconfig_synchronous_errors = false;

  private Stack<Lemma> lemmas;
  private SessionManager session;

  /** Tell Simplify to assume a lemma, which should already be on our
   * stack. */
  private void assume(
      /*>>>@UnknownInitialization(LemmaStack.class) @Raw(LemmaStack.class) LemmaStack this,*/ Lemma
          lemma)
      throws TimeoutException {
    session.request(new CmdAssume(lemma.formula));
  }

  /** Assume a list of lemmas. */
  private void assumeAll(
      /*>>>@UnknownInitialization(LemmaStack.class) @Raw(LemmaStack.class) LemmaStack this,*/ Vector<
              Lemma>
          invs)
      throws TimeoutException {
    for (Lemma lem : invs) {
      assume(lem);
    }
  }

  /** Pop a lemma off Simplify's stack. */
  private void unAssume() {
    try {
      session.request(CmdUndoAssume.single);
    } catch (TimeoutException e) {
      throw new Error("Unexpected timeout on (BG_POP)");
    }
  }

  /** Pop a bunch of lemmas off Simplify's stack. Since it's a stack,
   * it only works to unassume the things you most recently assumed,
   * but we aren't smart enough to check that. */
  private void unAssumeAll(Vector<Lemma> invs) {
    for (Lemma lem : invs) {
      unAssume();
    }
  }

  /** Try to start Simplify. */
  /*@EnsuresNonNull("session")*/
  private void startProver(
      /*>>> @UnknownInitialization @Raw LemmaStack this*/ ) throws SimplifyError {
    SessionManager session_try = SessionManager.attemptProverStartup();
    if (session_try != null) {
      session = session_try;
    } else {
      throw new SimplifyError("Couldn't start Simplify");
    }
  }

  /** Try to restart Simplify back where we left off, after killing it. */
  private void restartProver(
      /*>>>@UnknownInitialization(LemmaStack.class) @Raw(LemmaStack.class) LemmaStack this*/ )
      throws SimplifyError {
    startProver();
    try {
      assumeAll(lemmas);
    } catch (TimeoutException e) {
      throw new SimplifyError("Simplify restart timed out");
    }
  }

  public LemmaStack() throws SimplifyError {
    startProver();
    lemmas = new Stack<Lemma>();
    if (daikon.inv.Invariant.dkconfig_simplify_define_predicates) pushLemmas(Lemma.lemmasVector());
  }

  /** Pop a lemma from our and Simplify's stacks. */
  public void popLemma() {
    unAssume();
    lemmas.pop();
  }

  /** Push an assumption onto our and Simplify's stacks. */
  public boolean pushLemma(
      /*>>>@UnknownInitialization(LemmaStack.class) @Raw(LemmaStack.class) LemmaStack this,*/ Lemma
          lem)
      throws SimplifyError {
    SimpUtil.assert_well_formed(lem.formula);
    try {
      assume(lem);
      lemmas.push(lem);
      if (dkconfig_synchronous_errors) {
        // The following debugging code causes us to flush all our input
        // to Simplify after each lemma, and is useful to figure out
        // which lemma an error message refers to.
        try {
          checkString("(AND)");
        } catch (SimplifyError err) {
          System.err.println("Error after pushing " + lem.summarize() + " " + lem.formula);
          throw err;
        }
      }

      return true;
    } catch (TimeoutException e) {
      restartProver();
      return false;
    }
  }

  /** Push a vector of assumptions onto our and Simplify's stacks. */
  public void pushLemmas(
      /*>>>@UnknownInitialization(LemmaStack.class) @Raw(LemmaStack.class) LemmaStack this,*/ Vector<
              Lemma>
          newLemmas)
      throws SimplifyError {
    for (Lemma lem : newLemmas) {
      pushLemma(lem);
    }
  }

  /** Ask Simplify whether a string is a valid statement, given our
   * assumptions. Returns 'T' if Simplify says yes, 'F' if Simplify
   * says no, or '?' if we have to kill Simplify because it won't
   * answer. */
  private char checkString(
      /*>>>@UnknownInitialization(LemmaStack.class) @Raw(LemmaStack.class) LemmaStack this,*/ String
          str)
      throws SimplifyError {
    SimpUtil.assert_well_formed(str);
    CmdCheck cc = new CmdCheck(str);
    try {
      session.request(cc);
    } catch (TimeoutException e) {
      restartProver();
      return '?';
    }
    if (cc.unknown) return '?';
    return cc.valid ? 'T' : 'F';
  }

  /** Ask Simplify whether a lemma is valid, given our
   * assumptions. Returns 'T' if Simplify says yes, 'F' if Simplify
   * says no, or '?' if we have to kill Simplify because it won't
   * answer. */
  public char checkLemma(Lemma lemma) throws SimplifyError {
    return checkString(lemma.formula);
  }

  /** Ask Simplify whether the assumptions we've pushed so far are
   * contradictory. Returns 'T' if Simplify says yes, 'F' if Simplify
   * says no, or '?' if we have to kill Simplify because it won't
   * answer. */
  public char checkForContradiction() throws SimplifyError {
    return checkString("(OR)"); // s/b always false
  }

  /** Return true if all the invariants in invs[i] in invs[] not
   * between min and max (inclusive) for which excluded[i] is false,
   * together imply the formula conseq. */
  private boolean allExceptImply(Lemma[] invs, boolean[] excluded, int min, int max, String conseq)
      throws TimeoutException {
    int assumed = 0;
    for (int i = 0; i < invs.length; i++) {
      if (!excluded[i] && (i < min || i > max)) {
        assume(invs[i]);
        assumed++;
      }
    }
    boolean valid = checkString(conseq) != 'F';
    for (int i = 0; i < assumed; i++) {
      unAssume();
    }
    return valid;
  }

  /** Return true if all the elements of bools between min and max
   * (inclusive) are true. */
  private static boolean allTrue(boolean[] bools, int min, int max) {
    for (int i = min; i <= max; i++) {
      if (!bools[i]) return false;
    }
    return true;
  }

  /** Find a subset of invs[] that imply consequence, such that no
   * subset of that set does. Note that we may not return the smallest
   * such set. The set is currently returned in the same order as the
   * invariants appeared in invs[] */
  private Vector<Lemma> minimizeAssumptions(Lemma[] invs, String consequence)
      throws TimeoutException {
    boolean[] excluded = new boolean[invs.length];

    for (int size = invs.length / 2; size > 1; size /= 2) {
      for (int start = 0; start < invs.length; start += size) {
        int end = Math.min(start + size - 1, invs.length - 1);
        if (!allTrue(excluded, start, end)
            && allExceptImply(invs, excluded, start, end, consequence)) {
          for (int i = start; i <= end; i++) {
            excluded[i] = true;
          }
        }
      }
    }

    boolean reduced;
    do {
      reduced = false;
      for (int i = 0; i < invs.length; i++) {
        if (!excluded[i]) {
          if (allExceptImply(invs, excluded, i, i, consequence)) {
            excluded[i] = true;
            reduced = true;
          }
        }
      }
    } while (reduced);
    Vector<Lemma> new_invs = new Vector<Lemma>();
    for (int i = 0; i < invs.length; i++) {
      if (!excluded[i]) new_invs.add(invs[i]);
    }
    return new_invs;
  }

  private static Vector<Lemma> filterByClass(
      Vector<Lemma> lems, Set<Class<? extends Invariant>> blacklist) {
    Vector<Lemma> new_lems = new Vector<Lemma>();
    for (Lemma lem : lems) {
      if (!blacklist.contains(lem.invClass())) {
        new_lems.add(lem);
      }
    }
    return new_lems;
  }

  private void minimizeClasses_rec(
      String result,
      Vector<Lemma> lems,
      Set<Class<? extends Invariant>> exclude,
      Set<Set<Class<? extends Invariant>>> black,
      Set<Set<Class<? extends Invariant>>> gray,
      Set<Set<Class<? extends Invariant>>> found)
      throws TimeoutException {
    for (Set<Class<? extends Invariant>> known : found) {
      // If known and exclude are disjoint, return
      Set<Class<? extends Invariant>> exclude2 = new HashSet<Class<? extends Invariant>>(exclude);
      exclude2.retainAll(known);
      if (exclude2.isEmpty()) return;
    }
    int mark = markLevel();
    Vector<Lemma> filtered = filterByClass(lems, exclude);
    pushLemmas(filtered);
    boolean holds = checkString(result) == 'T';
    popToMark(mark);
    if (holds) {
      Vector<Lemma> mini = minimizeAssumptions(filtered.toArray(new Lemma[0]), result);
      Set<Class<? extends Invariant>> used = new HashSet<Class<? extends Invariant>>();
      for (Lemma mlem : mini) {
        Class<? extends Invariant> c = mlem.invClass();
        if (c != null) used.add(c);
      }
      for (Lemma mlem : mini) {
        System.err.println(mlem.summarize());
        System.err.println(mlem.formula);
      }
      System.err.println("-----------------------------------");
      System.err.println(result);
      System.err.println();

      found.add(used);
      for (Class<? extends Invariant> c : used) {
        Set<Class<? extends Invariant>> step = new HashSet<Class<? extends Invariant>>(exclude);
        step.add(c);
        if (!black.contains(step) && !gray.contains(step)) {
          gray.add(step);
          minimizeClasses_rec(result, lems, step, black, gray, found);
        }
      }
    }
    black.add(exclude);
  }

  public Vector<Set<Class<? extends Invariant>>> minimizeClasses(String result) {
    Vector<Lemma> assumptions = new Vector<Lemma>(lemmas);
    Vector<Set<Class<? extends Invariant>>> found = new Vector<Set<Class<? extends Invariant>>>();
    try {
      unAssumeAll(lemmas);
      if (checkString(result) == 'F') {
        Set<Class<? extends Invariant>> exclude = new HashSet<Class<? extends Invariant>>();
        Set<Set<Class<? extends Invariant>>> black = new HashSet<Set<Class<? extends Invariant>>>();
        Set<Set<Class<? extends Invariant>>> gray = new HashSet<Set<Class<? extends Invariant>>>();
        Set<Set<Class<? extends Invariant>>> found_set =
            new HashSet<Set<Class<? extends Invariant>>>();
        minimizeClasses_rec(result, assumptions, exclude, black, gray, found_set);
        found.addAll(found_set);
      }
      assumeAll(lemmas);
    } catch (TimeoutException e) {
      throw new Error();
    }
    return found;
  }

  private static void shuffle(Object[] ary, Random rand) {
    for (int i = 0; i < ary.length - 1; i++) {
      int j = i + rand.nextInt(ary.length - i);
      Object temp = ary[i];
      ary[i] = ary[j];
      ary[j] = temp;
    }
  }

  /** Return a minimal set of assumptions from the stack that imply a
   * given string. */
  private Vector<Lemma> minimizeReasons(String str) throws SimplifyError {
    assert checkString(str) == 'T';
    unAssumeAll(lemmas);
    Vector<Lemma> result;
    try {
      Lemma[] lemmaAry = lemmas.toArray(new Lemma[0]);
      // shuffle(lemmaAry, new Random());
      result = minimizeAssumptions(lemmaAry, str);
      assumeAll(lemmas);
    } catch (TimeoutException e) {
      System.err.println("Minimzation timed out");
      restartProver();
      return lemmas;
    }
    return result;
  }

  /** Return a set of contradictory assumptions from the stack (as a
   * vector of Lemmas) which are minimal in the sense that no proper
   * subset of them are contradictory as far as Simplify can tell. */
  public Vector<Lemma> minimizeContradiction() throws SimplifyError {
    return minimizeReasons("(OR)");
  }

  /** Return a set of assumptions from the stack (as a vector of
   * Lemmas) that imply the given Lemma and which are minimal in the
   * sense that no proper subset of them imply it as far as Simplify
   * can tell. */
  public Vector<Lemma> minimizeProof(Lemma lem) throws SimplifyError {
    return minimizeReasons(lem.formula);
  }

  /** Remove some lemmas from the stack, such that our set of
   * assumptions is no longer contradictory. This is not a very
   * principled thing to do, but it's better than just giving up. The
   * approach is relatively slow, trying not to remove too many
   * lemmas. */
  public void removeContradiction() throws SimplifyError {
    do {
      Vector<Lemma> problems = minimizeContradiction();
      if (problems.size() == 0) {
        throw new SimplifyError("Minimization failed");
      }
      Lemma bad = problems.elementAt(problems.size() - 1);
      removeLemma(bad);
      System.err.print("x");
    } while (checkForContradiction() == 'T');
  }

  /** Search for the given lemma in the stack, and then remove it from
   * both our stack and Simplify's. This is rather inefficient. */
  public void removeLemma(Lemma bad) throws SimplifyError {
    unAssumeAll(lemmas);
    int spliceOut = -1;
    for (int i = 0; i < lemmas.size(); i++) {
      Lemma lem = lemmas.elementAt(i);
      @SuppressWarnings("interning") // value in list
      boolean isBad = (lem == bad);
      if (isBad) {
        spliceOut = i;
      } else {
        try {
          assume(lem);
        } catch (TimeoutException e) {
          throw new SimplifyError("Timeout in contradiction removal");
        }
      }
    }
    assert spliceOut != -1;
    lemmas.removeElementAt(spliceOut);
  }

  /** Blow away everything on our stack and Simplify's. */
  public void clear() {
    unAssumeAll(lemmas);
    lemmas.removeAllElements();
  }

  /** Return a reference to the current position on the lemma
   * stack. If, after pushing some stuff, you want to get back here,
   * pass the mark to popToMark(). This will only work if you use
   * these routines in a stack-disciplined way, of course. In
   * particular, beware that removeContradiction() invalidates marks,
   * since it can remove a lemma from anywhere on the stack. */
  public int markLevel() {
    return lemmas.size();
  }

  /** Pop off lemmas from the stack until its level matches mark. */
  public void popToMark(int mark) {
    while (lemmas.size() > mark) popLemma();
  }

  /** Convenience method to print a vector of lemmas, in both their
   * human-readable and Simplify forms. */
  public static void printLemmas(java.io.PrintStream out, Vector<Lemma> v) {
    for (Lemma lem : v) {
      out.println(lem.summarize());
      out.println("    " + lem.formula);
    }
  }

  /** Dump the state of the stack to a file, for debugging manually in
   * Simplify. */
  public void dumpLemmas(java.io.PrintStream out) {
    for (Lemma lem : lemmas) {
      out.println("(BG_PUSH " + lem.formula + ")");
    }
  }

  private static SortedSet<Long> ints_seen = new TreeSet<Long>();

  /** Keep track that we've seen this number in formulas, for the sake
   * of pushOrdering. */
  public static void noticeInt(long i) {
    ints_seen.add(new Long(i));
  }

  public static void clearInts() {
    ints_seen = new TreeSet<Long>();
  }

  /** Integers smaller in absolute value than this will be printed
   * directly. Larger integers will be printed abstractly (see
   * Invariant.simplify_format_long and a comment there for details) */
  public static final long SMALL_INTEGER = 32000;

  /** For all the integers we've seen, tell Simplify about the
   * ordering between them. */
  public void pushOrdering() throws SimplifyError {
    long last_long = Long.MIN_VALUE;
    for (Long ll : ints_seen) {
      long l = ll.longValue();
      if (l == Long.MIN_VALUE) continue;
      assert l != last_long;
      String formula =
          "(< " + SimpUtil.formatInteger(last_long) + " " + SimpUtil.formatInteger(l) + ")";
      Lemma lem = new Lemma(last_long + " < " + l, formula);
      pushLemma(lem);
      if (l > -SMALL_INTEGER && l < SMALL_INTEGER) {
        // Only give the concrete value for "small" integers.
        String eq_formula = "(EQ " + l + " " + SimpUtil.formatInteger(l) + ")";
        Lemma eq_lem = new Lemma(l + " == " + l, eq_formula);
        pushLemma(eq_lem);
      }
      last_long = l;
    }
  }

  public void closeSession() {
<<<<<<< HEAD
      // Ensure that the following two method calls occur on the same instance of session:
      final SessionManager session = this.session;
      session.session_done();
      synchronized (session) {
        session.notifyAll();
      }
=======
    session.session_done();
    synchronized (session) {
      session.notifyAll();
    }
>>>>>>> 54e4136f
  }
}<|MERGE_RESOLUTION|>--- conflicted
+++ resolved
@@ -517,18 +517,11 @@
   }
 
   public void closeSession() {
-<<<<<<< HEAD
-      // Ensure that the following two method calls occur on the same instance of session:
-      final SessionManager session = this.session;
-      session.session_done();
-      synchronized (session) {
-        session.notifyAll();
-      }
-=======
+    // Ensure that the following two method calls occur on the same instance of session:
+    final SessionManager session = this.session;
     session.session_done();
     synchronized (session) {
       session.notifyAll();
     }
->>>>>>> 54e4136f
   }
 }