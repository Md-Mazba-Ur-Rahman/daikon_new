package typequals;

import checkers.basetype.BaseTypeChecker;
<<<<<<< HEAD
import checkers.quals.*;
import checkers.types.SubtypingAnnotatedTypeFactory;
=======
import checkers.quals.TypeQualifiers;
>>>>>>> 5049940b

/**
 * The prototype checker is relevant only to Invariant and its subclasses.
 * Other classes should never be annotated, and
 * the checker should never issue a warning about other classes.
 * <p>
 *
 * A word about defaults:  It is never necessary to write @NonPrototype,
 * because every use of every type defaults to NonPrototype (and in fact
 * this default applies to every class declaration as well).  The
 * declaration of Invariant (and its subclasses) are explicitly marked
 * as @Prototype, so that it is possible for instances to be marked either
 * with @Prototype or @NonPrototype.
 **/

@TypeQualifiers({ Prototype.class, NonPrototype.class })
<<<<<<< HEAD
public final class PrototypeChecker extends BaseTypeChecker<SubtypingAnnotatedTypeFactory<PrototypeChecker>> { }
=======
public final class PrototypeChecker extends BaseTypeChecker { }
>>>>>>> 5049940b
<|MERGE_RESOLUTION|>--- conflicted
+++ resolved
@@ -1,12 +1,7 @@
 package typequals;
 
 import checkers.basetype.BaseTypeChecker;
-<<<<<<< HEAD
-import checkers.quals.*;
-import checkers.types.SubtypingAnnotatedTypeFactory;
-=======
 import checkers.quals.TypeQualifiers;
->>>>>>> 5049940b
 
 /**
  * The prototype checker is relevant only to Invariant and its subclasses.
@@ -23,8 +18,4 @@
  **/
 
 @TypeQualifiers({ Prototype.class, NonPrototype.class })
-<<<<<<< HEAD
-public final class PrototypeChecker extends BaseTypeChecker<SubtypingAnnotatedTypeFactory<PrototypeChecker>> { }
-=======
-public final class PrototypeChecker extends BaseTypeChecker { }
->>>>>>> 5049940b
+public final class PrototypeChecker extends BaseTypeChecker { }